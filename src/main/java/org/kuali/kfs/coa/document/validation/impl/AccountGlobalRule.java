/*
 * Copyright 2007 The Kuali Foundation
 *
 * Licensed under the Educational Community License, Version 2.0 (the "License");
 * you may not use this file except in compliance with the License.
 * You may obtain a copy of the License at
 *
 * http://www.opensource.org/licenses/ecl2.php
 *
 * Unless required by applicable law or agreed to in writing, software
 * distributed under the License is distributed on an "AS IS" BASIS,
 * WITHOUT WARRANTIES OR CONDITIONS OF ANY KIND, either express or implied.
 * See the License for the specific language governing permissions and
 * limitations under the License.
 */
package org.kuali.kfs.coa.document.validation.impl;

import java.math.BigDecimal;
import java.sql.Date;
import java.sql.Timestamp;
import java.text.MessageFormat;
import java.util.ArrayList;
import java.util.Calendar;
import java.util.Collection;
import java.util.HashMap;
import java.util.HashSet;
import java.util.List;
import java.util.Map;

import org.apache.commons.lang.StringUtils;
import org.apache.commons.lang.time.DateUtils;
import org.kuali.kfs.coa.businessobject.Account;
import org.kuali.kfs.coa.businessobject.AccountGlobal;
import org.kuali.kfs.coa.businessobject.AccountGlobalDetail;
import org.kuali.kfs.coa.businessobject.IndirectCostRecoveryAccount;
import org.kuali.kfs.coa.businessobject.IndirectCostRecoveryRateDetail;
import org.kuali.kfs.coa.businessobject.SubFundGroup;
import org.kuali.kfs.coa.service.AccountService;
import org.kuali.kfs.coa.service.OrganizationService;
import org.kuali.kfs.coa.service.SubFundGroupService;
import org.kuali.kfs.gl.service.BalanceService;
import org.kuali.kfs.gl.service.EncumbranceService;
import org.kuali.kfs.integration.cg.ContractsAndGrantsCfda;
import org.kuali.kfs.integration.cg.ContractsAndGrantsModuleService;
import org.kuali.kfs.integration.ld.LaborModuleService;
import org.kuali.kfs.sys.KFSConstants;
import org.kuali.kfs.sys.KFSKeyConstants;
import org.kuali.kfs.sys.KFSPropertyConstants;
import org.kuali.kfs.sys.context.SpringContext;
import org.kuali.kfs.sys.service.GeneralLedgerPendingEntryService;
import org.kuali.kfs.sys.service.UniversityDateService;
import org.kuali.rice.core.api.parameter.ParameterEvaluator;
import org.kuali.rice.core.api.parameter.ParameterEvaluatorService;
import org.kuali.kfs.coreservice.framework.parameter.ParameterService;
import org.kuali.rice.kew.api.exception.WorkflowException;
import org.kuali.rice.kim.api.identity.Person;
<<<<<<< HEAD
import org.kuali.kfs.kns.document.MaintenanceDocument;
import org.kuali.kfs.kns.service.DictionaryValidationService;
import org.kuali.kfs.krad.bo.PersistableBusinessObject;
import org.kuali.kfs.krad.service.BusinessObjectService;
import org.kuali.kfs.krad.service.DocumentService;
import org.kuali.kfs.krad.service.KualiModuleService;
import org.kuali.kfs.krad.service.ModuleService;
import org.kuali.kfs.krad.util.GlobalVariables;
import org.kuali.kfs.krad.util.ObjectUtils;
=======
import org.kuali.rice.kns.document.MaintenanceDocument;
import org.kuali.rice.kns.service.DataDictionaryService;
import org.kuali.rice.kns.service.DictionaryValidationService;
import org.kuali.rice.krad.bo.BusinessObject;
import org.kuali.rice.krad.bo.PersistableBusinessObject;
import org.kuali.rice.krad.service.BusinessObjectService;
import org.kuali.rice.krad.service.DocumentService;
import org.kuali.rice.krad.service.KualiModuleService;
import org.kuali.rice.krad.service.ModuleService;
import org.kuali.rice.krad.util.GlobalVariables;
import org.kuali.rice.krad.util.ObjectUtils;
>>>>>>> b4538d53

import edu.cornell.kfs.coa.businessobject.AccountExtendedAttribute;
import edu.cornell.kfs.coa.businessobject.AppropriationAccount;
import edu.cornell.kfs.coa.businessobject.CuAccountGlobal;
import edu.cornell.kfs.coa.businessobject.SubFundProgram;
import edu.cornell.kfs.coa.document.validation.impl.GlobalIndirectCostRecoveryAccountsRule;
import edu.cornell.kfs.coa.service.GlobalObjectWithIndirectCostRecoveryAccountsService;
import edu.cornell.kfs.sys.CUKFSConstants;
import edu.cornell.kfs.sys.CUKFSKeyConstants;
import edu.cornell.kfs.sys.CUKFSPropertyConstants;

/**
 * This class represents the business rules for the maintenance of {@link AccountGlobal} business objects
 */
<<<<<<< HEAD
public class AccountGlobalRule extends GlobalDocumentRuleBase {
    protected static final org.apache.log4j.Logger LOG = org.apache.log4j.Logger.getLogger(AccountGlobalRule.class);

    private static final String WHEN_FUND_PREFIX = "When Fund Group Code is ";
    private static final String AND_SUB_FUND = " and Sub-Fund Group Code is ";
    protected AccountGlobal newAccountGlobal;
    protected Timestamp today;

    /**
     * This method sets the convenience objects like newAccountGlobal and oldAccount, so you have short and easy handles to the new
     * and old objects contained in the maintenance document. It also calls the BusinessObjectBase.refresh(), which will attempt to
     * load all sub-objects from the DB by their primary keys, if available.
     */
    @Override
    public void setupConvenienceObjects() {

        // setup newDelegateGlobal convenience objects, make sure all possible sub-objects are populated
        newAccountGlobal = (AccountGlobal) super.getNewBo();
        today = getDateTimeService().getCurrentTimestamp();
        today.setTime(DateUtils.truncate(today, Calendar.DAY_OF_MONTH).getTime()); // remove any time components
    }

    /**
     * This method checks the following rules: checkEmptyValues checkGeneralRules checkContractsAndGrants checkExpirationDate
     * checkOnlyOneChartErrorWrapper checkFiscalOfficerIsValidKualiUser but does not fail if any of them fail (this only happens on
     * routing)
     *
     * @see org.kuali.kfs.kns.maintenance.rules.MaintenanceDocumentRuleBase#processCustomSaveDocumentBusinessRules(org.kuali.kfs.kns.document.MaintenanceDocument)
     */
    @Override
    protected boolean processCustomSaveDocumentBusinessRules(MaintenanceDocument document) {

        LOG.info("processCustomSaveDocumentBusinessRules called");
        setupConvenienceObjects();

        checkEmptyValues();
        checkGeneralRules(document);
        checkOrganizationValidity(newAccountGlobal);
        checkContractsAndGrants();
        checkExpirationDate(document);
        checkOnlyOneChartErrorWrapper(newAccountGlobal.getAccountGlobalDetails());
        // checkFundGroup(document);
        // checkSubFundGroup(document);

        // Save always succeeds, even if there are business rule failures
        return true;
    }

    /**
     * This method checks the following rules: checkEmptyValues checkGeneralRules checkContractsAndGrants checkExpirationDate
     * checkOnlyOneChartErrorWrapper checkFiscalOfficerIsValidKualiUser but does fail if any of these rule checks fail
     *
     * @see org.kuali.kfs.kns.maintenance.rules.MaintenanceDocumentRuleBase#processCustomRouteDocumentBusinessRules(org.kuali.kfs.kns.document.MaintenanceDocument)
     */
    @Override
    protected boolean processCustomRouteDocumentBusinessRules(MaintenanceDocument document) {

        LOG.info("processCustomRouteDocumentBusinessRules called");
        setupConvenienceObjects();

        // default to success
        boolean success = true;

        success &= checkEmptyValues();
        success &= checkGeneralRules(document);
        success &= checkContractsAndGrants();
        success &= checkExpirationDate(document);
        success &= checkAccountDetails(document, newAccountGlobal.getAccountGlobalDetails());
        // success &= checkFundGroup(document);
        // success &= checkSubFundGroup(document);

        return success;
    }

    /**
     * This method loops through the list of {@link AccountGlobalDetail}s and passes them off to checkAccountDetails for further
     * rule analysis One rule it does check is checkOnlyOneChartErrorWrapper
     *
     * @param document
     * @param details
     * @return true if the collection of {@link AccountGlobalDetail}s passes the sub-rules
     */
    public boolean checkAccountDetails(MaintenanceDocument document, List<AccountGlobalDetail> details) {
        boolean success = true;

        // check if there are any accounts
        if (details.size() == 0) {

            putFieldError(KFSConstants.MAINTENANCE_ADD_PREFIX + "accountGlobalDetails.accountNumber", KFSKeyConstants.ERROR_DOCUMENT_GLOBAL_ACCOUNT_NO_ACCOUNTS);

            success = false;
        }
        else {
            // check each account
            int index = 0;
            for (AccountGlobalDetail dtl : details) {
                String errorPath = MAINTAINABLE_ERROR_PREFIX + "accountGlobalDetails[" + index + "]";
                GlobalVariables.getMessageMap().addToErrorPath(errorPath);
                success &= checkAccountDetails(dtl);
                GlobalVariables.getMessageMap().removeFromErrorPath(errorPath);
                index++;
            }
            success &= checkOnlyOneChartErrorWrapper(details);
        }

        return success;
    }

    /**
     * This method ensures that each {@link AccountGlobalDetail} is valid and has a valid account number
     *
     * @param dtl
     * @return true if the detail object contains a valid account
     */
    public boolean checkAccountDetails(AccountGlobalDetail dtl) {
        boolean success = true;
        int originalErrorCount = GlobalVariables.getMessageMap().getErrorCount();
        getDictionaryValidationService().validateBusinessObject(dtl);
        if (StringUtils.isNotBlank(dtl.getAccountNumber()) && StringUtils.isNotBlank(dtl.getChartOfAccountsCode())) {
            dtl.refreshReferenceObject("account");
            if (ObjectUtils.isNull(dtl.getAccount())) {
                GlobalVariables.getMessageMap().putError("accountNumber", KFSKeyConstants.ERROR_DOCUMENT_GLOBAL_ACCOUNT_INVALID_ACCOUNT, new String[] { dtl.getChartOfAccountsCode(), dtl.getAccountNumber() });
            }
        }
        success &= GlobalVariables.getMessageMap().getErrorCount() == originalErrorCount;

        return success;
    }
=======
public class AccountGlobalRule extends GlobalIndirectCostRecoveryAccountsRule {
	protected static final org.apache.log4j.Logger LOG = org.apache.log4j.Logger.getLogger(AccountGlobalRule.class);

	protected static final BigDecimal BD100 = new BigDecimal(100);

	private static final String WHEN_FUND_PREFIX = "When Fund Group Code is ";
	private static final String AND_SUB_FUND = " and Sub-Fund Group Code is ";

	protected static final String ACCT_CAPITAL_SUBFUNDGROUP = "CAPITAL_SUB_FUND_GROUPS";

	protected CuAccountGlobal newAccountGlobal;
	protected Timestamp today;
	protected EncumbranceService encumbranceService;

	protected GeneralLedgerPendingEntryService generalLedgerPendingEntryService;
	protected BalanceService balanceService;
	protected AccountService accountService;
	protected static SubFundGroupService subFundGroupService;
	protected ContractsAndGrantsModuleService contractsAndGrantsModuleService;

	public AccountGlobalRule() {
		this.setGeneralLedgerPendingEntryService(SpringContext.getBean(GeneralLedgerPendingEntryService.class));
		this.setBalanceService(SpringContext.getBean(BalanceService.class));
		this.setAccountService(SpringContext.getBean(AccountService.class));
		this.setContractsAndGrantsModuleService(SpringContext.getBean(ContractsAndGrantsModuleService.class));
	}

	/**
	 * This method sets the convenience objects like newAccountGlobal and oldAccount, so you have short and easy handles to the new
	 * and old objects contained in the maintenance document. It also calls the BusinessObjectBase.refresh(), which will attempt to
	 * load all sub-objects from the DB by their primary keys, if available.
	 */
	@Override
	public void setupConvenienceObjects() {
		newAccountGlobal = (CuAccountGlobal) super.getNewBo();
		today = getDateTimeService().getCurrentTimestamp();
		today.setTime(DateUtils.truncate(today, Calendar.DAY_OF_MONTH).getTime()); // remove any time components
	}

	/**
	 * This method checks the following rules: checkEmptyValues checkGeneralRules checkContractsAndGrants checkExpirationDate
	 * checkOnlyOneChartErrorWrapper checkFiscalOfficerIsValidKualiUser but does not fail if any of them fail (this only happens on
	 * routing)
	 *
	 * @see org.kuali.rice.kns.maintenance.rules.MaintenanceDocumentRuleBase#processCustomSaveDocumentBusinessRules(org.kuali.rice.kns.document.MaintenanceDocument)
	 */
	@Override
	protected boolean processCustomSaveDocumentBusinessRules(MaintenanceDocument document) {

		LOG.info("processCustomSaveDocumentBusinessRules called");     
		setupConvenienceObjects();
		super.processCustomSaveDocumentBusinessRules(document);

		checkRemoveExpirationDate();
		checkRemoveContinuationChartAndAccount();
		checkRemoveIncomeStreamChartAndAccount();

		checkEmptyValues();
		checkGeneralRules(document);
		checkCloseAccounts();
		checkOrganizationValidity(newAccountGlobal);
		checkContractsAndGrants();
		checkExpirationDate(document);
		checkOnlyOneChartErrorWrapper(newAccountGlobal.getAccountGlobalDetails());
		checkSubFundProgram(document);
		checkAppropriationAccount(document);
		checkSubFundGroup();
		checkOpenEncumbrances();

		// Save always succeeds, even if there are business rule failures
		return true;
	}

	/**
	 * This method checks the following rules: checkEmptyValues checkGeneralRules checkContractsAndGrants checkExpirationDate
	 * checkOnlyOneChartErrorWrapper checkFiscalOfficerIsValidKualiUser but does fail if any of these rule checks fail
	 *
	 * @see org.kuali.rice.kns.maintenance.rules.MaintenanceDocumentRuleBase#processCustomRouteDocumentBusinessRules(org.kuali.rice.kns.document.MaintenanceDocument)
	 */
	@Override
	protected boolean processCustomRouteDocumentBusinessRules(MaintenanceDocument document) {

		LOG.info("processCustomRouteDocumentBusinessRules called");
		setupConvenienceObjects();

		boolean success = super.processCustomRouteDocumentBusinessRules(document);

		success &= checkRemoveExpirationDate();
		success &= checkRemoveContinuationChartAndAccount();
		success &= checkRemoveIncomeStreamChartAndAccount();

		success &= checkEmptyValues();
		success &= checkGeneralRules(document);
		success &= checkCloseAccounts();
		success &= checkContractsAndGrants();

		success &= checkExpirationDate(document);
		success &= checkAccountDetails(document, newAccountGlobal.getAccountGlobalDetails());
		success &= checkSubFundProgram(document);
		success &= checkAppropriationAccount(document);
		success &= checkSubFundGroup();
		success &= checkOpenEncumbrances();

		return success;
	}

	/**
	 * This method loops through the list of {@link AccountGlobalDetail}s and passes them off to checkAccountDetails for further
	 * rule analysis One rule it does check is checkOnlyOneChartErrorWrapper
	 *
	 * @param document
	 * @param details
	 * @return true if the collection of {@link AccountGlobalDetail}s passes the sub-rules
	 */
	public boolean checkAccountDetails(MaintenanceDocument document, List<AccountGlobalDetail> details) {
		boolean success = true;

		// check if there are any accounts
		if (details.size() == 0) {

			putFieldError(KFSConstants.MAINTENANCE_ADD_PREFIX + KFSPropertyConstants.ACCOUNT_CHANGE_DETAILS + "." + KFSPropertyConstants.ACCOUNT_NUMBER, KFSKeyConstants.ERROR_DOCUMENT_GLOBAL_ACCOUNT_NO_ACCOUNTS);
>>>>>>> b4538d53

			success = false;
		}
		else {
			// check each account
			int index = 0;
			for (AccountGlobalDetail dtl : details) {
				String errorPath = MAINTAINABLE_ERROR_PREFIX + KFSPropertyConstants.ACCOUNT_CHANGE_DETAILS + "[" + index + "]";
				GlobalVariables.getMessageMap().addToErrorPath(errorPath);
				success &= checkAccountDetails(dtl);
				success &= checkAccountExtensions(dtl);                
				GlobalVariables.getMessageMap().removeFromErrorPath(errorPath);
				index++;
			}
			success &= checkOnlyOneChartErrorWrapper(details);
		}

		return success;
	}

	/**
	 * This method ensures that each {@link AccountGlobalDetail} is valid and has a valid account number
	 *
	 * @param dtl
	 * @return true if the detail object contains a valid account
	 */
	public boolean checkAccountDetails(AccountGlobalDetail dtl) {
		boolean success = true;
		int originalErrorCount = GlobalVariables.getMessageMap().getErrorCount();
		getDictionaryValidationService().validateBusinessObject(dtl);
		if (StringUtils.isNotBlank(dtl.getAccountNumber()) && StringUtils.isNotBlank(dtl.getChartOfAccountsCode())) {
			dtl.refreshReferenceObject(KFSPropertyConstants.ACCOUNT);
			if (ObjectUtils.isNull(dtl.getAccount())) {
				GlobalVariables.getMessageMap().putError(KFSPropertyConstants.ACCOUNT_NUMBER, KFSKeyConstants.ERROR_DOCUMENT_GLOBAL_ACCOUNT_INVALID_ACCOUNT, new String[] { dtl.getChartOfAccountsCode(), dtl.getAccountNumber() });
			}
		}
		success &= GlobalVariables.getMessageMap().getErrorCount() == originalErrorCount;

		return success;
	}

	/**
	 * This method checks the basic rules for empty reference key values on a continuation account and an income stream account
	 *
	 * @return true if no empty values or partially filled out reference keys
	 */
	protected boolean checkEmptyValues() {

		LOG.info("checkEmptyValues called");

		boolean success = true;

		// this set confirms that all fields which are grouped (ie, foreign keys of a referenc
		// object), must either be none filled out, or all filled out.
		success &= checkForPartiallyFilledOutReferenceForeignKeys(KFSPropertyConstants.CONTINUATION_ACCOUNT);
		success &= checkForPartiallyFilledOutReferenceForeignKeys(KFSPropertyConstants.INCOME_STREAM_ACCOUNT);
		success &= checkForPartiallyFilledOutReferenceForeignKeys(KFSPropertyConstants.ENDOWMENT_INCOME_ACCOUNT);
		success &= checkForPartiallyFilledOutReferenceForeignKeys(KFSPropertyConstants.REPORTS_TO_ACCOUNT);
		success &= checkForPartiallyFilledOutReferenceForeignKeys(KFSPropertyConstants.CONTRACT_CONTROL_ACCOUNT);

		return success;
	}

	/**
	 * This method checks some of the general business rules associated with this document Such as: valid user for fiscal officer,
	 * supervisor or account manager (and not the same individual) are they trying to use an expired continuation account
	 *
	 * @param maintenanceDocument
	 * @return false on rules violation
	 */
	protected boolean checkGeneralRules(MaintenanceDocument maintenanceDocument) {

		LOG.info("checkGeneralRules called");
		Person fiscalOfficer = newAccountGlobal.getAccountFiscalOfficerUser();
		Person accountManager = newAccountGlobal.getAccountManagerUser();
		Person accountSupervisor = newAccountGlobal.getAccountSupervisoryUser();

		boolean success = true;
		
        if (isNonSystemSupervisorEditingAClosedAccount(maintenanceDocument, GlobalVariables.getUserSession().getPerson())) {
            success &= false;
            putFieldError(KFSPropertyConstants.ACCOUNT_CHANGE_DETAILS, KFSKeyConstants.ERROR_DOCUMENT_ACCMAINT_ONLY_SUPERVISORS_CAN_EDIT);
        }

		if (StringUtils.isNotBlank(newAccountGlobal.getAccountFiscalOfficerSystemIdentifier()) && (ObjectUtils.isNull(fiscalOfficer) || StringUtils.isEmpty(fiscalOfficer.getPrincipalId()) || !getDocumentHelperService().getDocumentAuthorizer(maintenanceDocument).isAuthorized(maintenanceDocument, KFSConstants.PermissionNames.SERVE_AS_FISCAL_OFFICER.namespace, KFSConstants.PermissionNames.SERVE_AS_FISCAL_OFFICER.name, fiscalOfficer.getPrincipalId()))) {
			final String fiscalOfficerName = fiscalOfficer != null ? fiscalOfficer.getName() : newAccountGlobal.getAccountFiscalOfficerSystemIdentifier();
			super.putFieldError(KFSPropertyConstants.ACCOUNT_FISCAL_OFFICER_USER + "." + KFSPropertyConstants.KUALI_USER_PERSON_USER_IDENTIFIER, KFSKeyConstants.ERROR_USER_MISSING_PERMISSION, new String[] {fiscalOfficerName, KFSConstants.PermissionNames.SERVE_AS_FISCAL_OFFICER.namespace, KFSConstants.PermissionNames.SERVE_AS_FISCAL_OFFICER.name});
			success = false;
		} else if ((ObjectUtils.isNotNull(fiscalOfficer) && StringUtils.isNotBlank(fiscalOfficer.getPrincipalName()) && ObjectUtils.isNull(fiscalOfficer.getPrincipalId()))) {
			super.putFieldError(KFSPropertyConstants.ACCOUNT_FISCAL_OFFICER_USER + "." + KFSPropertyConstants.KUALI_USER_PERSON_USER_IDENTIFIER, KFSKeyConstants.ERROR_DOCUMENT_GLOBAL_ACCOUNT_PRINCPAL_NAME_FISCAL_OFFICER_SUPER_INVALID);
			success = false;
<<<<<<< HEAD
        } else if (ObjectUtils.isNotNull(accountManager) && !StringUtils.isBlank(accountManager.getPrincipalName()) &&  ObjectUtils.isNull(accountManager.getPrincipalId())) {
            super.putFieldError("accountManagerUser.principalName", KFSKeyConstants.ERROR_DOCUMENT_GLOBAL_ACCOUNT_PRINCPAL_NAME_ACCOUNT_MANAGER_INVALID);
            success = false;
        }

        // the supervisor cannot be the same as the fiscal officer or account manager.
        if (isSupervisorSameAsFiscalOfficer(newAccountGlobal)) {
            success &= false;
            putFieldError("accountsSupervisorySystemsIdentifier", KFSKeyConstants.ERROR_DOCUMENT_ACCMAINT_ACCT_SUPER_CANNOT_BE_FISCAL_OFFICER);
        }
        if (isSupervisorSameAsManager(newAccountGlobal)) {
            success &= false;
            putFieldError("accountManagerSystemIdentifier", KFSKeyConstants.ERROR_DOCUMENT_ACCMAINT_ACCT_SUPER_CANNOT_BE_ACCT_MGR);
        }

        // disallow continuation account being expired
        if (isContinuationAccountExpired(newAccountGlobal)) {
            success &= false;
            putFieldError("continuationAccountNumber", KFSKeyConstants.ERROR_DOCUMENT_ACCMAINT_ACCOUNT_EXPIRED_CONTINUATION);
        }

        // loop over change detail objects to test if the supervisor/FO/mgr restrictions are in place
        // only need to do this check if the entered information does not already violate the rules
        if (!isSupervisorSameAsFiscalOfficer(newAccountGlobal) && !isSupervisorSameAsManager(newAccountGlobal)) {
            success &= checkAllAccountUsers(newAccountGlobal, fiscalOfficer, accountManager, accountSupervisor);
        }

        success &= checkCfda(  newAccountGlobal.getAccountCfdaNumber());

        return success;
    }

    private boolean checkCfda(String accountCfdaNumber) {
        boolean success = true;
        ContractsAndGrantsCfda cfda = null;
        if (! StringUtils.isEmpty(accountCfdaNumber)) {
            ModuleService moduleService = SpringContext.getBean(KualiModuleService.class).getResponsibleModuleService(ContractsAndGrantsCfda.class);
            if ( moduleService != null ) {
                Map<String,Object> keys = new HashMap<String, Object>(1);
                keys.put(KFSPropertyConstants.CFDA_NUMBER, accountCfdaNumber);
                cfda = moduleService.getExternalizableBusinessObject(ContractsAndGrantsCfda.class, keys);
            } else {
                throw new RuntimeException( "CONFIGURATION ERROR: No responsible module found for EBO class.  Unable to proceed." );
            }

            success = (ObjectUtils.isNull(cfda)) ? false : true;
            if (!success) {
                putFieldError("accountCfdaNumber", KFSKeyConstants.ERROR_DOCUMENT_GLOBAL_ACCOUNT_CFDA_NUMBER_INVALID);
            }
        }
        return success;
    }

    /**
     * This method checks to make sure that if the users are filled out (fiscal officer, supervisor, manager) that they are not the
     * same individual Only need to check this if these are new users that override existing users on the {@link Account} object
     *
     * @param doc
     * @param newFiscalOfficer
     * @param newManager
     * @param newSupervisor
     * @return true if the users are either not changed or pass the sub-rules
     */
    protected boolean checkAllAccountUsers(AccountGlobal doc, Person newFiscalOfficer, Person newManager, Person newSupervisor) {
        boolean success = true;

        if (LOG.isDebugEnabled()) {
            LOG.debug("newSupervisor: " + newSupervisor);
            LOG.debug("newFiscalOfficer: " + newFiscalOfficer);
            LOG.debug("newManager: " + newManager);
        }
        // only need to do this check if at least one of the user fields is
        // non null
        if (newSupervisor != null || newFiscalOfficer != null || newManager != null) {
            // loop over all AccountGlobalDetail records
            int index = 0;
            for (AccountGlobalDetail detail : doc.getAccountGlobalDetails()) {
                success &= checkAccountUsers(detail, newFiscalOfficer, newManager, newSupervisor, index);
                index++;
            }
        }

        return success;
    }

    /**
     * This method checks that the new users (fiscal officer, supervisor, manager) are not the same individual for the
     * {@link Account} being changed (contained in the {@link AccountGlobalDetail})
     *
     * @param detail - where the Account information is stored
     * @param newFiscalOfficer
     * @param newManager
     * @param newSupervisor
     * @param index - for storing the error line
     * @return true if the new users pass this sub-rule
     */
    protected boolean checkAccountUsers(AccountGlobalDetail detail, Person newFiscalOfficer, Person newManager, Person newSupervisor, int index) {
        boolean success = true;

        // only need to do this check if at least one of the user fields is non null
        if (newSupervisor != null || newFiscalOfficer != null || newManager != null) {
            // loop over all AccountGlobalDetail records
            detail.refreshReferenceObject("account");
            Account account = detail.getAccount();
            if (ObjectUtils.isNotNull(account)){
                if (LOG.isDebugEnabled()) {
                    LOG.debug("old-Supervisor: " + account.getAccountSupervisoryUser());
                    LOG.debug("old-FiscalOfficer: " + account.getAccountFiscalOfficerUser());
                    LOG.debug("old-Manager: " + account.getAccountManagerUser());
                }
                // only need to check if they are not being overridden by the change document
                if (newSupervisor != null && newSupervisor.getPrincipalId() != null) {
                    if (areTwoUsersTheSame(newSupervisor, account.getAccountFiscalOfficerUser())) {
                        success = false;
                        putFieldError("accountGlobalDetails[" + index + "].accountNumber", KFSKeyConstants.ERROR_DOCUMENT_ACCMAINT_ACCT_SUPER_CANNOT_EQUAL_EXISTING_FISCAL_OFFICER, new String[] { account.getAccountFiscalOfficerUser().getPrincipalName(), "Fiscal Officer", detail.getAccountNumber() });
                    }
                    if (areTwoUsersTheSame(newSupervisor, account.getAccountManagerUser())) {
                        success = false;
                        putFieldError("accountGlobalDetails[" + index + "].accountNumber", KFSKeyConstants.ERROR_DOCUMENT_ACCMAINT_ACCT_SUPER_CANNOT_EQUAL_EXISTING_ACCT_MGR, new String[] { account.getAccountManagerUser().getPrincipalName(), "Account Manager", detail.getAccountNumber() });
                    }
                }
                if (newManager != null && newManager.getPrincipalId() != null) {
                    if (areTwoUsersTheSame(newManager, account.getAccountSupervisoryUser())) {
                        success = false;
                        putFieldError("accountGlobalDetails[" + index + "].accountNumber", KFSKeyConstants.ERROR_DOCUMENT_ACCMAINT_ACCT_MGR_CANNOT_EQUAL_EXISTING_ACCT_SUPERVISOR, new String[] { account.getAccountSupervisoryUser().getPrincipalName(), "Account Supervisor", detail.getAccountNumber() });
                    }
                }
                if (newFiscalOfficer != null && newFiscalOfficer.getPrincipalId() != null) {
                    if (areTwoUsersTheSame(newFiscalOfficer, account.getAccountSupervisoryUser())) {
                        success = false;
                        putFieldError("accountGlobalDetails[" + index + "].accountNumber", KFSKeyConstants.ERROR_DOCUMENT_ACCMAINT_FISCAL_OFFICER_CANNOT_EQUAL_EXISTING_ACCT_SUPERVISOR, new String[] { account.getAccountSupervisoryUser().getPrincipalName(), "Account Supervisor", detail.getAccountNumber() });
                    }
                }
            }
            else {
                LOG.warn("AccountGlobalDetail object has null account object:" + detail.getChartOfAccountsCode() + "-" + detail.getAccountNumber());
            }
        }

        return success;
    }

    /**
     * This method is a helper method for checking if the supervisor user is the same as the fiscal officer Calls
     * {@link AccountGlobalRule#areTwoUsersTheSame(Person, Person)}
     *
     * @param accountGlobals
     * @return true if the two users are the same
     */
    protected boolean isSupervisorSameAsFiscalOfficer(AccountGlobal accountGlobals) {
        return areTwoUsersTheSame(accountGlobals.getAccountSupervisoryUser(), accountGlobals.getAccountFiscalOfficerUser());
    }

    /**
     * This method is a helper method for checking if the supervisor user is the same as the manager Calls
     * {@link AccountGlobalRule#areTwoUsersTheSame(Person, Person)}
     *
     * @param accountGlobals
     * @return true if the two users are the same
     */
    protected boolean isSupervisorSameAsManager(AccountGlobal accountGlobals) {
        return areTwoUsersTheSame(accountGlobals.getAccountSupervisoryUser(), accountGlobals.getAccountManagerUser());
    }

    /**
     * This method checks to see if two users are the same Person using their identifiers
     *
     * @param user1
     * @param user2
     * @return true if these two users are the same
     */
    protected boolean areTwoUsersTheSame(Person user1, Person user2) {
        if (ObjectUtils.isNull(user1) || user1.getPrincipalId() == null ) {
            return false;
        }
        if (ObjectUtils.isNull(user2) || user2.getPrincipalId() == null ) {
            return false;
        }
        return user1.getPrincipalId().equals(user2.getPrincipalId());
    }

    /**
     * This method checks to see if any expiration date field rules were violated Loops through each detail object and calls
     * {@link AccountGlobalRule#checkExpirationDate(MaintenanceDocument, AccountGlobalDetail)}
     *
     * @param maintenanceDocument
     * @return false on rules violation
     */
    protected boolean checkExpirationDate(MaintenanceDocument maintenanceDocument) {
        LOG.info("checkExpirationDate called");

        boolean success = true;
        Date newExpDate = newAccountGlobal.getAccountExpirationDate();

        // If creating a new account if acct_expiration_dt is set then
        // the acct_expiration_dt must be changed to a date that is today or later
        // unless the date was valid upon submission, this is an approval action
        // and the approver hasn't changed the value
        if (maintenanceDocument.isNew() && ObjectUtils.isNotNull(newExpDate)) {
            Date oldExpDate = null;

            if (maintenanceDocument.getDocumentHeader().getWorkflowDocument().isApprovalRequested()) {
                try {
                    MaintenanceDocument oldMaintDoc = (MaintenanceDocument) SpringContext.getBean(DocumentService.class).getByDocumentHeaderId(maintenanceDocument.getDocumentNumber());
                    AccountGlobal oldAccountGlobal = (AccountGlobal)oldMaintDoc.getDocumentBusinessObject();
                    if (ObjectUtils.isNotNull(oldAccountGlobal)) {
                        oldExpDate = oldAccountGlobal.getAccountExpirationDate();
                    }
                }
                catch (WorkflowException ex) {
                    LOG.warn( "Error retrieving maintenance doc for doc #" + maintenanceDocument.getDocumentNumber()+ ". This shouldn't happen.", ex );
                }
            }

            if (ObjectUtils.isNull(oldExpDate) || !oldExpDate.equals(newExpDate)) {
            	// KFSUPGRADE-925 check parameter to see if back date is allowed
            	Collection<String> fundGroups = SpringContext.getBean(ParameterService.class).getParameterValuesAsString(Account.class, KFSConstants.ChartApcParms.EXPIRATION_DATE_BACKDATING_FUND_GROUPS);
                if (fundGroups == null || (ObjectUtils.isNotNull(newAccountGlobal.getSubFundGroup()) && !fundGroups.contains(newAccountGlobal.getSubFundGroup().getFundGroupCode()))) {
                	if (!newExpDate.after(today) && !newExpDate.equals(today)) {
                		putFieldError("accountExpirationDate", KFSKeyConstants.ERROR_DOCUMENT_ACCMAINT_EXP_DATE_TODAY_LATER);
                		success &= false;
                	}
                }
            }
        }


        // a continuation account is required if the expiration date is completed.
        success &= checkContinuationAccount(maintenanceDocument, newExpDate);

        for (AccountGlobalDetail detail : newAccountGlobal.getAccountGlobalDetails()) {
            success &= checkExpirationDate(maintenanceDocument, detail);
        }
        return success;
    }

    /**
     * This method checks to see if any expiration date field rules were violated in relation to the given detail record
     *
     * @param maintenanceDocument
     * @param detail - the account detail we are investigating
     * @return false on rules violation
     */
    protected boolean checkExpirationDate(MaintenanceDocument maintenanceDocument, AccountGlobalDetail detail) {
        boolean success = true;
        Date newExpDate = newAccountGlobal.getAccountExpirationDate();

        Date prevExpDate = null;

        // get previous expiration date for possible check later
        if (maintenanceDocument.getDocumentHeader().getWorkflowDocument().isApprovalRequested()) {
            try {
                MaintenanceDocument oldMaintDoc = (MaintenanceDocument) SpringContext.getBean(DocumentService.class).getByDocumentHeaderId(maintenanceDocument.getDocumentNumber());
                AccountGlobal oldAccountGlobal = (AccountGlobal)oldMaintDoc.getDocumentBusinessObject();
                if (ObjectUtils.isNotNull(oldAccountGlobal)) {
                    prevExpDate = oldAccountGlobal.getAccountExpirationDate();
                }
            }
            catch (WorkflowException ex) {
                LOG.warn( "Error retrieving maintenance doc for doc #" + maintenanceDocument.getDocumentNumber()+ ". This shouldn't happen.", ex );
            }
        }


        // load the object by keys
        Account account = SpringContext.getBean(BusinessObjectService.class).findByPrimaryKey(Account.class, detail.getPrimaryKeys());
        if (ObjectUtils.isNotNull(account)) {
            Date oldExpDate = account.getAccountExpirationDate();

            // When updating an account expiration date, the date must be today or later
            // (except for C&G accounts). Only run this test if this maint doc
            // is an edit doc
            if (isUpdatedExpirationDateInvalid(account, newAccountGlobal)) {
                // if the date was valid upon submission, and this is an approval,
                // we're not interested unless the approver changed the value
                if (ObjectUtils.isNull(prevExpDate) || !prevExpDate.equals(newExpDate)) {
                    putFieldError("accountExpirationDate", KFSKeyConstants.ERROR_DOCUMENT_ACCMAINT_EXP_DATE_TODAY_LATER);
                    success &= false;
                }
            }

            // If creating a new account if acct_expiration_dt is set and the fund_group is not "CG" then
            // the acct_expiration_dt must be changed to a date that is today or later
            // unless the date was valid upon submission, this is an approval action
            // and the approver hasn't changed the value
            if (maintenanceDocument.isNew() && ObjectUtils.isNotNull(newExpDate)) {
                if (ObjectUtils.isNull(prevExpDate) || !prevExpDate.equals(newExpDate)) {
                    if (ObjectUtils.isNotNull(newExpDate) && ObjectUtils.isNull(newAccountGlobal.getSubFundGroup())) {
                        if (ObjectUtils.isNotNull(account.getSubFundGroup())) {
                            if (!account.isForContractsAndGrants()) {
                            	// KFSUPGRADE-925 check parameter to see if back date is allowed
                            	Collection<String> fundGroups = SpringContext.getBean(ParameterService.class).getParameterValuesAsString(Account.class, KFSConstants.ChartApcParms.EXPIRATION_DATE_BACKDATING_FUND_GROUPS);
                                if (fundGroups == null || !fundGroups.contains(account.getSubFundGroup())) {
                                	if (!newExpDate.after(today) && !newExpDate.equals(today)) {
                                		putGlobalError(KFSKeyConstants.ERROR_DOCUMENT_ACCMAINT_EXP_DATE_TODAY_LATER);
                                		success &= false;
                                	}
                                }
                            }
                        }
                    }
                }
            }

            // acct_expiration_dt can not be before acct_effect_dt
            Date effectiveDate = account.getAccountEffectiveDate();
            if (ObjectUtils.isNotNull(effectiveDate) && ObjectUtils.isNotNull(newExpDate)) {
                if (newExpDate.before(effectiveDate)) {
                    putGlobalError(KFSKeyConstants.ERROR_DOCUMENT_ACCMAINT_EXP_DATE_CANNOT_BE_BEFORE_EFFECTIVE_DATE);
                    success &= false;
                }
            }
        }

        return success;
=======
		}

		if (StringUtils.isNotBlank(newAccountGlobal.getAccountsSupervisorySystemsIdentifier()) && (ObjectUtils.isNull(accountSupervisor) || StringUtils.isEmpty(accountSupervisor.getPrincipalId()) || !getDocumentHelperService().getDocumentAuthorizer(maintenanceDocument).isAuthorized(maintenanceDocument, KFSConstants.PermissionNames.SERVE_AS_ACCOUNT_SUPERVISOR.namespace, KFSConstants.PermissionNames.SERVE_AS_ACCOUNT_SUPERVISOR.name, accountSupervisor.getPrincipalId()))) {
			final String accountSupervisorName = accountSupervisor != null ? accountSupervisor.getName() : newAccountGlobal.getAccountsSupervisorySystemsIdentifier();
			super.putFieldError(KFSPropertyConstants.ACCOUNT_SUPERVISORY_USER + "." + KFSPropertyConstants.KUALI_USER_PERSON_USER_IDENTIFIER, KFSKeyConstants.ERROR_USER_MISSING_PERMISSION, new String[] {accountSupervisorName, KFSConstants.PermissionNames.SERVE_AS_ACCOUNT_SUPERVISOR.namespace, KFSConstants.PermissionNames.SERVE_AS_ACCOUNT_SUPERVISOR.name});
			success = false;
		} else if (ObjectUtils.isNotNull(accountSupervisor) && StringUtils.isNotBlank(accountSupervisor.getPrincipalName()) && ObjectUtils.isNull(accountSupervisor.getPrincipalId())) {
			super.putFieldError(KFSPropertyConstants.ACCOUNT_SUPERVISORY_USER + "." + KFSPropertyConstants.KUALI_USER_PERSON_USER_IDENTIFIER, KFSKeyConstants.ERROR_DOCUMENT_GLOBAL_ACCOUNT_PRINCPAL_NAME_ACCOUNT_SUPER_INVALID);
			success = false;
		}
		if (StringUtils.isNotBlank(newAccountGlobal.getAccountManagerSystemIdentifier()) && (ObjectUtils.isNull(accountManager) || StringUtils.isEmpty(accountManager.getPrincipalId()) || !getDocumentHelperService().getDocumentAuthorizer(maintenanceDocument).isAuthorized(maintenanceDocument, KFSConstants.PermissionNames.SERVE_AS_ACCOUNT_MANAGER.namespace, KFSConstants.PermissionNames.SERVE_AS_ACCOUNT_MANAGER.name, accountManager.getPrincipalId()))) {
			final String accountManagerName = accountManager != null ? accountManager.getName() : newAccountGlobal.getAccountManagerSystemIdentifier();
			super.putFieldError(KFSPropertyConstants.ACCOUNT_MANAGER_USER + "." + KFSPropertyConstants.KUALI_USER_PERSON_USER_IDENTIFIER, KFSKeyConstants.ERROR_USER_MISSING_PERMISSION, new String[] {accountManagerName, KFSConstants.PermissionNames.SERVE_AS_ACCOUNT_MANAGER.namespace, KFSConstants.PermissionNames.SERVE_AS_ACCOUNT_MANAGER.name});
			success = false;
		} else if (ObjectUtils.isNotNull(accountManager) && StringUtils.isNotBlank(accountManager.getPrincipalName()) &&  ObjectUtils.isNull(accountManager.getPrincipalId())) {
			super.putFieldError(KFSPropertyConstants.ACCOUNT_MANAGER_USER + "." + KFSPropertyConstants.KUALI_USER_PERSON_USER_IDENTIFIER, KFSKeyConstants.ERROR_DOCUMENT_GLOBAL_ACCOUNT_PRINCPAL_NAME_ACCOUNT_MANAGER_INVALID);
			success = false;
		}

		// check FringeBenefit account rules
		success &= checkFringeBenefitAccountRule(newAccountGlobal);

		// the supervisor cannot be the same as the fiscal officer or account manager.
		if (isSupervisorSameAsFiscalOfficer(newAccountGlobal)) {
			success &= false;
			putFieldError(KFSPropertyConstants.ACCOUNTS_SUPERVISORY_SYSTEMS_IDENTIFIER, KFSKeyConstants.ERROR_DOCUMENT_ACCMAINT_ACCT_SUPER_CANNOT_BE_FISCAL_OFFICER);
		}
		if (isSupervisorSameAsManager(newAccountGlobal)) {
			success &= false;
			putFieldError(KFSPropertyConstants.ACCOUNT_MANAGER_SYSTEM_IDENTIFIER, KFSKeyConstants.ERROR_DOCUMENT_ACCMAINT_ACCT_SUPER_CANNOT_BE_ACCT_MGR);
		}

		// disallow continuation account being expired
		if (isContinuationAccountExpired(newAccountGlobal)) {
			success &= false;
			putFieldError(KFSPropertyConstants.CONTINUATION_ACCOUNT_NUMBER, KFSKeyConstants.ERROR_DOCUMENT_ACCMAINT_ACCOUNT_EXPIRED_CONTINUATION);
		}

		// loop over change detail objects to test if the supervisor/FO/mgr restrictions are in place
		// only need to do this check if the entered information does not already violate the rules
		if (!isSupervisorSameAsFiscalOfficer(newAccountGlobal) && !isSupervisorSameAsManager(newAccountGlobal)) {
			success &= checkAllAccountUsers(newAccountGlobal, fiscalOfficer, accountManager, accountSupervisor);
		}

		success &= checkCfda(  newAccountGlobal.getAccountCfdaNumber());

		return success;
	}
	
    protected boolean isNonSystemSupervisorEditingAClosedAccount(MaintenanceDocument document, Person user) {
    	 if(ObjectUtils.isNotNull(newAccountGlobal.getAccountGlobalDetails()) && newAccountGlobal.getAccountGlobalDetails().size() > 0){
			 for(AccountGlobalDetail accountGlobalDetail : newAccountGlobal.getAccountGlobalDetails()){
				 accountGlobalDetail.refreshReferenceObject(KFSPropertyConstants.ACCOUNT);
					 if (accountGlobalDetail.getAccount().isClosed() ) {
			                return !getDocumentHelperService().getDocumentAuthorizer(document).isAuthorized(document, KFSConstants.PermissionNames.EDIT_INACTIVE_ACCOUNT.namespace, KFSConstants.PermissionNames.EDIT_INACTIVE_ACCOUNT.name, user.getPrincipalId());
			            }

			 }
    	 }
          
        return false;
>>>>>>> b4538d53
    }

	private boolean checkCfda(String accountCfdaNumber) {
		boolean success = true;
		ContractsAndGrantsCfda cfda = null;
		if (! StringUtils.isEmpty(accountCfdaNumber)) {
			ModuleService moduleService = SpringContext.getBean(KualiModuleService.class).getResponsibleModuleService(ContractsAndGrantsCfda.class);
			if ( moduleService != null ) {
				Map<String,Object> keys = new HashMap<String, Object>(1);
				keys.put(KFSPropertyConstants.CFDA_NUMBER, accountCfdaNumber);
				cfda = moduleService.getExternalizableBusinessObject(ContractsAndGrantsCfda.class, keys);
			} else {
				throw new RuntimeException( "CONFIGURATION ERROR: No responsible module found for EBO class.  Unable to proceed." );
			}

			success = (ObjectUtils.isNull(cfda)) ? false : true;
			if (!success) {
				putFieldError(KFSPropertyConstants.CATALOG_OF_DOMESTIC_ASSISTANCE_NUMBER, KFSKeyConstants.ERROR_DOCUMENT_GLOBAL_ACCOUNT_CFDA_NUMBER_INVALID);
			}
		}
		return success;
	}

	/**
	 * This method checks to make sure that if the users are filled out (fiscal officer, supervisor, manager) that they are not the
	 * same individual Only need to check this if these are new users that override existing users on the {@link Account} object
	 *
	 * @param doc
	 * @param newFiscalOfficer
	 * @param newManager
	 * @param newSupervisor
	 * @return true if the users are either not changed or pass the sub-rules
	 */
	protected boolean checkAllAccountUsers(AccountGlobal doc, Person newFiscalOfficer, Person newManager, Person newSupervisor) {
		boolean success = true;

		if (LOG.isDebugEnabled()) {
			LOG.debug("newSupervisor: " + newSupervisor);
			LOG.debug("newFiscalOfficer: " + newFiscalOfficer);
			LOG.debug("newManager: " + newManager);
		}
		// only need to do this check if at least one of the user fields is
		// non null
		if (newSupervisor != null || newFiscalOfficer != null || newManager != null) {
			// loop over all AccountGlobalDetail records
			int index = 0;
			for (AccountGlobalDetail detail : doc.getAccountGlobalDetails()) {
				success &= checkAccountUsers(detail, newFiscalOfficer, newManager, newSupervisor, index);
				index++;
			}
		}

		return success;
	}

	/**
	 * This method checks that the new users (fiscal officer, supervisor, manager) are not the same individual for the
	 * {@link Account} being changed (contained in the {@link AccountGlobalDetail})
	 *
	 * @param detail - where the Account information is stored
	 * @param newFiscalOfficer
	 * @param newManager
	 * @param newSupervisor
	 * @param index - for storing the error line
	 * @return true if the new users pass this sub-rule
	 */
	protected boolean checkAccountUsers(AccountGlobalDetail detail, Person newFiscalOfficer, Person newManager, Person newSupervisor, int index) {
		boolean success = true;

		// only need to do this check if at least one of the user fields is non null
		if (newSupervisor != null || newFiscalOfficer != null || newManager != null) {
			// loop over all AccountGlobalDetail records
			detail.refreshReferenceObject("account");
			Account account = detail.getAccount();
			if (ObjectUtils.isNotNull(account)){
				if (LOG.isDebugEnabled()) {
					LOG.debug("old-Supervisor: " + account.getAccountSupervisoryUser());
					LOG.debug("old-FiscalOfficer: " + account.getAccountFiscalOfficerUser());
					LOG.debug("old-Manager: " + account.getAccountManagerUser());
				}
				// only need to check if they are not being overridden by the change document
				if (newSupervisor != null && newSupervisor.getPrincipalId() != null) {
					if (areTwoUsersTheSame(newSupervisor, account.getAccountFiscalOfficerUser())) {
						success = false;
						putFieldError(KFSPropertyConstants.ACCOUNT_CHANGE_DETAILS + "[" + index + "]." + KFSPropertyConstants.ACCOUNT_NUMBER, KFSKeyConstants.ERROR_DOCUMENT_ACCMAINT_ACCT_SUPER_CANNOT_EQUAL_EXISTING_FISCAL_OFFICER, new String[] { account.getAccountFiscalOfficerUser().getPrincipalName(), "Fiscal Officer", detail.getAccountNumber() });
					}
					if (areTwoUsersTheSame(newSupervisor, account.getAccountManagerUser())) {
						success = false;
						putFieldError(KFSPropertyConstants.ACCOUNT_CHANGE_DETAILS + "[" + index + "]." + KFSPropertyConstants.ACCOUNT_NUMBER, KFSKeyConstants.ERROR_DOCUMENT_ACCMAINT_ACCT_SUPER_CANNOT_EQUAL_EXISTING_ACCT_MGR, new String[] { account.getAccountManagerUser().getPrincipalName(), "Account Manager", detail.getAccountNumber() });
					}
				}
				if (newManager != null && newManager.getPrincipalId() != null) {
					if (areTwoUsersTheSame(newManager, account.getAccountSupervisoryUser())) {
						success = false;
						putFieldError(KFSPropertyConstants.ACCOUNT_CHANGE_DETAILS + "[" + index + "]." + KFSPropertyConstants.ACCOUNT_NUMBER, KFSKeyConstants.ERROR_DOCUMENT_ACCMAINT_ACCT_MGR_CANNOT_EQUAL_EXISTING_ACCT_SUPERVISOR, new String[] { account.getAccountSupervisoryUser().getPrincipalName(), "Account Supervisor", detail.getAccountNumber() });
					}
				}
				if (newFiscalOfficer != null && newFiscalOfficer.getPrincipalId() != null) {
					if (areTwoUsersTheSame(newFiscalOfficer, account.getAccountSupervisoryUser())) {
						success = false;
						putFieldError(KFSPropertyConstants.ACCOUNT_CHANGE_DETAILS + "[" + index + "]." + KFSPropertyConstants.ACCOUNT_NUMBER, KFSKeyConstants.ERROR_DOCUMENT_ACCMAINT_FISCAL_OFFICER_CANNOT_EQUAL_EXISTING_ACCT_SUPERVISOR, new String[] { account.getAccountSupervisoryUser().getPrincipalName(), "Account Supervisor", detail.getAccountNumber() });
					}
				}
			}
			else {
				LOG.warn("AccountGlobalDetail object has null account object:" + detail.getChartOfAccountsCode() + "-" + detail.getAccountNumber());
			}
		}

		return success;
	}

	/**
	 * This method is a helper method for checking if the supervisor user is the same as the fiscal officer Calls
	 * {@link AccountGlobalRule#areTwoUsersTheSame(Person, Person)}
	 *
	 * @param accountGlobals
	 * @return true if the two users are the same
	 */
	protected boolean isSupervisorSameAsFiscalOfficer(AccountGlobal accountGlobals) {
		return areTwoUsersTheSame(accountGlobals.getAccountSupervisoryUser(), accountGlobals.getAccountFiscalOfficerUser());
	}

	/**
	 * This method is a helper method for checking if the supervisor user is the same as the manager Calls
	 * {@link AccountGlobalRule#areTwoUsersTheSame(Person, Person)}
	 *
	 * @param accountGlobals
	 * @return true if the two users are the same
	 */
	protected boolean isSupervisorSameAsManager(AccountGlobal accountGlobals) {
		return areTwoUsersTheSame(accountGlobals.getAccountSupervisoryUser(), accountGlobals.getAccountManagerUser());
	}

	/**
	 * This method checks to see if two users are the same Person using their identifiers
	 *
	 * @param user1
	 * @param user2
	 * @return true if these two users are the same
	 */
	protected boolean areTwoUsersTheSame(Person user1, Person user2) {
		if (ObjectUtils.isNull(user1) || user1.getPrincipalId() == null ) {
			return false;
		}
		if (ObjectUtils.isNull(user2) || user2.getPrincipalId() == null ) {
			return false;
		}
		return user1.getPrincipalId().equals(user2.getPrincipalId());
	}

	/**
	 * This method checks to see if any expiration date field rules were violated Loops through each detail object and calls
	 * {@link AccountGlobalRule#checkExpirationDate(MaintenanceDocument, AccountGlobalDetail)}
	 *
	 * @param maintenanceDocument
	 * @return false on rules violation
	 */
	protected boolean checkExpirationDate(MaintenanceDocument maintenanceDocument) {
		LOG.info("checkExpirationDate called");

		boolean success = true;
		Date newExpDate = newAccountGlobal.getAccountExpirationDate();

		// If creating a new account if acct_expiration_dt is set then
		// the acct_expiration_dt must be changed to a date that is today or later
		// unless the date was valid upon submission, this is an approval action
		// and the approver hasn't changed the value
		if (maintenanceDocument.isNew() && ObjectUtils.isNotNull(newExpDate)) {
			Date oldExpDate = null;

			if (maintenanceDocument.getDocumentHeader().getWorkflowDocument().isApprovalRequested()) {
				try {
					MaintenanceDocument oldMaintDoc = (MaintenanceDocument) SpringContext.getBean(DocumentService.class).getByDocumentHeaderId(maintenanceDocument.getDocumentNumber());
					AccountGlobal oldAccountGlobal = (AccountGlobal)oldMaintDoc.getDocumentBusinessObject();
					if (ObjectUtils.isNotNull(oldAccountGlobal)) {
						oldExpDate = oldAccountGlobal.getAccountExpirationDate();
					}
				}
				catch (WorkflowException ex) {
					LOG.warn( "Error retrieving maintenance doc for doc #" + maintenanceDocument.getDocumentNumber()+ ". This shouldn't happen.", ex );
				}
			}

			if (ObjectUtils.isNull(oldExpDate) || !oldExpDate.equals(newExpDate)) {
				// KFSUPGRADE-925 check parameter to see if back date is allowed
				Collection<String> fundGroups = SpringContext.getBean(ParameterService.class).getParameterValuesAsString(Account.class, CUKFSConstants.ChartApcParms.EXPIRATION_DATE_BACKDATING_FUND_GROUPS);
				if (fundGroups == null || (ObjectUtils.isNotNull(newAccountGlobal.getSubFundGroup()) && !fundGroups.contains(newAccountGlobal.getSubFundGroup().getFundGroupCode()))) {
					if (!newExpDate.after(today) && !newExpDate.equals(today)) {
						putFieldError(KFSPropertyConstants.ACCOUNT_EXPIRATION_DATE, KFSKeyConstants.ERROR_DOCUMENT_ACCMAINT_EXP_DATE_TODAY_LATER);
						success &= false;
					}
				}
			}
		}


		// a continuation account is required if the expiration date is completed.
		success &= checkContinuationAccount(maintenanceDocument, newExpDate);

		for (AccountGlobalDetail detail : newAccountGlobal.getAccountGlobalDetails()) {
			success &= checkExpirationDate(maintenanceDocument, detail);
		}
		return success;
	}

	/**
	 * This method checks to see if any expiration date field rules were violated in relation to the given detail record
	 *
	 * @param maintenanceDocument
	 * @param detail - the account detail we are investigating
	 * @return false on rules violation
	 */
	protected boolean checkExpirationDate(MaintenanceDocument maintenanceDocument, AccountGlobalDetail detail) {
		boolean success = true;
		Date newExpDate = newAccountGlobal.getAccountExpirationDate();

		Date prevExpDate = null;

		// get previous expiration date for possible check later
		if (maintenanceDocument.getDocumentHeader().getWorkflowDocument().isApprovalRequested()) {
			try {
				MaintenanceDocument oldMaintDoc = (MaintenanceDocument) SpringContext.getBean(DocumentService.class).getByDocumentHeaderId(maintenanceDocument.getDocumentNumber());
				AccountGlobal oldAccountGlobal = (AccountGlobal)oldMaintDoc.getDocumentBusinessObject();
				if (ObjectUtils.isNotNull(oldAccountGlobal)) {
					prevExpDate = oldAccountGlobal.getAccountExpirationDate();
				}
			}
			catch (WorkflowException ex) {
				LOG.warn( "Error retrieving maintenance doc for doc #" + maintenanceDocument.getDocumentNumber()+ ". This shouldn't happen.", ex );
			}
		}


		// load the object by keys
		Account account = SpringContext.getBean(BusinessObjectService.class).findByPrimaryKey(Account.class, detail.getPrimaryKeys());
		if (ObjectUtils.isNotNull(account)) {
			Date oldExpDate = account.getAccountExpirationDate();

			// When updating an account expiration date, the date must be today or later
			// (except for C&G accounts). Only run this test if this maint doc
			// is an edit doc
			if (isUpdatedExpirationDateInvalid(account, newAccountGlobal)) {
				// if the date was valid upon submission, and this is an approval,
				// we're not interested unless the approver changed the value
				if (ObjectUtils.isNull(prevExpDate) || !prevExpDate.equals(newExpDate)) {                
					if(newAccountGlobal.getClosed() !=null && newAccountGlobal.getClosed()){
						/*If the Account is being closed and the date is before today's date, the EXP date can only be today*/
						putFieldError(KFSPropertyConstants.ACCOUNT_EXPIRATION_DATE, KFSKeyConstants.ERROR_DOCUMENT_ACCMAINT_ACCT_CANNOT_BE_CLOSED_EXP_DATE_INVALID);
					}
					else{
						/*If the Account is not being closed and the date is before today's date, the EXP date can only be today or at a later date*/
						putFieldError(KFSPropertyConstants.ACCOUNT_EXPIRATION_DATE, KFSKeyConstants.ERROR_DOCUMENT_ACCMAINT_EXP_DATE_TODAY_LATER);
					}
					success &= false;
				}

			}

			// If creating a new account if acct_expiration_dt is set and the fund_group is not "CG" then
			// the acct_expiration_dt must be changed to a date that is today or later
			// unless the date was valid upon submission, this is an approval action
			// and the approver hasn't changed the value
			if (maintenanceDocument.isNew() && ObjectUtils.isNotNull(newExpDate)) {
				if (ObjectUtils.isNull(prevExpDate) || !prevExpDate.equals(newExpDate)) {
					if (ObjectUtils.isNotNull(newExpDate) && ObjectUtils.isNull(newAccountGlobal.getSubFundGroup())) {
						if (ObjectUtils.isNotNull(account.getSubFundGroup())) {
							if (!account.isForContractsAndGrants()) {
								// KFSUPGRADE-925 check parameter to see if back date is allowed
								Collection<String> fundGroups = SpringContext.getBean(ParameterService.class).getParameterValuesAsString(Account.class, CUKFSConstants.ChartApcParms.EXPIRATION_DATE_BACKDATING_FUND_GROUPS);
								if (fundGroups == null || (ObjectUtils.isNotNull(account.getSubFundGroup()) && !fundGroups.contains(account.getSubFundGroup().getFundGroupCode()))) {
									if (!newExpDate.after(today) && !newExpDate.equals(today)) {
										putFieldError(KFSPropertyConstants.ACCOUNT_EXPIRATION_DATE, KFSKeyConstants.ERROR_DOCUMENT_ACCMAINT_EXP_DATE_TODAY_LATER);
										success &= false;
									}
								}
							}
						}
					}
				}
			}

			// acct_expiration_dt can not be before acct_effect_dt
			Date effectiveDate = null;
			if (ObjectUtils.isNotNull(newAccountGlobal.getAccountEffectiveDate())) {
				effectiveDate = newAccountGlobal.getAccountEffectiveDate();
			} else {
				effectiveDate = account.getAccountEffectiveDate();
			}

			if (ObjectUtils.isNotNull(effectiveDate) && ObjectUtils.isNotNull(newExpDate)) {
				if (newExpDate.before(effectiveDate)) {
					putFieldError(KFSPropertyConstants.ACCOUNT_EXPIRATION_DATE, CUKFSKeyConstants.ERROR_DOCUMENT_ACCT_GLB_MAINT_EXP_DATE_CANNOT_BE_BEFORE_EFFECTIVE_DATE, new String[] { detail.getAccountNumber() });
					success &= false;
				}
			}
		}

		return success;
	}

	/*
	 * protected boolean checkAccountExpirationDateValidTodayOrEarlier(Account newAccount) { // get today's date, with no time
	 * component Timestamp todaysDate = getDateTimeService().getCurrentTimestamp();
	 * todaysDate.setTime(KfsDateUtils.truncate(todaysDate, Calendar.DAY_OF_MONTH).getTime()); // TODO: convert this to using Wes'
	 * kuali KfsDateUtils once we're using Date's instead of Timestamp // get the expiration date, if any Timestamp expirationDate =
	 * newAccount.getAccountExpirationDate(); if (ObjectUtils.isNull(expirationDate)) { putFieldError("accountExpirationDate",
	 * KFSKeyConstants.ERROR_DOCUMENT_ACCMAINT_ACCT_CANNOT_BE_CLOSED_EXP_DATE_INVALID); return false; } // when closing an account,
	 * the account expiration date must be the current date or earlier expirationDate.setTime(KfsDateUtils.truncate(expirationDate,
	 * Calendar.DAY_OF_MONTH).getTime()); if (expirationDate.after(todaysDate)) { putFieldError("accountExpirationDate",
	 * KFSKeyConstants.ERROR_DOCUMENT_ACCMAINT_ACCT_CANNOT_BE_CLOSED_EXP_DATE_INVALID); return false; } return true; }
	 */

	/**
	 * This method checks to see if the updated expiration is not a valid one Only gets checked for specific {@link SubFundGroup}s
	 *
	 * @param oldAccount
	 * @param newAccountGlobal
	 * @return true if date has changed and is invalid
	 */
	protected boolean isUpdatedExpirationDateInvalid(Account oldAccount, AccountGlobal newAccountGlobal) {

		Date oldExpDate = oldAccount.getAccountExpirationDate();
		Date newExpDate = newAccountGlobal.getAccountExpirationDate();

		// When updating an account expiration date, the date must be today or later
		// (except for C&G accounts). Only run this test if this maint doc
		// is an edit doc
		boolean expDateHasChanged = false;

		// if the old version of the account had no expiration date, and the new
		// one has a date
		if (ObjectUtils.isNull(oldExpDate) && ObjectUtils.isNotNull(newExpDate)) {
			expDateHasChanged = true;
		}

		// if there was an old and a new expDate, but they're different
		else if (ObjectUtils.isNotNull(oldExpDate) && ObjectUtils.isNotNull(newExpDate)) {
			if (!oldExpDate.equals(newExpDate)) {
				expDateHasChanged = true;
			}
		}

		// if the expiration date hasnt changed, we're not interested
		if (!expDateHasChanged) {
			return false;
		}

		// if a subFundGroup isnt present, we cannot continue the testing
		SubFundGroup subFundGroup = newAccountGlobal.getSubFundGroup();
		if (ObjectUtils.isNull(subFundGroup)) {
			return false;
		}

		// get the fundGroup code
		String fundGroupCode = newAccountGlobal.getSubFundGroup().getFundGroupCode().trim();

		// if the account is part of the CG fund group, then this rule does not
		// apply, so we're done
		if (SpringContext.getBean(SubFundGroupService.class).isForContractsAndGrants(newAccountGlobal.getSubFundGroup())) {
			return false;
		}

		// at this point, we know its not a CG fund group, so we must apply the rule


		// KFSUPGRADE-925
		Collection<String> fundGroups = SpringContext.getBean(ParameterService.class).getParameterValuesAsString(Account.class, CUKFSConstants.ChartApcParms.EXPIRATION_DATE_BACKDATING_FUND_GROUPS);
		if (fundGroups != null && !ObjectUtils.isNull(newAccountGlobal.getSubFundGroup()) && fundGroups.contains(newAccountGlobal.getSubFundGroup().getFundGroupCode())) {
			return false;
		}

		// expirationDate must be today or later than today (cannot be before today)
		return newExpDate.before(today); 
	}


	/**
	 * This method tests whether the continuation account entered (if any) has expired or not.
	 *
	 * @param accountGlobals
	 * @return true if the continuation account has expired
	 */
	protected boolean isContinuationAccountExpired(AccountGlobal accountGlobals) {

		boolean result = false;

		String chartCode = accountGlobals.getContinuationFinChrtOfAcctCd();
		String accountNumber = accountGlobals.getContinuationAccountNumber();

		// if either chartCode or accountNumber is not entered, then we
		// cant continue, so exit
		if (StringUtils.isBlank(chartCode) || StringUtils.isBlank(accountNumber)) {
			return result;
		}

		// attempt to retrieve the continuation account from the DB
		Account continuation = null;
		Map<String,String> pkMap = new HashMap<String,String>();
		pkMap.put(KFSPropertyConstants.CHART_OF_ACCOUNTS_CODE, chartCode);
		pkMap.put(KFSPropertyConstants.ACCOUNT_NUMBER, accountNumber);
		continuation = super.getBoService().findByPrimaryKey(Account.class, pkMap);

		// if the object doesnt exist, then we cant continue, so exit
		if (ObjectUtils.isNull(continuation)) {
			return result;
		}

		// at this point, we have a valid continuation account, so we just need to
		// know whether its expired or not
		result = continuation.isExpired();

		return result;
	}

	/**
	 * This method checks to see if any Contracts and Grants business rules were violated
	 *
	 * @return false on rules violation
	 */
	protected boolean checkContractsAndGrants() {

		LOG.info("checkContractsAndGrants called");

		boolean success = true;

		// Certain C&G fields are required if the Account belongs to the CG Fund Group
		success &= checkCgRequiredFields(newAccountGlobal);

		// Income Stream account is required based the fund/subfund group set up in income stream parameters 
		success &= checkCgIncomeStreamRequired(newAccountGlobal);

		// check if the new account has a valid responsibility id
		if (ObjectUtils.isNotNull(newAccountGlobal.getContractsAndGrantsAccountResponsibilityId())) {
			Account tmpAcct = new Account();
			tmpAcct.setContractsAndGrantsAccountResponsibilityId(newAccountGlobal.getContractsAndGrantsAccountResponsibilityId());
			final boolean hasValidAccountResponsibility = contractsAndGrantsModuleService.hasValidAccountReponsiblityIdIfNotNull(tmpAcct);
			if (!hasValidAccountResponsibility) {
				success &= hasValidAccountResponsibility;
				putFieldError(CUKFSPropertyConstants.CONTRACTS_AND_GRANTS_ACCOUNT_RESPOSIBILITY_ID, CUKFSKeyConstants.ERROR_DOCUMENT_ACCT_GLB_MAINT_INVALID_CG_RESPONSIBILITY , new String[] { newAccountGlobal.getContractsAndGrantsAccountResponsibilityId().toString() });
			}
		}

		return success;
	}

	/**
	 * This method checks to see if the contracts and grants income stream account is required
	 *
	 * @param accountGlobals
	 * @return false if it is required (and not entered) or invalid/inactive
	 */
	protected boolean checkCgIncomeStreamRequired(AccountGlobal accountGlobals) {

		boolean result = true;
		boolean required = false;

		// if the subFundGroup object is null, we cant test, so exit
		if (ObjectUtils.isNull(accountGlobals.getSubFundGroup())) {
			return result;
		}

		// retrieve the subfundcode and fundgroupcode
		String subFundGroupCode = accountGlobals.getSubFundGroupCode().trim();
		String fundGroupCode = accountGlobals.getSubFundGroup().getFundGroupCode().trim();

		// changed foundation code.  Now, it is using similar 'income stream account' validation rule for 'Account'
		if (isIncomeStreamAccountRequired(fundGroupCode, subFundGroupCode)) {
			required = true;
		}

		// if the income stream account is not required, then we're done
		if (!required) {
			return result;
		}

		if(newAccountGlobal.isRemoveIncomeStreamChartAndAccount()){
			putFieldError(CUKFSPropertyConstants.REMOVE_INCOME_STREAM_CHART_AND_ACCOUNT, CUKFSKeyConstants.ERROR_DOCUMENT_ACCT_GLB_MAINT_REMOVE_INC_STR_CHART_AND_ACCT_CHECKED_WHEN_INC_STR_REQ);
		}

		// make sure both coaCode and accountNumber are filled out
		String error_message_prefix =  WHEN_FUND_PREFIX + fundGroupCode + AND_SUB_FUND + subFundGroupCode;
		result &= checkEmptyBOField(KFSPropertyConstants.INCOME_STREAM_ACCOUNT_NUMBER, accountGlobals.getIncomeStreamAccountNumber(), error_message_prefix + ", Income Stream Account Number");
		result &= checkEmptyBOField(KFSPropertyConstants.INCOME_STREAM_CHART_OF_ACCOUNTS_CODE, accountGlobals.getIncomeStreamFinancialCoaCode(), error_message_prefix + ", Income Stream Chart Of Accounts Code");

		// if both fields arent present, then we're done
		if (!result) {
			return result;
		}

		// do an existence/active test
		DictionaryValidationService dvService = super.getDictionaryValidationService();
		boolean referenceExists = dvService.validateReferenceExists(accountGlobals, KFSPropertyConstants.INCOME_STREAM_ACCOUNT);
		if (!referenceExists) {
			putFieldError(KFSPropertyConstants.INCOME_STREAM_ACCOUNT_NUMBER, KFSKeyConstants.ERROR_EXISTENCE, "Income Stream Account: " + accountGlobals.getIncomeStreamFinancialCoaCode() + "-" + accountGlobals.getIncomeStreamAccountNumber());
			result &= false;
		}

		return result;
	}

	/**
	 * This method calls checkAccountDetails checkExpirationDate checkOnlyOneChartAddLineErrorWrapper whenever a new
	 * {@link AccountGlobalDetail} is added to this global
	 *
	 * @see org.kuali.rice.kns.maintenance.rules.MaintenanceDocumentRuleBase#processCustomAddCollectionLineBusinessRules(org.kuali.rice.kns.document.MaintenanceDocument,
	 *      java.lang.String, org.kuali.rice.krad.bo.PersistableBusinessObject)
	 */
	@Override
	public boolean processCustomAddCollectionLineBusinessRules(MaintenanceDocument document, String collectionName, PersistableBusinessObject bo) {
		boolean success = super.processCustomAddCollectionLineBusinessRules(document, collectionName, bo);

		// this incoming bo needs to be refreshed because it doesn't have its subobjects setup
		bo.refreshNonUpdateableReferences();

		if(bo instanceof AccountGlobalDetail){
			AccountGlobalDetail detail = (AccountGlobalDetail) bo;

			success &= checkAccountDetails(detail);
			success &= checkExpirationDate(document, detail);
			success &= checkOnlyOneChartAddLineErrorWrapper(detail, newAccountGlobal.getAccountGlobalDetails());
		}

		return success;
	}

	/**
	 * This method validates that a continuation account is required and that the values provided exist
	 *
	 * @param document An instance of the maintenance document being validated.
	 * @param newExpDate The expiration date assigned to the account being validated for submission.
	 * @return True if the continuation account values are valid for the associated account, false otherwise.
	 */
	protected boolean checkContinuationAccount(MaintenanceDocument document, Date newExpDate) {
		LOG.info("checkContinuationAccount called");

		boolean result = true;
		boolean continuationAccountIsValid = true;

		// make sure both coaCode and accountNumber are filled out
		if (ObjectUtils.isNotNull(newExpDate)) {
			if (!checkEmptyValue(newAccountGlobal.getContinuationAccountNumber())) {
				putFieldError("continuationAccountNumber", KFSKeyConstants.ERROR_DOCUMENT_ACCMAINT_CONTINUATION_ACCT_REQD_IF_EXP_DATE_COMPLETED);
				continuationAccountIsValid = false;
			}
			if (!checkEmptyValue(newAccountGlobal.getContinuationFinChrtOfAcctCd())) {
				putFieldError("continuationFinChrtOfAcctCd", KFSKeyConstants.ERROR_DOCUMENT_ACCMAINT_CONTINUATION_FINCODE_REQD_IF_EXP_DATE_COMPLETED);
				continuationAccountIsValid = false;
			}
		}

		// if both fields aren't present, then we're done
		if (continuationAccountIsValid && ObjectUtils.isNotNull(newAccountGlobal.getContinuationAccountNumber()) && ObjectUtils.isNotNull(newAccountGlobal.getContinuationFinChrtOfAcctCd())) {
			// do an existence/active test
			DictionaryValidationService dvService = super.getDictionaryValidationService();
			boolean referenceExists = dvService.validateReferenceExists(newAccountGlobal, "continuationAccount");
			if (!referenceExists) {
				putFieldError("continuationAccountNumber", KFSKeyConstants.ERROR_EXISTENCE, "Continuation Account: " + newAccountGlobal.getContinuationFinChrtOfAcctCd() + "-" + newAccountGlobal.getContinuationAccountNumber());
				continuationAccountIsValid = false;
			}
		}

		if (continuationAccountIsValid) {
			result = true;
		}
		else {
			List<AccountGlobalDetail> gAcctDetails = newAccountGlobal.getAccountGlobalDetails();
			for (AccountGlobalDetail detail : gAcctDetails) {
				if (null != detail.getAccountNumber() && null != newAccountGlobal.getContinuationAccountNumber()) {
					result &= detail.getAccountNumber().equals(newAccountGlobal.getContinuationAccountNumber());
					result &= detail.getChartOfAccountsCode().equals(newAccountGlobal.getContinuationFinChrtOfAcctCd());
				}
			}
		}

		return result;
	}

	/**
	 * Validate that the object code on the form (if entered) is valid for all charts used in the detail sections.
	 *
	 * @param acctGlobal
	 * @return
	 */
	protected boolean checkOrganizationValidity( AccountGlobal acctGlobal ) {
		boolean result = true;

		// check that an org has been entered
		if ( StringUtils.isNotBlank( acctGlobal.getOrganizationCode() ) ) {
			// get all distinct charts
			HashSet<String> charts = new HashSet<String>(10);
			for ( AccountGlobalDetail acct : acctGlobal.getAccountGlobalDetails() ) {
				charts.add( acct.getChartOfAccountsCode() );
			}
			OrganizationService orgService = SpringContext.getBean(OrganizationService.class);
			// test for an invalid organization
			for ( String chartCode : charts ) {
				if ( StringUtils.isNotBlank(chartCode) ) {
					if ( null == orgService.getByPrimaryIdWithCaching( chartCode, acctGlobal.getOrganizationCode() ) ) {
						result = false;
						putFieldError("organizationCode", KFSKeyConstants.ERROR_DOCUMENT_GLOBAL_ACCOUNT_INVALID_ORG, new String[] { chartCode, acctGlobal.getOrganizationCode() } );
						break;
					}
				}
			}
		}

		return result;
	}

	/*
	 * Check if the fund/subfund matched the income stream account required parameters.
	 * CU changed this to match the income stream account requirement validation in 'AccountRule'.
	 */
	private boolean isIncomeStreamAccountRequired(String fundGroupCode, String subFundGroupCode) {

		boolean required = false;

		if (StringUtils.isNotBlank(fundGroupCode) && StringUtils.isNotBlank(subFundGroupCode)) {
			if (SpringContext.getBean(ParameterEvaluatorService.class).getParameterEvaluator(Account.class, KFSConstants.ChartApcParms.INCOME_STREAM_ACCOUNT_REQUIRING_FUND_GROUPS, fundGroupCode).evaluationSucceeds()) {
				if (SpringContext.getBean(ParameterEvaluatorService.class).getParameterEvaluator(Account.class, KFSConstants.ChartApcParms.INCOME_STREAM_ACCOUNT_REQUIRING_SUB_FUND_GROUPS, subFundGroupCode).evaluationSucceeds()) {
					required = true;
				}
			}

		}

		return required;
	}

	protected boolean checkSubFundProgram(MaintenanceDocument document) {
		boolean success = true;

		String subFundGroupCode = newAccountGlobal.getSubFundGroupCode();
		String subFundProg = newAccountGlobal.getProgramCode();
		BusinessObjectService bos = SpringContext.getBean(BusinessObjectService.class);

		if (StringUtils.isNotBlank(subFundProg)) {
			Map<String, String> fieldValues = new HashMap<>();
			fieldValues.put(KFSPropertyConstants.SUB_FUND_GROUP_CODE, subFundGroupCode);
			fieldValues.put(CUKFSPropertyConstants.PROGRAM_CODE, subFundProg);

			Collection<SubFundProgram> retVals = bos.findMatching(SubFundProgram.class, fieldValues);

			if (retVals.isEmpty()) {
				success = false;
				putFieldError(CUKFSPropertyConstants.PROGRAM_CODE, CUKFSKeyConstants.ERROR_DOCUMENT_ACCMAINT_PROGRAM_CODE_NOT_GROUP_CODE, new String[] {subFundProg, subFundGroupCode});
			} else {
				for (SubFundProgram subFundProgram : retVals) {
					if (!subFundProgram.isActive()) {
						putFieldError(CUKFSPropertyConstants.PROGRAM_CODE, KFSKeyConstants.ERROR_INACTIVE, getFieldLabel(Account.class, CUKFSPropertyConstants.PROGRAM_CODE));
						success = false;
						break;
					}
				}
			}

		} else {
			Map<String, String> fieldValues = new HashMap<String, String>();
			fieldValues.put(KFSPropertyConstants.SUB_FUND_GROUP_CODE, subFundGroupCode);
			Collection<SubFundProgram> retVals = bos.findMatching(SubFundProgram.class, fieldValues);
			if (!retVals.isEmpty()) {
				success = false;
				putFieldError(CUKFSPropertyConstants.PROGRAM_CODE, CUKFSKeyConstants.ERROR_DOCUMENT_ACCMAINT_PROGRAM_CODE_CANNOT_BE_BLANK_FOR_GROUP_CODE, new String[] { subFundGroupCode});
			}
		}
		return success; 
	}    

	protected boolean checkAppropriationAccount(MaintenanceDocument document) {
		boolean success = true;

		String subFundGroupCode = newAccountGlobal.getSubFundGroupCode();
		String appropriationAccountNumber = newAccountGlobal.getAppropriationAccountNumber();
		BusinessObjectService businessObjectService = SpringContext.getBean(BusinessObjectService.class);

		if (StringUtils.isNotBlank(appropriationAccountNumber) && StringUtils.isNotBlank(subFundGroupCode)) {
			Map<String, String> fieldValues = new HashMap<String, String>();
			fieldValues.put(KFSPropertyConstants.SUB_FUND_GROUP_CODE, subFundGroupCode);
			fieldValues.put(CUKFSPropertyConstants.APPROPRIATION_ACCT_NUMBER, appropriationAccountNumber);

			Collection<AppropriationAccount> retVals = businessObjectService.findMatching(AppropriationAccount.class, fieldValues);

			if (retVals.isEmpty()) {
				success = false;
				putFieldError(CUKFSPropertyConstants.APPROPRIATION_ACCT_NUMBER, CUKFSKeyConstants.ERROR_DOCUMENT_ACCMAINT_APPROP_ACCT_NOT_GROUP_CODE, 
						new String[] {appropriationAccountNumber, subFundGroupCode});
			} else {
				for (AppropriationAccount appropriationAccount : retVals) {
					if (!appropriationAccount.isActive()) {
						putFieldError(CUKFSPropertyConstants.APPROPRIATION_ACCT_NUMBER, KFSKeyConstants.ERROR_INACTIVE, 
								getFieldLabel(AccountGlobal.class, CUKFSPropertyConstants.APPROPRIATION_ACCT_NUMBER));
						success = false;
						break;
					}
				}
			}
		}
		return success;
	}

	private boolean checkAccountExtensions(AccountGlobalDetail dtl) {
		boolean success = true;
		String subFundGroupCode = newAccountGlobal.getSubFundGroupCode();
		String appropriationAccountNumber = newAccountGlobal.getAppropriationAccountNumber();
		String subFundProg =  newAccountGlobal.getProgramCode();
		dtl.refreshReferenceObject(KFSPropertyConstants.ACCOUNT);
		if (ObjectUtils.isNotNull(dtl.getAccount())) {
			success &= checkAccountExtensionProgramCd(dtl.getAccount(), subFundGroupCode, subFundProg);      
			success &= checkAccountExtensionApprAcct(dtl.getAccount(), subFundGroupCode, appropriationAccountNumber);      
		}
		return success;
	}


	private boolean checkAccountExtensionProgramCd(Account account, String subFundGroupCode, String subFundProg) {
		boolean success = true;
		if (StringUtils.isBlank(subFundGroupCode)) {
			if (StringUtils.isNotBlank(subFundProg)) {
				SubFundProgram subFundProgram = getMatchedRecord(SubFundProgram.class, account.getSubFundGroupCode(), CUKFSPropertyConstants.PROGRAM_CODE, subFundProg);                  
				if (subFundProgram == null) {
					success = false;
					GlobalVariables.getMessageMap().putError(KFSPropertyConstants.ACCOUNT_NUMBER, CUKFSKeyConstants.ERROR_DOCUMENT_ACCMAINT_ACCT_PROGRAM_CODE_NOT_GROUP_CODE, new String[] {subFundProg, account.getSubFundGroupCode(), account.getAccountNumber()});
				} else {
					if (!subFundProgram.isActive()) {
						putFieldError(CUKFSPropertyConstants.PROGRAM_CODE, KFSKeyConstants.ERROR_INACTIVE, getFieldLabel(Account.class, CUKFSPropertyConstants.PROGRAM_CODE));
						success = false;
					}
				}
			}
		} else {
			AccountExtendedAttribute accountExtension = (AccountExtendedAttribute)account.getExtension(); 
			if (StringUtils.isBlank(subFundProg)) {
				if (StringUtils.isBlank(accountExtension.getProgramCode())) {
					SubFundProgram subFundProgram = getMatchedRecord(SubFundProgram.class, subFundGroupCode, CUKFSPropertyConstants.PROGRAM_CODE, accountExtension.getProgramCode());
					if (subFundProgram != null) {
						success = false;
						GlobalVariables.getMessageMap().putError(KFSPropertyConstants.ACCOUNT_NUMBER, CUKFSKeyConstants.ERROR_DOCUMENT_ACCMAINT_ACCT_PROGRAM_CODE_CANNOT_BE_BLANK_FOR_GROUP_CODE, new String[] { subFundGroupCode, account.getAccountNumber()});
					}         
				} else {
					SubFundProgram subFundProgram = getMatchedRecord(SubFundProgram.class, subFundGroupCode, CUKFSPropertyConstants.PROGRAM_CODE, accountExtension.getProgramCode());
					if (subFundProgram == null) {
						success = false;
						GlobalVariables.getMessageMap().putError(KFSPropertyConstants.ACCOUNT_NUMBER, CUKFSKeyConstants.ERROR_DOCUMENT_ACCMAINT_ACCT_PROGRAM_CODE_NOT_GROUP_CODE, new String[] 
								{accountExtension.getProgramCode(), subFundGroupCode, account.getAccountNumber()});
					}         
				}
			}
		}                
		return success;
	}

	private boolean checkAccountExtensionApprAcct(Account account, String subFundGroupCode, String appropriationAccountNumber) {
		boolean success = true;
		if (StringUtils.isBlank(subFundGroupCode)) {
			if (StringUtils.isNotBlank(appropriationAccountNumber)) {                    
				AppropriationAccount appropriationAcct = getMatchedRecord(AppropriationAccount.class, account.getSubFundGroupCode(), CUKFSPropertyConstants.APPROPRIATION_ACCT_NUMBER, appropriationAccountNumber);
				if (appropriationAcct == null) {
					success = false;
					GlobalVariables.getMessageMap().putError(KFSPropertyConstants.ACCOUNT_NUMBER, CUKFSKeyConstants.ERROR_DOCUMENT_ACCMAINT_ACCT_APPROP_ACCT_NOT_GROUP_CODE, 
							new String[] {appropriationAccountNumber, account.getSubFundGroupCode(), account.getAccountNumber()});
				} else {
					if (!appropriationAcct.isActive()) {
						putFieldError(CUKFSPropertyConstants.APPROPRIATION_ACCT_NUMBER, KFSKeyConstants.ERROR_INACTIVE, 
								getFieldLabel(AccountGlobal.class, CUKFSPropertyConstants.APPROPRIATION_ACCT_NUMBER));
						success = false;
					}
				}                
			}            
		} else {
			AccountExtendedAttribute accountExtension = (AccountExtendedAttribute)account.getExtension(); 
			if (StringUtils.isBlank(appropriationAccountNumber)) {
				if (StringUtils.isNotBlank(accountExtension.getAppropriationAccountNumber())) {
					AppropriationAccount appropriationAcct = getMatchedRecord(AppropriationAccount.class, subFundGroupCode, CUKFSPropertyConstants.APPROPRIATION_ACCT_NUMBER, accountExtension.getAppropriationAccountNumber());
					if (appropriationAcct == null) {
						success = false;
						GlobalVariables.getMessageMap().putError(KFSPropertyConstants.ACCOUNT_NUMBER, CUKFSKeyConstants.ERROR_DOCUMENT_ACCMAINT_ACCT_APPROP_ACCT_NOT_GROUP_CODE, 
								new String[] {accountExtension.getAppropriationAccountNumber(), subFundGroupCode, account.getAccountNumber()});
					}                           
				}
			}
		}        
		return success;
	}

	private <T extends BusinessObject> T getMatchedRecord(Class<T> clazz, String subFundGroupCode, String propertyName, String propertyValue) {
		Map<String, String> fieldValues = new HashMap<String, String>();
		fieldValues.put(KFSPropertyConstants.SUB_FUND_GROUP_CODE, subFundGroupCode);
		fieldValues.put(propertyName, propertyValue);

		return getBoService().findByPrimaryKey(clazz, fieldValues);

	}

	protected boolean checkOpenEncumbrances() {
		boolean success = true;
		for (AccountGlobalDetail detail : newAccountGlobal.getAccountGlobalDetails()) {
			success &= checkOpenEncumbrances(detail);
		}
		return success;
	}

	protected boolean checkOpenEncumbrances(AccountGlobalDetail detail) {
		boolean success = true;
		if(!detail.getAccount().isClosed() && newAccountGlobal.getClosed()!=null && newAccountGlobal.getClosed()){
			Map<String, String> pkMap = new HashMap<String, String>();
			String chart = detail.getAccount().getChartOfAccountsCode();
			String accountNumber = detail.getAccount().getAccountNumber();
			pkMap.put(KFSPropertyConstants.UNIVERSITY_FISCAL_YEAR, SpringContext.getBean(UniversityDateService.class).getCurrentFiscalYear().toString() ); 
			pkMap.put(KFSPropertyConstants.CHART_OF_ACCOUNTS_CODE, chart);
			pkMap.put(KFSPropertyConstants.ACCOUNT_NUMBER, accountNumber);
			int encumbranceCount = getEncumbranceService().getOpenEncumbranceRecordCount(pkMap, false);
			if ( encumbranceCount > 0){
				success = false;
				putFieldError(KFSPropertyConstants.CLOSED, CUKFSKeyConstants.ERROR_DOCUMENT_ACCT_GLB_MAINT_CLOSED_CHECKED_WHEN_ACCOUNT_HAS_OPEN_ENCUMBRENCES, new String[] {chart, accountNumber});
			}
		}
		return success;
	}

	/**
	 * the fringe benefit account (otherwise known as the reportsToAccount) is required if the fringe benefit code is set to N. The
	 * fringe benefit code of the account designated to accept the fringes must be Y.
	 *
	 * @param newAccount
	 * @return
	 */
	 protected boolean checkFringeBenefitAccountRule(CuAccountGlobal newAccount) {

		 boolean result = true;

		 if (newAccount.getAccountsFringesBnftIndicator() !=null && !newAccount.getAccountsFringesBnftIndicator()){
			 if (StringUtils.isBlank(newAccount.getReportsToAccountNumber())) {
				 putFieldError(KFSPropertyConstants.REPORTS_TO_ACCOUNT_NUMBER, KFSKeyConstants.ERROR_DOCUMENT_ACCMAINT_RPTS_TO_ACCT_REQUIRED_IF_FRINGEBENEFIT_FALSE);
				 result &= false;
			 }

			 if (StringUtils.isBlank(newAccount.getReportsToChartOfAccountsCode())) {
				 putFieldError(KFSPropertyConstants.REPORTS_TO_CHART_OF_ACCOUNTS_CODE, KFSKeyConstants.ERROR_DOCUMENT_ACCMAINT_RPTS_TO_ACCT_REQUIRED_IF_FRINGEBENEFIT_FALSE);
				 result &= false;
			 }

			 if (result == false) {
				 return result;
			 }

			 Account fringeBenefitAccount = accountService.getByPrimaryId(newAccount.getReportsToChartOfAccountsCode(), newAccount.getReportsToAccountNumber());

			 if (fringeBenefitAccount == null) {
				 putFieldError(KFSPropertyConstants.REPORTS_TO_ACCOUNT_NUMBER, KFSKeyConstants.ERROR_EXISTENCE, getFieldLabel(Account.class, "reportsToAccountNumber"));
				 return false;
			 }

			 if (!fringeBenefitAccount.isActive()) {
				 putFieldError(KFSPropertyConstants.REPORTS_TO_ACCOUNT_NUMBER, KFSKeyConstants.ERROR_INACTIVE, getFieldLabel(Account.class, "reportsToAccountNumber"));
				 result &= false;
			 }

			 if (!fringeBenefitAccount.isAccountsFringesBnftIndicator()) {
				 putFieldError(KFSPropertyConstants.REPORTS_TO_ACCOUNT_NUMBER, KFSKeyConstants.ERROR_DOCUMENT_ACCMAINT_RPTS_TO_ACCT_MUST_BE_FLAGGED_FRINGEBENEFIT, fringeBenefitAccount.getChartOfAccountsCode() + "-" + fringeBenefitAccount.getAccountNumber());
				 result &= false;
			 }
		 }

		 return result;
	 }

	 /**
	  * This method checks to make sure that if the contracts and grants fields are required they are entered correctly
	  *
	  * @param newAccount
	  * @return
	  */
	 protected boolean checkCgRequiredFields(CuAccountGlobal newAccount) {
		 boolean result = true;

		 if (ObjectUtils.isNotNull(newAccount.getSubFundGroup())) {
			 if (getSubFundGroupService().isForContractsAndGrants(newAccount.getSubFundGroup())) {
				 result &= checkIcrTypeCodeAndSeriesIdentifierExistWhenSubFundIsCG(newAccount);
				 result &= checkContractControlAccountNumberRequired(newAccount);
				 result &= checkICRCollectionExistsWhenUpdatingToCGSubFund(newAccount, newAccount.getSubFundGroupCode());
			 }
			 else{
				 result &= checkCGFieldNotFilledIn(newAccount, KFSPropertyConstants.FINANCIAL_ICR_SERIES_IDENTIFIER, newAccount.getSubFundGroupCode());
				 result &= checkCGFieldNotFilledIn(newAccount, KFSPropertyConstants.ACCT_INDIRECT_COST_RCVY_TYPE_CD, newAccount.getSubFundGroupCode());
				 result &= checkICRCollectionDoesNotExistWhenUpdatingToNonCGSubFund(newAccount, newAccount.getSubFundGroupCode());
			 }
		 }
		 else{
			 if(ObjectUtils.isNotNull(newAccount.getAccountGlobalDetails()) && newAccount.getAccountGlobalDetails().size() >0){
				 for(AccountGlobalDetail accountGlobalDetail : newAccount.getAccountGlobalDetails()){
					 accountGlobalDetail.refreshReferenceObject(KFSPropertyConstants.ACCOUNT);
					 if (ObjectUtils.isNotNull(accountGlobalDetail.getAccount().getSubFundGroup())) {	
						 if (!getSubFundGroupService().isForContractsAndGrants(accountGlobalDetail.getAccount().getSubFundGroup())) {
							 result &= checkCGFieldNotFilledIn(newAccount, KFSPropertyConstants.FINANCIAL_ICR_SERIES_IDENTIFIER, accountGlobalDetail.getAccount().getSubFundGroupCode());
							 result &= checkCGFieldNotFilledIn(newAccount, KFSPropertyConstants.ACCT_INDIRECT_COST_RCVY_TYPE_CD, accountGlobalDetail.getAccount().getSubFundGroupCode());
							 result &= checkCGFieldNotFilledIn(newAccount, accountGlobalDetail.getAccount(), KFSPropertyConstants.ACCT_INDIRECT_COST_RCVY_TYPE_CD);
							 result &= checkCGFieldNotFilledIn(newAccount, accountGlobalDetail.getAccount(), KFSPropertyConstants.FINANCIAL_ICR_SERIES_IDENTIFIER);
							 result &= checkICRCollectionDoesNotExistForExistingNonCGSubFund(newAccount, accountGlobalDetail, accountGlobalDetail.getAccount().getSubFundGroupCode());
						 }
						 else{
							 result &= checkICRCollectionExistsForExistingCGSubFund(newAccount, accountGlobalDetail,accountGlobalDetail.getAccount().getSubFundGroupCode());
						 }  
					 }    			
				 }
			 }
		 }
		 return result;
	 }

	private boolean checkIcrTypeCodeAndSeriesIdentifierExistWhenSubFundIsCG(CuAccountGlobal newAccount){
		boolean result = true;
		boolean filledIcrTypeCode = checkEmptyValue(newAccount.getAcctIndirectCostRcvyTypeCd());
		boolean filledFinancialIcrSeriesIdentifier = checkEmptyValue(newAccount.getFinancialIcrSeriesIdentifier());

		// Validation for financialIcrSeriesIdentifier
		if (filledFinancialIcrSeriesIdentifier) {
			String fiscalYear = StringUtils.EMPTY + SpringContext.getBean(UniversityDateService.class).getCurrentFiscalYear();
			String icrSeriesId = newAccount.getFinancialIcrSeriesIdentifier();

			Map<String, String> pkMap = new HashMap<String, String>();
			pkMap.put(KFSPropertyConstants.UNIVERSITY_FISCAL_YEAR, fiscalYear);
			pkMap.put(KFSPropertyConstants.FINANCIAL_ICR_SERIES_IDENTIFIER, icrSeriesId);
			Collection<IndirectCostRecoveryRateDetail> icrRateDetails = getBoService().findMatching(IndirectCostRecoveryRateDetail.class, pkMap);

			if (ObjectUtils.isNull(icrRateDetails) || icrRateDetails.isEmpty()) {
				String label = SpringContext.getBean(DataDictionaryService.class).getAttributeLabel(Account.class, KFSPropertyConstants.FINANCIAL_ICR_SERIES_IDENTIFIER);
				putFieldError(KFSPropertyConstants.FINANCIAL_ICR_SERIES_IDENTIFIER, KFSKeyConstants.ERROR_EXISTENCE, label + " (" + icrSeriesId + ")");
				result &= false;
			}
			else {
				for(IndirectCostRecoveryRateDetail icrRateDetail : icrRateDetails) {
					if(ObjectUtils.isNull(icrRateDetail.getIndirectCostRecoveryRate())){
						putFieldError(KFSPropertyConstants.FINANCIAL_ICR_SERIES_IDENTIFIER, KFSKeyConstants.IndirectCostRecovery.ERROR_DOCUMENT_ICR_RATE_NOT_FOUND, new String[]{fiscalYear, icrSeriesId});
						result &= false;
						break;
					}
				}
			}
		}
		if(!filledIcrTypeCode || !filledFinancialIcrSeriesIdentifier){
			if(ObjectUtils.isNotNull(newAccount.getAccountGlobalDetails()) && newAccount.getAccountGlobalDetails().size() >0){
				for(AccountGlobalDetail accountGlobalDetail : newAccount.getAccountGlobalDetails()){
					accountGlobalDetail.refreshReferenceObject(KFSPropertyConstants.ACCOUNT);

					if(!filledIcrTypeCode){
						result &= checkEmptyBOField( KFSPropertyConstants.ACCT_INDIRECT_COST_RCVY_TYPE_CD, accountGlobalDetail.getAccount().getAcctIndirectCostRcvyTypeCd(), formatErrorMessage(KFSKeyConstants.ERROR_DOCUMENT_ACCMAINT_ICR_TYPE_CODE_CANNOT_BE_EMPTY));
					}
					if(!filledFinancialIcrSeriesIdentifier){
						result &= checkEmptyBOField(KFSPropertyConstants.FINANCIAL_ICR_SERIES_IDENTIFIER, accountGlobalDetail.getAccount().getFinancialIcrSeriesIdentifier(), formatErrorMessage(KFSKeyConstants.ERROR_DOCUMENT_ACCMAINT_ICR_SERIES_IDENTIFIER_CANNOT_BE_EMPTY));
					}

				}    			
			}
		}
		return result;
	}

	 protected boolean checkICRCollectionExistsWhenUpdatingToCGSubFund(CuAccountGlobal newAccount, String subFundGroupCode){
		 boolean success = true;

		 if(newAccount.getActiveIndirectCostRecoveryAccounts().isEmpty()){
			 if(ObjectUtils.isNotNull(newAccount.getAccountGlobalDetails()) && !newAccount.getAccountGlobalDetails().isEmpty()){
				 for(AccountGlobalDetail accountGlobalDetail : newAccount.getAccountGlobalDetails()){
					 List<IndirectCostRecoveryAccount> activeICRList = getActiveUpdatedIcrAccounts(newAccount, accountGlobalDetail);
					 if (activeICRList.isEmpty()){
						 success &= false;
						 putFieldError(KFSPropertyConstants.INDIRECT_COST_RECOVERY_ACCOUNTS, CUKFSKeyConstants.ERROR_DOCUMENT_ACCT_GLB_MAINT_ICR_EMPTY_FOR_CG_ACCOUNT, new String[]{subFundGroupCode, accountGlobalDetail.getAccountNumber()});
					 }
				 }
			 }
		 }

		 return success;
	 }

	 protected boolean checkICRCollectionExistsForExistingCGSubFund(CuAccountGlobal newAccount, AccountGlobalDetail accountGlobalDetail, String subFundGroupCode){
		 boolean success = true;

		 if (newAccount.getActiveIndirectCostRecoveryAccounts().isEmpty()) {
			 List<IndirectCostRecoveryAccount> activeICRList = getActiveUpdatedIcrAccounts(newAccount, accountGlobalDetail);
			 if (activeICRList.isEmpty()) {
				 success = false;
				 putFieldError(KFSPropertyConstants.INDIRECT_COST_RECOVERY_ACCOUNTS, CUKFSKeyConstants.ERROR_DOCUMENT_ACCT_GLB_MAINT_ICR_EMPTY_FOR_CG_ACCOUNT, new String[] { subFundGroupCode, accountGlobalDetail.getAccountNumber() });
			 }
		 }

		 return success;
	 }

	 protected boolean checkICRCollectionDoesNotExistWhenUpdatingToNonCGSubFund(CuAccountGlobal newAccount, String subFundGroupCode){
		 boolean success = true;
		 boolean hasActiveUpdates = !newAccount.getActiveIndirectCostRecoveryAccounts().isEmpty();

		 if (hasActiveUpdates){
			 success = false;
			 putFieldError(KFSPropertyConstants.INDIRECT_COST_RECOVERY_ACCOUNTS, KFSKeyConstants.ERROR_DOCUMENT_ACCMAINT_CG_ICR_FIELDS_FILLED_FOR_NON_CG_ACCOUNT, newAccount.getSubFundGroupCode());
		 }
		 else {
			 if(ObjectUtils.isNotNull(newAccount.getAccountGlobalDetails()) && !newAccount.getAccountGlobalDetails().isEmpty()){
				 for(AccountGlobalDetail accountGlobalDetail : newAccount.getAccountGlobalDetails()){
					 List<IndirectCostRecoveryAccount> activeICRList = getActiveUpdatedIcrAccounts(newAccount, accountGlobalDetail);
					 if(!activeICRList.isEmpty()){
						 success &= false;
						 putFieldError(KFSPropertyConstants.INDIRECT_COST_RECOVERY_ACCOUNTS, CUKFSKeyConstants.ERROR_DOCUMENT_ACCT_GLB_MAINT_ICR_NOT_EMPTY_FOR_NON_CG_ACCOUNT, new String[]{ subFundGroupCode, accountGlobalDetail.getAccountNumber()});
					 }
				 }
			 }
		 }

		 return success;	
	 }

	 protected boolean checkICRCollectionDoesNotExistForExistingNonCGSubFund(CuAccountGlobal newAccount, AccountGlobalDetail accountGlobalDetail, String subFundGroupCode){
		 boolean success = true;
		 boolean hasActiveUpdates = !newAccount.getActiveIndirectCostRecoveryAccounts().isEmpty();

		 if(hasActiveUpdates){
			 success = false;
		 }
		 else {   		
			 List<IndirectCostRecoveryAccount> activeICRList = getActiveUpdatedIcrAccounts(newAccount, accountGlobalDetail);
			 success = activeICRList.isEmpty();
		 }

		 if (!success) {
			 putFieldError(KFSPropertyConstants.INDIRECT_COST_RECOVERY_ACCOUNTS, CUKFSKeyConstants.ERROR_DOCUMENT_ACCT_GLB_MAINT_ICR_NOT_EMPTY_FOR_NON_CG_ACCOUNT, new String[] { subFundGroupCode, accountGlobalDetail.getAccountNumber() });
		 }

		 return success;  	
	 }

	 private List<IndirectCostRecoveryAccount> getActiveUpdatedIcrAccounts(CuAccountGlobal newAccount, AccountGlobalDetail accountGlobalDetail){
		 accountGlobalDetail.refreshReferenceObject(KFSPropertyConstants.ACCOUNT);
		 List<IndirectCostRecoveryAccount> existingICRList = accountGlobalDetail.getAccount().getIndirectCostRecoveryAccounts();
		 List<IndirectCostRecoveryAccount> copyOfExistingICRList = new ArrayList<IndirectCostRecoveryAccount>();
		 if(existingICRList !=null && !existingICRList.isEmpty()){
			 for(IndirectCostRecoveryAccount icrAccount : existingICRList){
				 copyOfExistingICRList.add(new IndirectCostRecoveryAccount(icrAccount));
			 }
		 }
		 List<IndirectCostRecoveryAccount> updatedICRList = SpringContext.getBean(GlobalObjectWithIndirectCostRecoveryAccountsService.class).buildUpdatedIcrAccounts(newAccount, accountGlobalDetail, copyOfExistingICRList);
		 List<IndirectCostRecoveryAccount> activeICRList = getActiveICRAccounts(updatedICRList);	
		 return activeICRList;
	 }

	 private List<IndirectCostRecoveryAccount> getActiveICRAccounts(List<IndirectCostRecoveryAccount> icrAccounts){
		 List<IndirectCostRecoveryAccount> activeICRList = new ArrayList<IndirectCostRecoveryAccount>();
		 if(ObjectUtils.isNotNull(icrAccounts) && !icrAccounts.isEmpty()){
			 for(IndirectCostRecoveryAccount icrAccount : icrAccounts){
				 if(icrAccount.isActive()){
					 activeICRList.add(icrAccount);
				 }
			 }
		 }
		 return activeICRList;
	 }


	 /**
	  * This method is a helper method that replaces error tokens with values for contracts and grants labels
	  *
	  * @param errorConstant
	  * @return error string that has had tokens "{0}" and "{1}" replaced
	  */
	 protected String formatErrorMessage(String errorConstant) {
		 String cngLabel = getSubFundGroupService().getContractsAndGrantsDenotingAttributeLabel();
		 String cngValue = getSubFundGroupService().getContractsAndGrantsDenotingValueForMessage();
		 String result = getConfigService().getPropertyValueAsString(errorConstant);
		 result = MessageFormat.format(result, cngLabel, cngValue);
		 return result;
	 }

	 /**
	  * This method checks to make sure that if the contract control account exists it is the same as the Account that we are working
	  * on
	  *
	  * @param newAccount
	  * @return false if the contract control account is entered and is not the same as the account we are maintaining
	  */
	 protected boolean checkContractControlAccountNumberRequired(CuAccountGlobal newAccount) {

		 boolean result = true;

		 // Contract Control account must either exist or be the same as account being maintained

		 if (ObjectUtils.isNull(newAccount.getContractControlFinCoaCode())) {
			 return result;
		 }
		 if (ObjectUtils.isNull(newAccount.getContractControlAccountNumber())) {
			 return result;
		 }

		 //if no account global details exist then don't validate
		 if(ObjectUtils.isNull(newAccount.getAccountGlobalDetails()) || newAccount.getAccountGlobalDetails().size() == 0){
			 return true;
		 }

		 if(newAccount.getAccountGlobalDetails().size() == 1){
			 if ((newAccount.getContractControlFinCoaCode().equals(newAccount.getChartOfAccountsCode())) && (newAccount.getContractControlAccountNumber().equals(newAccount.getAccountGlobalDetails().get(0).getAccountNumber()))) {
				 return true;
			 }
		 }

		 // do an existence/active test
		 DictionaryValidationService dvService = super.getDictionaryValidationService();
		 boolean referenceExists = dvService.validateReferenceExists(newAccount, KFSPropertyConstants.CONTRACT_CONTROL_ACCOUNT);
		 if (!referenceExists) {
			 putFieldError(KFSPropertyConstants.CONTRACT_CONTROL_ACCOUNT_NUMBER, KFSKeyConstants.ERROR_EXISTENCE, "Contract Control Account: " + newAccount.getContractControlFinCoaCode() + "-" + newAccount.getContractControlAccountNumber());
			 result &= false;
		 }

		 return result;
	 }

	 /**
	  * This method checks to make sure that if the contract control account exists it is the same as the Account that we are working
	  * on
	  *
	  * @param newAccount
	  * @return false if the contract control account is entered and is not the same as the account we are maintaining
	  */
	 protected boolean checkContractControlAccountNumberRequired(CuAccountGlobal newAccount, Account oldAccount) {

		 boolean result = true;

		 // Contract Control account must either exist or be the same as account being maintained

		 if (ObjectUtils.isNull(newAccount.getContractControlFinCoaCode())) {
			 return result;
		 }
		 if (ObjectUtils.isNull(newAccount.getContractControlAccountNumber())) {
			 return result;
		 }

		 // do an existence/active test
		 DictionaryValidationService dvService = super.getDictionaryValidationService();
		 boolean referenceExists = dvService.validateReferenceExists(newAccount, KFSPropertyConstants.CONTRACT_CONTROL_ACCOUNT);
		 if (!referenceExists) {
			 putFieldError(KFSPropertyConstants.CONTRACT_CONTROL_ACCOUNT_NUMBER, KFSKeyConstants.ERROR_EXISTENCE, "Contract Control Account: " + newAccount.getContractControlFinCoaCode() + "-" + newAccount.getContractControlAccountNumber());
			 result &= false;
		 }

		 return result;
	 }

	 protected boolean checkCloseAccounts() {
		 boolean success = true;

		 LOG.info("checkCloseAccount called");

		 // check that at least one account is being closed
		 boolean isBeingClosed = false;
		 if(ObjectUtils.isNotNull(newAccountGlobal.getAccountGlobalDetails()) && newAccountGlobal.getAccountGlobalDetails().size() > 0){
			 for (AccountGlobalDetail detail : newAccountGlobal.getAccountGlobalDetails()) {
				 if (detail.getAccount().isActive() && newAccountGlobal.getClosed() !=null && newAccountGlobal.getClosed()) {
					 isBeingClosed = true;
					 break;
				 }
			 }
		 }

		 if (!isBeingClosed) {
			 return true;
		 }

		 // on an account being closed, the expiration date must be
		 success &= checkAccountExpirationDateValidTodayOrEarlier(newAccountGlobal);

		 if(ObjectUtils.isNotNull(newAccountGlobal.getAccountGlobalDetails()) && newAccountGlobal.getAccountGlobalDetails().size() > 0){

			 for (AccountGlobalDetail detail : newAccountGlobal.getAccountGlobalDetails()) {
				 success &= checkCloseAccount(detail);
			 }
		 }

		 return success;
	 }

	 /**
	  * This method checks to see if the user is trying to close the account and if so if any rules are being violated Calls the
	  * additional rule checkAccountExpirationDateValidTodayOrEarlier
	  *
	  * @param maintenanceDocument
	  * @return false on rules violation
	  */
	 protected boolean checkCloseAccount(AccountGlobalDetail detail) {

		 LOG.info("checkCloseAccount called");

		 boolean success = true;
		 boolean isBeingClosed = false;

		 // if the account isnt being closed, then dont bother processing the rest of
		 // the method
		 if (detail.getAccount().isActive() && newAccountGlobal.getClosed() !=null && newAccountGlobal.getClosed()) {
			 isBeingClosed = true;
		 }

		 if (!isBeingClosed) {
			 return true;
		 }

	     // on an account being closed, the expiration date must be valid
	     success &= checkAccountExpirationDateValidTodayOrEarlier(detail);
	     
		 // when closing an account, a continuation account is required
		 if (StringUtils.isBlank(newAccountGlobal.getContinuationAccountNumber()) && StringUtils.isBlank( detail.getAccount().getContinuationAccountNumber())) {
			 putFieldError(KFSPropertyConstants.CONTINUATION_ACCOUNT_NUMBER, KFSKeyConstants.ERROR_DOCUMENT_ACCMAINT_ACCT_CLOSE_CONTINUATION_ACCT_REQD);
			 success &= false;
		 }
		 if (StringUtils.isBlank(newAccountGlobal.getContinuationFinChrtOfAcctCd())  && StringUtils.isBlank( detail.getAccount().getContinuationFinChrtOfAcctCd())) {
			 putFieldError(KFSPropertyConstants.CONTINUATION_CHART_OF_ACCOUNTS_CODE, KFSKeyConstants.ERROR_DOCUMENT_ACCMAINT_ACCT_CLOSE_CONTINUATION_CHART_CODE_REQD);
			 success &= false;
		 }
	        
		 String errorPath = KFSPropertyConstants.ACCOUNT_CHANGE_DETAILS;
		 // must have no pending ledger entries
		 if (generalLedgerPendingEntryService.hasPendingGeneralLedgerEntry(detail.getAccount())) {

			 putFieldError(errorPath, CUKFSKeyConstants.ERROR_DOCUMENT_ACCT_GLB_MAINT_ACCOUNT_CLOSED_PENDING_LEDGER_ENTRIES, new String[]{detail.getAccountNumber()});
			 success &= false;
		 }

		 // beginning balance must be loaded in order to close account
		 if (!balanceService.beginningBalanceLoaded(detail.getAccount())) {
			 putFieldError(errorPath, CUKFSKeyConstants.ERROR_DOCUMENT_ACCT_GLB_MAINT_ACCOUNT_CLOSED_NO_LOADED_BEGINNING_BALANCE, new String[]{detail.getAccountNumber()});
			 success &= false;
		 }

		 // must have no base budget, must have no open encumbrances, must have no asset, liability or fund balance balances other
		 // than object code 9899
		 // (9899 is fund balance for us), and the process of closing income and expense into 9899 must take the 9899 balance to
		 // zero.
		 if (balanceService.hasAssetLiabilityFundBalanceBalances(detail.getAccount())) {
			 putFieldError(errorPath, CUKFSKeyConstants.ERROR_DOCUMENT_ACCT_GLB_MAINT_ACCOUNT_CLOSED_NO_FUND_BALANCES, new String[]{detail.getAccountNumber()});
			 success &= false;
		 }

		 // We must not have any pending labor ledger entries
		 if (SpringContext.getBean(LaborModuleService.class).hasPendingLaborLedgerEntry(detail.getAccount().getChartOfAccountsCode(), detail.getAccount().getAccountNumber())) {
			 putFieldError(errorPath, CUKFSKeyConstants.ERROR_DOCUMENT_ACCT_GLB_MAINT_ACCOUNT_CLOSED_PENDING_LABOR_LEDGER_ENTRIES, new String[]{detail.getAccountNumber()});
			 success &= false;
		 }

		 return success;
	 }

	 /**
	  * This method checks to see if the account expiration date is today's date or earlier
	  *
	  * @param newAccount
	  * @return fails if the expiration date is null or after today's date
	  */
	protected boolean checkAccountExpirationDateValidTodayOrEarlier(CuAccountGlobal newAccount) {
		// get the expiration date, if any
		Date expirationDate = newAccount.getAccountExpirationDate();
		if (ObjectUtils.isNotNull(expirationDate)) {

			Date todaysDate = new Date(getDateTimeService().getCurrentDate().getTime());
			todaysDate.setTime(DateUtils.truncate(todaysDate,Calendar.DAY_OF_MONTH).getTime());

			// when closing an account, the account expiration date must be the
			// current date or earlier
			expirationDate.setTime(DateUtils.truncate(expirationDate, Calendar.DAY_OF_MONTH).getTime());
			if (expirationDate.after(todaysDate)) {
				putFieldError(KFSPropertyConstants.ACCOUNT_EXPIRATION_DATE, KFSKeyConstants.ERROR_DOCUMENT_ACCMAINT_ACCT_CANNOT_BE_CLOSED_EXP_DATE_INVALID);
				return false;
			}
		}

		return true;
	}
	
    protected boolean checkAccountExpirationDateValidTodayOrEarlier(AccountGlobalDetail accountGlobalDetail) {

        // get today's date, with no time component
        Date todaysDate = new Date(getDateTimeService().getCurrentDate().getTime());
        todaysDate.setTime(DateUtils.truncate(todaysDate, Calendar.DAY_OF_MONTH).getTime());
        // TODO: convert this to using Wes' Kuali KfsDateUtils once we're using Date's instead of Timestamp
        
        accountGlobalDetail.refreshReferenceObject(KFSPropertyConstants.ACCOUNT);
        Account existingAccount = accountGlobalDetail.getAccount();

        // get the expiration date, if any
        Date expirationDate = existingAccount.getAccountExpirationDate();
        if (ObjectUtils.isNull(expirationDate)) {
        	expirationDate = newAccountGlobal.getAccountExpirationDate();
        	if (ObjectUtils.isNull(expirationDate)) {
            putFieldError("accountExpirationDate", CUKFSKeyConstants.ERROR_DOCUMENT_GLB_MAINT_CANNOT_BE_CLOSED_EXP_DATE_INVALID, new String[]{existingAccount.getChartOfAccountsCode(), existingAccount.getAccountNumber()});
            return false;
        	}
        }

        // when closing an account, the account expiration date must be the current date or earlier
        expirationDate.setTime(DateUtils.truncate(expirationDate, Calendar.DAY_OF_MONTH).getTime());
        if (expirationDate.after(todaysDate)) {
            putFieldError(KFSPropertyConstants.ACCOUNT_CHANGE_DETAILS, CUKFSKeyConstants.ERROR_DOCUMENT_GLB_MAINT_CANNOT_BE_CLOSED_EXP_DATE_INVALID,  new String[]{existingAccount.getChartOfAccountsCode(), existingAccount.getAccountNumber()});
            return false;
        }

<<<<<<< HEAD
        // get the fundGroup code
        String fundGroupCode = newAccountGlobal.getSubFundGroup().getFundGroupCode().trim();

        // if the account is part of the CG fund group, then this rule does not
        // apply, so we're done
        if (SpringContext.getBean(SubFundGroupService.class).isForContractsAndGrants(newAccountGlobal.getSubFundGroup())) {
            return false;
        }

        // at this point, we know its not a CG fund group, so we must apply the rule

        
        // KFSUPGRADE-925
        Collection<String> fundGroups = SpringContext.getBean(ParameterService.class).getParameterValuesAsString(Account.class, KFSConstants.ChartApcParms.EXPIRATION_DATE_BACKDATING_FUND_GROUPS);
        if (fundGroups != null && !ObjectUtils.isNull(newAccountGlobal.getSubFundGroup()) && fundGroups.contains(newAccountGlobal.getSubFundGroup().getFundGroupCode())) {
        		return false;
        }
        
        // expirationDate must be today or later than today (cannot be before today)
        return newExpDate.before(today); 
    }


    /**
     * This method tests whether the continuation account entered (if any) has expired or not.
     *
     * @param accountGlobals
     * @return true if the continuation account has expired
     */
    protected boolean isContinuationAccountExpired(AccountGlobal accountGlobals) {

        boolean result = false;

        String chartCode = accountGlobals.getContinuationFinChrtOfAcctCd();
        String accountNumber = accountGlobals.getContinuationAccountNumber();

        // if either chartCode or accountNumber is not entered, then we
        // cant continue, so exit
        if (StringUtils.isBlank(chartCode) || StringUtils.isBlank(accountNumber)) {
            return result;
        }

        // attempt to retrieve the continuation account from the DB
        Account continuation = null;
        Map<String,String> pkMap = new HashMap<String,String>();
        pkMap.put("chartOfAccountsCode", chartCode);
        pkMap.put("accountNumber", accountNumber);
        continuation = super.getBoService().findByPrimaryKey(Account.class, pkMap);

        // if the object doesnt exist, then we cant continue, so exit
        if (ObjectUtils.isNull(continuation)) {
            return result;
        }

        // at this point, we have a valid continuation account, so we just need to
        // know whether its expired or not
        result = continuation.isExpired();

        return result;
    }

    /**
     * This method checks to see if any Contracts and Grants business rules were violated
     *
     * @return false on rules violation
     */
    protected boolean checkContractsAndGrants() {

        LOG.info("checkContractsAndGrants called");

        boolean success = true;

        // Income Stream account is required based the fund/subfund group set up in income stream parameters 
        success &= checkCgIncomeStreamRequired(newAccountGlobal);

        return success;
    }

    /**
     * This method checks to see if the contracts and grants income stream account is required
     *
     * @param accountGlobals
     * @return false if it is required (and not entered) or invalid/inactive
     */
    protected boolean checkCgIncomeStreamRequired(AccountGlobal accountGlobals) {

        boolean result = true;
        boolean required = false;

        // if the subFundGroup object is null, we cant test, so exit
        if (ObjectUtils.isNull(accountGlobals.getSubFundGroup())) {
            return result;
        }

        // retrieve the subfundcode and fundgroupcode
        String subFundGroupCode = accountGlobals.getSubFundGroupCode().trim();
        String fundGroupCode = accountGlobals.getSubFundGroup().getFundGroupCode().trim();

        // changed foundation code.  Now, it is using similar 'income stream account' validation rule for 'Account'
        if (isIncomeStreamAccountRequired(fundGroupCode, subFundGroupCode)) {
            required = true;
        }

        // if the income stream account is not required, then we're done
        if (!required) {
            return result;
        }

        // make sure both coaCode and accountNumber are filled out
        String error_message_prefix =  WHEN_FUND_PREFIX + fundGroupCode + AND_SUB_FUND + subFundGroupCode;
        result &= checkEmptyBOField("incomeStreamAccountNumber", accountGlobals.getIncomeStreamAccountNumber(), error_message_prefix + ", Income Stream Account Number");
        result &= checkEmptyBOField("incomeStreamFinancialCoaCode", accountGlobals.getIncomeStreamFinancialCoaCode(), error_message_prefix + ", Income Stream Chart Of Accounts Code");

        // if both fields arent present, then we're done
        if (!result) {
            return result;
        }

        // do an existence/active test
        DictionaryValidationService dvService = super.getDictionaryValidationService();
        boolean referenceExists = dvService.validateReferenceExists(accountGlobals, "incomeStreamAccount");
        if (!referenceExists) {
            putFieldError("incomeStreamAccountNumber", KFSKeyConstants.ERROR_EXISTENCE, "Income Stream Account: " + accountGlobals.getIncomeStreamFinancialCoaCode() + "-" + accountGlobals.getIncomeStreamAccountNumber());
            result &= false;
        }

        return result;
    }

    /**
     * This method calls checkAccountDetails checkExpirationDate checkOnlyOneChartAddLineErrorWrapper whenever a new
     * {@link AccountGlobalDetail} is added to this global
     *
     * @see org.kuali.kfs.kns.maintenance.rules.MaintenanceDocumentRuleBase#processCustomAddCollectionLineBusinessRules(org.kuali.kfs.kns.document.MaintenanceDocument,
     *      java.lang.String, org.kuali.kfs.krad.bo.PersistableBusinessObject)
     */
    @Override
    public boolean processCustomAddCollectionLineBusinessRules(MaintenanceDocument document, String collectionName, PersistableBusinessObject bo) {
        AccountGlobalDetail detail = (AccountGlobalDetail) bo;
        boolean success = true;

        success &= checkAccountDetails(detail);
        success &= checkExpirationDate(document, detail);
        success &= checkOnlyOneChartAddLineErrorWrapper(detail, newAccountGlobal.getAccountGlobalDetails());

        return success;
    }

    /**
     * This method validates that a continuation account is required and that the values provided exist
     *
     * @param document An instance of the maintenance document being validated.
     * @param newExpDate The expiration date assigned to the account being validated for submission.
     * @return True if the continuation account values are valid for the associated account, false otherwise.
     */
    protected boolean checkContinuationAccount(MaintenanceDocument document, Date newExpDate) {
        LOG.info("checkContinuationAccount called");

        boolean result = true;
        boolean continuationAccountIsValid = true;

        // make sure both coaCode and accountNumber are filled out
        if (ObjectUtils.isNotNull(newExpDate)) {
            if (!checkEmptyValue(newAccountGlobal.getContinuationAccountNumber())) {
                putFieldError("continuationAccountNumber", KFSKeyConstants.ERROR_DOCUMENT_ACCMAINT_CONTINUATION_ACCT_REQD_IF_EXP_DATE_COMPLETED);
                continuationAccountIsValid = false;
            }
            if (!checkEmptyValue(newAccountGlobal.getContinuationFinChrtOfAcctCd())) {
                putFieldError("continuationFinChrtOfAcctCd", KFSKeyConstants.ERROR_DOCUMENT_ACCMAINT_CONTINUATION_FINCODE_REQD_IF_EXP_DATE_COMPLETED);
                continuationAccountIsValid = false;
            }
        }

        // if both fields aren't present, then we're done
        if (continuationAccountIsValid && ObjectUtils.isNotNull(newAccountGlobal.getContinuationAccountNumber()) && ObjectUtils.isNotNull(newAccountGlobal.getContinuationFinChrtOfAcctCd())) {
            // do an existence/active test
            DictionaryValidationService dvService = super.getDictionaryValidationService();
            boolean referenceExists = dvService.validateReferenceExists(newAccountGlobal, "continuationAccount");
            if (!referenceExists) {
                putFieldError("continuationAccountNumber", KFSKeyConstants.ERROR_EXISTENCE, "Continuation Account: " + newAccountGlobal.getContinuationFinChrtOfAcctCd() + "-" + newAccountGlobal.getContinuationAccountNumber());
                continuationAccountIsValid = false;
            }
        }

        if (continuationAccountIsValid) {
            result = true;
        }
        else {
            List<AccountGlobalDetail> gAcctDetails = newAccountGlobal.getAccountGlobalDetails();
            for (AccountGlobalDetail detail : gAcctDetails) {
                if (null != detail.getAccountNumber() && null != newAccountGlobal.getContinuationAccountNumber()) {
                    result &= detail.getAccountNumber().equals(newAccountGlobal.getContinuationAccountNumber());
                    result &= detail.getChartOfAccountsCode().equals(newAccountGlobal.getContinuationFinChrtOfAcctCd());
                }
            }
        }

        return result;
    }

    /**
     * Validate that the object code on the form (if entered) is valid for all charts used in the detail sections.
     *
     * @param acctGlobal
     * @return
     */
    protected boolean checkOrganizationValidity( AccountGlobal acctGlobal ) {
        boolean result = true;

        // check that an org has been entered
        if ( StringUtils.isNotBlank( acctGlobal.getOrganizationCode() ) ) {
            // get all distinct charts
            HashSet<String> charts = new HashSet<String>(10);
            for ( AccountGlobalDetail acct : acctGlobal.getAccountGlobalDetails() ) {
                charts.add( acct.getChartOfAccountsCode() );
            }
            OrganizationService orgService = SpringContext.getBean(OrganizationService.class);
            // test for an invalid organization
            for ( String chartCode : charts ) {
                if ( StringUtils.isNotBlank(chartCode) ) {
                    if ( null == orgService.getByPrimaryIdWithCaching( chartCode, acctGlobal.getOrganizationCode() ) ) {
                        result = false;
                        putFieldError("organizationCode", KFSKeyConstants.ERROR_DOCUMENT_GLOBAL_ACCOUNT_INVALID_ORG, new String[] { chartCode, acctGlobal.getOrganizationCode() } );
                        break;
                    }
                }
            }
        }

        return result;
=======
        return true;
>>>>>>> b4538d53
    }


	 protected boolean checkSubFundGroup() {    	
		 boolean success = true;
		 for (AccountGlobalDetail detail : newAccountGlobal.getAccountGlobalDetails()) {
			 success &= checkSubFundGroup(detail);
		 }
		 return success;    	
	 }


	 /**
	  * This method checks to see if any SubFund Group rules were violated Specifically: if SubFundGroup is empty or not "PFCMR" we
	  * cannot have a campus code or building code if SubFundGroup is "PFCMR" then campus code and building code "must" be entered
	  * and be valid codes
	  *
	  * @param maintenanceDocument
	  * @return false on rules violation
	  */
	 protected boolean checkSubFundGroup( AccountGlobalDetail detail) {

		 LOG.info("checkSubFundGroup called");

		 boolean success = true;

		 String subFundGroupCode = newAccountGlobal.getSubFundGroupCode();
		 Account account = detail.getAccount();
		 String errorPath = KFSPropertyConstants.ACCOUNT_CHANGE_DETAILS;

		 if (account.getAccountDescription() != null) {

			 String campusCode = account.getAccountDescription().getCampusCode();
			 String buildingCode = account.getAccountDescription().getBuildingCode();

			 // check if sub fund group code is blank
			 if (StringUtils.isBlank(subFundGroupCode)) {

				 // check if campus code and building code are NOT blank
				 if (StringUtils.isNotBlank(campusCode) || StringUtils.isNotBlank(buildingCode)) {

					 // if sub_fund_grp_cd is blank, campus code should NOT be entered
					 if (StringUtils.isNotBlank(campusCode)) {
						 putFieldError(errorPath, KFSKeyConstants.ERROR_DOCUMENT_ACCMAINT_BLANK_SUBFUNDGROUP_WITH_CAMPUS_CD_FOR_BLDG, subFundGroupCode);
						 success &= false;
					 }

					 // if sub_fund_grp_cd is blank, then bldg_cd should NOT be entered
					 if (StringUtils.isNotBlank(buildingCode)) {
						 putFieldError(errorPath, KFSKeyConstants.ERROR_DOCUMENT_ACCMAINT_BLANK_SUBFUNDGROUP_WITH_BUILDING_CD, subFundGroupCode);
						 success &= false;
					 }

				 }
				 else {

					 // if all sub fund group, campus code, building code are all blank return true
					 return success;
				 }

			 }
			 else if (StringUtils.isNotBlank(subFundGroupCode) && ObjectUtils.isNotNull(account.getSubFundGroup())) {

				 // Attempt to get the right SubFundGroup code to check the following logic with. If the value isn't available, go
				 // ahead
				 // and die, as this indicates a mis-configured application, and important business rules wont be implemented without it.
				 ParameterEvaluator evaluator = /*REFACTORME*/SpringContext.getBean(ParameterEvaluatorService.class).getParameterEvaluator(Account.class, ACCT_CAPITAL_SUBFUNDGROUP, subFundGroupCode.trim());

				 if (evaluator.evaluationSucceeds()) {

					 // if sub_fund_grp_cd is 'PFCMR' then campus_cd must be entered
					 if (StringUtils.isBlank(campusCode)) {
						 putFieldError(errorPath, KFSKeyConstants.ERROR_DOCUMENT_ACCMAINT_CAMS_SUBFUNDGROUP_WITH_MISSING_CAMPUS_CD_FOR_BLDG, subFundGroupCode);
						 success &= false;
					 }

					 // if sub_fund_grp_cd is 'PFCMR' then bldg_cd must be entered
					 if (StringUtils.isBlank(buildingCode)) {
						 putFieldError(errorPath, KFSKeyConstants.ERROR_DOCUMENT_ACCMAINT_CAMS_SUBFUNDGROUP_WITH_MISSING_BUILDING_CD, subFundGroupCode);
						 success &= false;
					 }

				 }
				 else {
					 // if sub_fund_grp_cd is NOT 'PFCMR', campus code should NOT be entered
					 if (StringUtils.isNotBlank(campusCode)) {
						 putFieldError(KFSPropertyConstants.ACCOUNT_DESCRIPTION + "." + KFSPropertyConstants.CAMPUS_CODE, KFSKeyConstants.ERROR_DOCUMENT_ACCMAINT_NONCAMS_SUBFUNDGROUP_WITH_CAMPUS_CD_FOR_BLDG, subFundGroupCode);
						 success &= false;
					 }

					 // if sub_fund_grp_cd is NOT 'PFCMR' then bldg_cd should NOT be entered
					 if (StringUtils.isNotBlank(buildingCode)) {
						 putFieldError(KFSPropertyConstants.ACCOUNT_DESCRIPTION + "." + KFSPropertyConstants.BUILDING_CODE, KFSKeyConstants.ERROR_DOCUMENT_ACCMAINT_NONCAMS_SUBFUNDGROUP_WITH_BUILDING_CD, subFundGroupCode);
						 success &= false;
					 }
				 }
			 }
		 }

		 return success;
	 }


	 /**
	  * This method checks to see if the contracts and grants fields are filled in or not
	  *
	  * @param account
	  * @param propertyName - property to attach error to
	  * @return false if the contracts and grants fields are blank
	  */
	 protected boolean checkCGFieldNotFilledIn(Object account, String propertyName, String subFundGroupCode) {
		 boolean success = true;
		 Object value = ObjectUtils.getPropertyValue(account, propertyName);
		 if ((value instanceof String && StringUtils.isNotBlank(value.toString())) || (value != null)) {
			 success = false;
			 String label = getDdService().getAttributeLabel(Account.class, propertyName);
			 putFieldError(propertyName, CUKFSKeyConstants.ERROR_DOCUMENT_ACCT_GLB_MAINT_CG_FIELDS_FILLED_FOR_NON_CG_ACCOUNT, new String[] { subFundGroupCode, label });
		 }

		 return success;
	 }
	 

	 /**
	  * This method checks to see if the contracts and grants fields are filled in or not
	  *
	  * @param account
	  * @param propertyName - property to attach error to
	  * @return false if the contracts and grants fields are blank
	  */
	 protected boolean checkCGFieldNotFilledIn(CuAccountGlobal account, Account accountGlobalDetail, String propertyName) {
		 boolean success = true;
		 Object value = ObjectUtils.getPropertyValue(accountGlobalDetail, propertyName);
		 if ((value instanceof String && StringUtils.isNotBlank(value.toString())) || (value != null)) {
			 success = false;
			 putFieldError(KFSPropertyConstants.ACCOUNT_CHANGE_DETAILS, CUKFSKeyConstants.ERROR_DOCUMENT_ACCT_GLB_MAINT_ACCOUNT_CG_FIELDS_FILLED_FOR_NON_CG_ACCOUNT, new String[] { account.getSubFundGroupCode(), accountGlobalDetail.getAccountNumber() });
		 }

		 return success;
	 }

	 protected boolean checkRemoveExpirationDate() {
		 boolean success = true;

		 if(newAccountGlobal.isRemoveAccountExpirationDate() && ObjectUtils.isNotNull(newAccountGlobal.getAccountExpirationDate())){
			 success = false;
			 putFieldError(KFSPropertyConstants.ACCOUNT_EXPIRATION_DATE, CUKFSKeyConstants.ERROR_DOCUMENT_ACCT_GLB_MAINT_EXP_DATE_NOT_EMPTY_AND_REMOVE_EXP_DATE_CHECKED);
		 }

		 return success;

	 }

	 protected boolean checkRemoveContinuationChartAndAccount() {
		 boolean success = true;

		 if(newAccountGlobal.isRemoveContinuationChartAndAccount() && (StringUtils.isNotBlank(newAccountGlobal.getContinuationFinChrtOfAcctCd()) || StringUtils.isNotBlank(newAccountGlobal.getContinuationAccountNumber()))){
			 success = false;
			 putFieldError(KFSPropertyConstants.CONTINUATION_CHART_OF_ACCOUNTS_CODE, CUKFSKeyConstants.ERROR_DOCUMENT_ACCT_GLB_MAINT_CNT_CHART_NOT_EMPTY_AND_REMOVE_CNT_CHART_AND_ACCT_CHECKED);
			 putFieldError(KFSPropertyConstants.CONTINUATION_ACCOUNT_NUMBER, CUKFSKeyConstants.ERROR_DOCUMENT_ACCT_GLB_MAINT_CNT_ACCT_NOT_EMPTY_AND_REMOVE_CNT_CHART_AND_ACCT_CHECKED);              
		 }

		 if(newAccountGlobal.isRemoveContinuationChartAndAccount()){
			 // check that expiration date does not exist
			 if(newAccountGlobal.isRemoveAccountExpirationDate()){
				 //no problem, we can remove
			 }
			 else{
				 if(ObjectUtils.isNull(newAccountGlobal.getAccountExpirationDate())){
					 for(AccountGlobalDetail accountGlobalDetail : newAccountGlobal.getAccountGlobalDetails()){
						 if(ObjectUtils.isNotNull(accountGlobalDetail.getAccount().getAccountExpirationDate())){
							 putFieldError(CUKFSPropertyConstants.REMOVE_CONTINUATION_CHART_AND_ACCOUNT, CUKFSKeyConstants.ERROR_DOCUMENT_ACCT_GLB_MAINT_EXP_DT_AND_REMOVE_CONT_ACCT, new String[]{accountGlobalDetail.getChartOfAccountsCode(),accountGlobalDetail.getAccountNumber()});
						 }
					 }
				 }
			 }
		 }

		 return success;

	 }

	 protected boolean checkRemoveIncomeStreamChartAndAccount() {
		 boolean success = true;

		 if(newAccountGlobal.isRemoveIncomeStreamChartAndAccount() && (StringUtils.isNotBlank(newAccountGlobal.getIncomeStreamFinancialCoaCode()) || StringUtils.isNotBlank(newAccountGlobal.getIncomeStreamAccountNumber()))){
			 success = false;
			 putFieldError(KFSPropertyConstants.INCOME_STREAM_CHART_OF_ACCOUNTS_CODE, CUKFSKeyConstants.ERROR_DOCUMENT_ACCT_GLB_MAINT_INC_STR_CHART_NOT_EMPTY_AND_REMOVE_INC_STR_CHART_AND_ACCT_CHECKED);
			 putFieldError(KFSPropertyConstants.INCOME_STREAM_ACCOUNT_NUMBER, CUKFSKeyConstants.ERROR_DOCUMENT_ACCT_GLB_MAINT_INC_STR_ACCT_NOT_EMPTY_AND_REMOVE_INC_STR_CHART_AND_ACCT_CHECKED);              
		 }

		 if(newAccountGlobal.isRemoveIncomeStreamChartAndAccount()){

			 for(AccountGlobalDetail accountGlobalDetail : newAccountGlobal.getAccountGlobalDetails()){
				 boolean required = false;
				 // if the subFundGroup object is null, we cant test, so exit
				 if (ObjectUtils.isNull(accountGlobalDetail.getAccount().getSubFundGroup())) {
					 continue;
				 }

				 // retrieve the subfundcode and fundgroupcode
				 String subFundGroupCode = accountGlobalDetail.getAccount().getSubFundGroupCode().trim();
				 String fundGroupCode = accountGlobalDetail.getAccount().getSubFundGroup().getFundGroupCode().trim();

				 // changed foundation code.  Now, it is using similar 'income stream account' validation rule for 'Account'
				 if (isIncomeStreamAccountRequired(fundGroupCode, subFundGroupCode)) {
					 required = true;
				 }

				 // if the income stream account is not required, then we're done
				 if (!required) {
					 continue;
				 }

				 if(newAccountGlobal.isRemoveIncomeStreamChartAndAccount()){
					 putFieldError(CUKFSPropertyConstants.REMOVE_INCOME_STREAM_CHART_AND_ACCOUNT, CUKFSKeyConstants.ERROR_DOCUMENT_ACCT_GLB_MAINT_REMOVE_INC_STR_CHART_AND_ACCT_CHECKED_WHEN_INC_STR_REQ_FOR_ACCT, new String[]{accountGlobalDetail.getChartOfAccountsCode(),accountGlobalDetail.getAccountNumber()});
				 }
			 }
		 }   	

		 return success;

	 }

	 protected String getDDAttributeLabel(String attribute){
		 return ddService.getAttributeLabel(IndirectCostRecoveryAccount.class, attribute);
	 }

	 public EncumbranceService getEncumbranceService() {
		 if ( encumbranceService == null ) {
			 encumbranceService = SpringContext.getBean(EncumbranceService.class);
		 }
		 return encumbranceService;
	 }

	 public GeneralLedgerPendingEntryService getGeneralLedgerPendingEntryService() {
		 return generalLedgerPendingEntryService;
	 }

	 public void setGeneralLedgerPendingEntryService(
			 GeneralLedgerPendingEntryService generalLedgerPendingEntryService) {
		 this.generalLedgerPendingEntryService = generalLedgerPendingEntryService;
	 }

	 public BalanceService getBalanceService() {
		 return balanceService;
	 }

	 public void setBalanceService(BalanceService balanceService) {
		 this.balanceService = balanceService;
	 }

	 public AccountService getAccountService() {
		 return accountService;
	 }

	 public void setAccountService(AccountService accountService) {
		 this.accountService = accountService;
	 }

	 public SubFundGroupService getSubFundGroupService() {
		 if ( subFundGroupService == null ) {
			 subFundGroupService = SpringContext.getBean(SubFundGroupService.class);
		 }
		 return subFundGroupService;
	 }

	 public void setContractsAndGrantsModuleService(ContractsAndGrantsModuleService contractsAndGrantsModuleService) {
		 this.contractsAndGrantsModuleService = contractsAndGrantsModuleService;
	 }

}
<|MERGE_RESOLUTION|>--- conflicted
+++ resolved
@@ -54,9 +54,10 @@
 import org.kuali.kfs.coreservice.framework.parameter.ParameterService;
 import org.kuali.rice.kew.api.exception.WorkflowException;
 import org.kuali.rice.kim.api.identity.Person;
-<<<<<<< HEAD
 import org.kuali.kfs.kns.document.MaintenanceDocument;
+import org.kuali.kfs.kns.service.DataDictionaryService;
 import org.kuali.kfs.kns.service.DictionaryValidationService;
+import org.kuali.rice.krad.bo.BusinessObject;
 import org.kuali.kfs.krad.bo.PersistableBusinessObject;
 import org.kuali.kfs.krad.service.BusinessObjectService;
 import org.kuali.kfs.krad.service.DocumentService;
@@ -64,19 +65,6 @@
 import org.kuali.kfs.krad.service.ModuleService;
 import org.kuali.kfs.krad.util.GlobalVariables;
 import org.kuali.kfs.krad.util.ObjectUtils;
-=======
-import org.kuali.rice.kns.document.MaintenanceDocument;
-import org.kuali.rice.kns.service.DataDictionaryService;
-import org.kuali.rice.kns.service.DictionaryValidationService;
-import org.kuali.rice.krad.bo.BusinessObject;
-import org.kuali.rice.krad.bo.PersistableBusinessObject;
-import org.kuali.rice.krad.service.BusinessObjectService;
-import org.kuali.rice.krad.service.DocumentService;
-import org.kuali.rice.krad.service.KualiModuleService;
-import org.kuali.rice.krad.service.ModuleService;
-import org.kuali.rice.krad.util.GlobalVariables;
-import org.kuali.rice.krad.util.ObjectUtils;
->>>>>>> b4538d53
 
 import edu.cornell.kfs.coa.businessobject.AccountExtendedAttribute;
 import edu.cornell.kfs.coa.businessobject.AppropriationAccount;
@@ -91,28 +79,44 @@
 /**
  * This class represents the business rules for the maintenance of {@link AccountGlobal} business objects
  */
-<<<<<<< HEAD
-public class AccountGlobalRule extends GlobalDocumentRuleBase {
-    protected static final org.apache.log4j.Logger LOG = org.apache.log4j.Logger.getLogger(AccountGlobalRule.class);
-
-    private static final String WHEN_FUND_PREFIX = "When Fund Group Code is ";
-    private static final String AND_SUB_FUND = " and Sub-Fund Group Code is ";
-    protected AccountGlobal newAccountGlobal;
-    protected Timestamp today;
-
-    /**
-     * This method sets the convenience objects like newAccountGlobal and oldAccount, so you have short and easy handles to the new
-     * and old objects contained in the maintenance document. It also calls the BusinessObjectBase.refresh(), which will attempt to
-     * load all sub-objects from the DB by their primary keys, if available.
-     */
-    @Override
-    public void setupConvenienceObjects() {
-
-        // setup newDelegateGlobal convenience objects, make sure all possible sub-objects are populated
-        newAccountGlobal = (AccountGlobal) super.getNewBo();
-        today = getDateTimeService().getCurrentTimestamp();
-        today.setTime(DateUtils.truncate(today, Calendar.DAY_OF_MONTH).getTime()); // remove any time components
-    }
+public class AccountGlobalRule extends GlobalIndirectCostRecoveryAccountsRule {
+	protected static final org.apache.log4j.Logger LOG = org.apache.log4j.Logger.getLogger(AccountGlobalRule.class);
+
+	protected static final BigDecimal BD100 = new BigDecimal(100);
+
+	private static final String WHEN_FUND_PREFIX = "When Fund Group Code is ";
+	private static final String AND_SUB_FUND = " and Sub-Fund Group Code is ";
+
+	protected static final String ACCT_CAPITAL_SUBFUNDGROUP = "CAPITAL_SUB_FUND_GROUPS";
+
+	protected CuAccountGlobal newAccountGlobal;
+	protected Timestamp today;
+	protected EncumbranceService encumbranceService;
+
+	protected GeneralLedgerPendingEntryService generalLedgerPendingEntryService;
+	protected BalanceService balanceService;
+	protected AccountService accountService;
+	protected static SubFundGroupService subFundGroupService;
+	protected ContractsAndGrantsModuleService contractsAndGrantsModuleService;
+
+	public AccountGlobalRule() {
+		this.setGeneralLedgerPendingEntryService(SpringContext.getBean(GeneralLedgerPendingEntryService.class));
+		this.setBalanceService(SpringContext.getBean(BalanceService.class));
+		this.setAccountService(SpringContext.getBean(AccountService.class));
+		this.setContractsAndGrantsModuleService(SpringContext.getBean(ContractsAndGrantsModuleService.class));
+	}
+
+	/**
+	 * This method sets the convenience objects like newAccountGlobal and oldAccount, so you have short and easy handles to the new
+	 * and old objects contained in the maintenance document. It also calls the BusinessObjectBase.refresh(), which will attempt to
+	 * load all sub-objects from the DB by their primary keys, if available.
+	 */
+	@Override
+	public void setupConvenienceObjects() {
+		newAccountGlobal = (CuAccountGlobal) super.getNewBo();
+		today = getDateTimeService().getCurrentTimestamp();
+		today.setTime(DateUtils.truncate(today, Calendar.DAY_OF_MONTH).getTime()); // remove any time components
+	}
 
     /**
      * This method checks the following rules: checkEmptyValues checkGeneralRules checkContractsAndGrants checkExpirationDate
@@ -124,153 +128,7 @@
     @Override
     protected boolean processCustomSaveDocumentBusinessRules(MaintenanceDocument document) {
 
-        LOG.info("processCustomSaveDocumentBusinessRules called");
-        setupConvenienceObjects();
-
-        checkEmptyValues();
-        checkGeneralRules(document);
-        checkOrganizationValidity(newAccountGlobal);
-        checkContractsAndGrants();
-        checkExpirationDate(document);
-        checkOnlyOneChartErrorWrapper(newAccountGlobal.getAccountGlobalDetails());
-        // checkFundGroup(document);
-        // checkSubFundGroup(document);
-
-        // Save always succeeds, even if there are business rule failures
-        return true;
-    }
-
-    /**
-     * This method checks the following rules: checkEmptyValues checkGeneralRules checkContractsAndGrants checkExpirationDate
-     * checkOnlyOneChartErrorWrapper checkFiscalOfficerIsValidKualiUser but does fail if any of these rule checks fail
-     *
-     * @see org.kuali.kfs.kns.maintenance.rules.MaintenanceDocumentRuleBase#processCustomRouteDocumentBusinessRules(org.kuali.kfs.kns.document.MaintenanceDocument)
-     */
-    @Override
-    protected boolean processCustomRouteDocumentBusinessRules(MaintenanceDocument document) {
-
-        LOG.info("processCustomRouteDocumentBusinessRules called");
-        setupConvenienceObjects();
-
-        // default to success
-        boolean success = true;
-
-        success &= checkEmptyValues();
-        success &= checkGeneralRules(document);
-        success &= checkContractsAndGrants();
-        success &= checkExpirationDate(document);
-        success &= checkAccountDetails(document, newAccountGlobal.getAccountGlobalDetails());
-        // success &= checkFundGroup(document);
-        // success &= checkSubFundGroup(document);
-
-        return success;
-    }
-
-    /**
-     * This method loops through the list of {@link AccountGlobalDetail}s and passes them off to checkAccountDetails for further
-     * rule analysis One rule it does check is checkOnlyOneChartErrorWrapper
-     *
-     * @param document
-     * @param details
-     * @return true if the collection of {@link AccountGlobalDetail}s passes the sub-rules
-     */
-    public boolean checkAccountDetails(MaintenanceDocument document, List<AccountGlobalDetail> details) {
-        boolean success = true;
-
-        // check if there are any accounts
-        if (details.size() == 0) {
-
-            putFieldError(KFSConstants.MAINTENANCE_ADD_PREFIX + "accountGlobalDetails.accountNumber", KFSKeyConstants.ERROR_DOCUMENT_GLOBAL_ACCOUNT_NO_ACCOUNTS);
-
-            success = false;
-        }
-        else {
-            // check each account
-            int index = 0;
-            for (AccountGlobalDetail dtl : details) {
-                String errorPath = MAINTAINABLE_ERROR_PREFIX + "accountGlobalDetails[" + index + "]";
-                GlobalVariables.getMessageMap().addToErrorPath(errorPath);
-                success &= checkAccountDetails(dtl);
-                GlobalVariables.getMessageMap().removeFromErrorPath(errorPath);
-                index++;
-            }
-            success &= checkOnlyOneChartErrorWrapper(details);
-        }
-
-        return success;
-    }
-
-    /**
-     * This method ensures that each {@link AccountGlobalDetail} is valid and has a valid account number
-     *
-     * @param dtl
-     * @return true if the detail object contains a valid account
-     */
-    public boolean checkAccountDetails(AccountGlobalDetail dtl) {
-        boolean success = true;
-        int originalErrorCount = GlobalVariables.getMessageMap().getErrorCount();
-        getDictionaryValidationService().validateBusinessObject(dtl);
-        if (StringUtils.isNotBlank(dtl.getAccountNumber()) && StringUtils.isNotBlank(dtl.getChartOfAccountsCode())) {
-            dtl.refreshReferenceObject("account");
-            if (ObjectUtils.isNull(dtl.getAccount())) {
-                GlobalVariables.getMessageMap().putError("accountNumber", KFSKeyConstants.ERROR_DOCUMENT_GLOBAL_ACCOUNT_INVALID_ACCOUNT, new String[] { dtl.getChartOfAccountsCode(), dtl.getAccountNumber() });
-            }
-        }
-        success &= GlobalVariables.getMessageMap().getErrorCount() == originalErrorCount;
-
-        return success;
-    }
-=======
-public class AccountGlobalRule extends GlobalIndirectCostRecoveryAccountsRule {
-	protected static final org.apache.log4j.Logger LOG = org.apache.log4j.Logger.getLogger(AccountGlobalRule.class);
-
-	protected static final BigDecimal BD100 = new BigDecimal(100);
-
-	private static final String WHEN_FUND_PREFIX = "When Fund Group Code is ";
-	private static final String AND_SUB_FUND = " and Sub-Fund Group Code is ";
-
-	protected static final String ACCT_CAPITAL_SUBFUNDGROUP = "CAPITAL_SUB_FUND_GROUPS";
-
-	protected CuAccountGlobal newAccountGlobal;
-	protected Timestamp today;
-	protected EncumbranceService encumbranceService;
-
-	protected GeneralLedgerPendingEntryService generalLedgerPendingEntryService;
-	protected BalanceService balanceService;
-	protected AccountService accountService;
-	protected static SubFundGroupService subFundGroupService;
-	protected ContractsAndGrantsModuleService contractsAndGrantsModuleService;
-
-	public AccountGlobalRule() {
-		this.setGeneralLedgerPendingEntryService(SpringContext.getBean(GeneralLedgerPendingEntryService.class));
-		this.setBalanceService(SpringContext.getBean(BalanceService.class));
-		this.setAccountService(SpringContext.getBean(AccountService.class));
-		this.setContractsAndGrantsModuleService(SpringContext.getBean(ContractsAndGrantsModuleService.class));
-	}
-
-	/**
-	 * This method sets the convenience objects like newAccountGlobal and oldAccount, so you have short and easy handles to the new
-	 * and old objects contained in the maintenance document. It also calls the BusinessObjectBase.refresh(), which will attempt to
-	 * load all sub-objects from the DB by their primary keys, if available.
-	 */
-	@Override
-	public void setupConvenienceObjects() {
-		newAccountGlobal = (CuAccountGlobal) super.getNewBo();
-		today = getDateTimeService().getCurrentTimestamp();
-		today.setTime(DateUtils.truncate(today, Calendar.DAY_OF_MONTH).getTime()); // remove any time components
-	}
-
-	/**
-	 * This method checks the following rules: checkEmptyValues checkGeneralRules checkContractsAndGrants checkExpirationDate
-	 * checkOnlyOneChartErrorWrapper checkFiscalOfficerIsValidKualiUser but does not fail if any of them fail (this only happens on
-	 * routing)
-	 *
-	 * @see org.kuali.rice.kns.maintenance.rules.MaintenanceDocumentRuleBase#processCustomSaveDocumentBusinessRules(org.kuali.rice.kns.document.MaintenanceDocument)
-	 */
-	@Override
-	protected boolean processCustomSaveDocumentBusinessRules(MaintenanceDocument document) {
-
-		LOG.info("processCustomSaveDocumentBusinessRules called");     
+		LOG.info("processCustomSaveDocumentBusinessRules called");
 		setupConvenienceObjects();
 		super.processCustomSaveDocumentBusinessRules(document);
 
@@ -294,14 +152,14 @@
 		return true;
 	}
 
-	/**
-	 * This method checks the following rules: checkEmptyValues checkGeneralRules checkContractsAndGrants checkExpirationDate
-	 * checkOnlyOneChartErrorWrapper checkFiscalOfficerIsValidKualiUser but does fail if any of these rule checks fail
-	 *
-	 * @see org.kuali.rice.kns.maintenance.rules.MaintenanceDocumentRuleBase#processCustomRouteDocumentBusinessRules(org.kuali.rice.kns.document.MaintenanceDocument)
-	 */
-	@Override
-	protected boolean processCustomRouteDocumentBusinessRules(MaintenanceDocument document) {
+    /**
+     * This method checks the following rules: checkEmptyValues checkGeneralRules checkContractsAndGrants checkExpirationDate
+     * checkOnlyOneChartErrorWrapper checkFiscalOfficerIsValidKualiUser but does fail if any of these rule checks fail
+     *
+     * @see org.kuali.kfs.kns.maintenance.rules.MaintenanceDocumentRuleBase#processCustomRouteDocumentBusinessRules(org.kuali.kfs.kns.document.MaintenanceDocument)
+     */
+    @Override
+    protected boolean processCustomRouteDocumentBusinessRules(MaintenanceDocument document) {
 
 		LOG.info("processCustomRouteDocumentBusinessRules called");
 		setupConvenienceObjects();
@@ -342,7 +200,6 @@
 		if (details.size() == 0) {
 
 			putFieldError(KFSConstants.MAINTENANCE_ADD_PREFIX + KFSPropertyConstants.ACCOUNT_CHANGE_DETAILS + "." + KFSPropertyConstants.ACCOUNT_NUMBER, KFSKeyConstants.ERROR_DOCUMENT_GLOBAL_ACCOUNT_NO_ACCOUNTS);
->>>>>>> b4538d53
 
 			success = false;
 		}
@@ -353,7 +210,7 @@
 				String errorPath = MAINTAINABLE_ERROR_PREFIX + KFSPropertyConstants.ACCOUNT_CHANGE_DETAILS + "[" + index + "]";
 				GlobalVariables.getMessageMap().addToErrorPath(errorPath);
 				success &= checkAccountDetails(dtl);
-				success &= checkAccountExtensions(dtl);                
+				success &= checkAccountExtensions(dtl);
 				GlobalVariables.getMessageMap().removeFromErrorPath(errorPath);
 				index++;
 			}
@@ -421,7 +278,7 @@
 		Person accountSupervisor = newAccountGlobal.getAccountSupervisoryUser();
 
 		boolean success = true;
-		
+
         if (isNonSystemSupervisorEditingAClosedAccount(maintenanceDocument, GlobalVariables.getUserSession().getPerson())) {
             success &= false;
             putFieldError(KFSPropertyConstants.ACCOUNT_CHANGE_DETAILS, KFSKeyConstants.ERROR_DOCUMENT_ACCMAINT_ONLY_SUPERVISORS_CAN_EDIT);
@@ -434,323 +291,6 @@
 		} else if ((ObjectUtils.isNotNull(fiscalOfficer) && StringUtils.isNotBlank(fiscalOfficer.getPrincipalName()) && ObjectUtils.isNull(fiscalOfficer.getPrincipalId()))) {
 			super.putFieldError(KFSPropertyConstants.ACCOUNT_FISCAL_OFFICER_USER + "." + KFSPropertyConstants.KUALI_USER_PERSON_USER_IDENTIFIER, KFSKeyConstants.ERROR_DOCUMENT_GLOBAL_ACCOUNT_PRINCPAL_NAME_FISCAL_OFFICER_SUPER_INVALID);
 			success = false;
-<<<<<<< HEAD
-        } else if (ObjectUtils.isNotNull(accountManager) && !StringUtils.isBlank(accountManager.getPrincipalName()) &&  ObjectUtils.isNull(accountManager.getPrincipalId())) {
-            super.putFieldError("accountManagerUser.principalName", KFSKeyConstants.ERROR_DOCUMENT_GLOBAL_ACCOUNT_PRINCPAL_NAME_ACCOUNT_MANAGER_INVALID);
-            success = false;
-        }
-
-        // the supervisor cannot be the same as the fiscal officer or account manager.
-        if (isSupervisorSameAsFiscalOfficer(newAccountGlobal)) {
-            success &= false;
-            putFieldError("accountsSupervisorySystemsIdentifier", KFSKeyConstants.ERROR_DOCUMENT_ACCMAINT_ACCT_SUPER_CANNOT_BE_FISCAL_OFFICER);
-        }
-        if (isSupervisorSameAsManager(newAccountGlobal)) {
-            success &= false;
-            putFieldError("accountManagerSystemIdentifier", KFSKeyConstants.ERROR_DOCUMENT_ACCMAINT_ACCT_SUPER_CANNOT_BE_ACCT_MGR);
-        }
-
-        // disallow continuation account being expired
-        if (isContinuationAccountExpired(newAccountGlobal)) {
-            success &= false;
-            putFieldError("continuationAccountNumber", KFSKeyConstants.ERROR_DOCUMENT_ACCMAINT_ACCOUNT_EXPIRED_CONTINUATION);
-        }
-
-        // loop over change detail objects to test if the supervisor/FO/mgr restrictions are in place
-        // only need to do this check if the entered information does not already violate the rules
-        if (!isSupervisorSameAsFiscalOfficer(newAccountGlobal) && !isSupervisorSameAsManager(newAccountGlobal)) {
-            success &= checkAllAccountUsers(newAccountGlobal, fiscalOfficer, accountManager, accountSupervisor);
-        }
-
-        success &= checkCfda(  newAccountGlobal.getAccountCfdaNumber());
-
-        return success;
-    }
-
-    private boolean checkCfda(String accountCfdaNumber) {
-        boolean success = true;
-        ContractsAndGrantsCfda cfda = null;
-        if (! StringUtils.isEmpty(accountCfdaNumber)) {
-            ModuleService moduleService = SpringContext.getBean(KualiModuleService.class).getResponsibleModuleService(ContractsAndGrantsCfda.class);
-            if ( moduleService != null ) {
-                Map<String,Object> keys = new HashMap<String, Object>(1);
-                keys.put(KFSPropertyConstants.CFDA_NUMBER, accountCfdaNumber);
-                cfda = moduleService.getExternalizableBusinessObject(ContractsAndGrantsCfda.class, keys);
-            } else {
-                throw new RuntimeException( "CONFIGURATION ERROR: No responsible module found for EBO class.  Unable to proceed." );
-            }
-
-            success = (ObjectUtils.isNull(cfda)) ? false : true;
-            if (!success) {
-                putFieldError("accountCfdaNumber", KFSKeyConstants.ERROR_DOCUMENT_GLOBAL_ACCOUNT_CFDA_NUMBER_INVALID);
-            }
-        }
-        return success;
-    }
-
-    /**
-     * This method checks to make sure that if the users are filled out (fiscal officer, supervisor, manager) that they are not the
-     * same individual Only need to check this if these are new users that override existing users on the {@link Account} object
-     *
-     * @param doc
-     * @param newFiscalOfficer
-     * @param newManager
-     * @param newSupervisor
-     * @return true if the users are either not changed or pass the sub-rules
-     */
-    protected boolean checkAllAccountUsers(AccountGlobal doc, Person newFiscalOfficer, Person newManager, Person newSupervisor) {
-        boolean success = true;
-
-        if (LOG.isDebugEnabled()) {
-            LOG.debug("newSupervisor: " + newSupervisor);
-            LOG.debug("newFiscalOfficer: " + newFiscalOfficer);
-            LOG.debug("newManager: " + newManager);
-        }
-        // only need to do this check if at least one of the user fields is
-        // non null
-        if (newSupervisor != null || newFiscalOfficer != null || newManager != null) {
-            // loop over all AccountGlobalDetail records
-            int index = 0;
-            for (AccountGlobalDetail detail : doc.getAccountGlobalDetails()) {
-                success &= checkAccountUsers(detail, newFiscalOfficer, newManager, newSupervisor, index);
-                index++;
-            }
-        }
-
-        return success;
-    }
-
-    /**
-     * This method checks that the new users (fiscal officer, supervisor, manager) are not the same individual for the
-     * {@link Account} being changed (contained in the {@link AccountGlobalDetail})
-     *
-     * @param detail - where the Account information is stored
-     * @param newFiscalOfficer
-     * @param newManager
-     * @param newSupervisor
-     * @param index - for storing the error line
-     * @return true if the new users pass this sub-rule
-     */
-    protected boolean checkAccountUsers(AccountGlobalDetail detail, Person newFiscalOfficer, Person newManager, Person newSupervisor, int index) {
-        boolean success = true;
-
-        // only need to do this check if at least one of the user fields is non null
-        if (newSupervisor != null || newFiscalOfficer != null || newManager != null) {
-            // loop over all AccountGlobalDetail records
-            detail.refreshReferenceObject("account");
-            Account account = detail.getAccount();
-            if (ObjectUtils.isNotNull(account)){
-                if (LOG.isDebugEnabled()) {
-                    LOG.debug("old-Supervisor: " + account.getAccountSupervisoryUser());
-                    LOG.debug("old-FiscalOfficer: " + account.getAccountFiscalOfficerUser());
-                    LOG.debug("old-Manager: " + account.getAccountManagerUser());
-                }
-                // only need to check if they are not being overridden by the change document
-                if (newSupervisor != null && newSupervisor.getPrincipalId() != null) {
-                    if (areTwoUsersTheSame(newSupervisor, account.getAccountFiscalOfficerUser())) {
-                        success = false;
-                        putFieldError("accountGlobalDetails[" + index + "].accountNumber", KFSKeyConstants.ERROR_DOCUMENT_ACCMAINT_ACCT_SUPER_CANNOT_EQUAL_EXISTING_FISCAL_OFFICER, new String[] { account.getAccountFiscalOfficerUser().getPrincipalName(), "Fiscal Officer", detail.getAccountNumber() });
-                    }
-                    if (areTwoUsersTheSame(newSupervisor, account.getAccountManagerUser())) {
-                        success = false;
-                        putFieldError("accountGlobalDetails[" + index + "].accountNumber", KFSKeyConstants.ERROR_DOCUMENT_ACCMAINT_ACCT_SUPER_CANNOT_EQUAL_EXISTING_ACCT_MGR, new String[] { account.getAccountManagerUser().getPrincipalName(), "Account Manager", detail.getAccountNumber() });
-                    }
-                }
-                if (newManager != null && newManager.getPrincipalId() != null) {
-                    if (areTwoUsersTheSame(newManager, account.getAccountSupervisoryUser())) {
-                        success = false;
-                        putFieldError("accountGlobalDetails[" + index + "].accountNumber", KFSKeyConstants.ERROR_DOCUMENT_ACCMAINT_ACCT_MGR_CANNOT_EQUAL_EXISTING_ACCT_SUPERVISOR, new String[] { account.getAccountSupervisoryUser().getPrincipalName(), "Account Supervisor", detail.getAccountNumber() });
-                    }
-                }
-                if (newFiscalOfficer != null && newFiscalOfficer.getPrincipalId() != null) {
-                    if (areTwoUsersTheSame(newFiscalOfficer, account.getAccountSupervisoryUser())) {
-                        success = false;
-                        putFieldError("accountGlobalDetails[" + index + "].accountNumber", KFSKeyConstants.ERROR_DOCUMENT_ACCMAINT_FISCAL_OFFICER_CANNOT_EQUAL_EXISTING_ACCT_SUPERVISOR, new String[] { account.getAccountSupervisoryUser().getPrincipalName(), "Account Supervisor", detail.getAccountNumber() });
-                    }
-                }
-            }
-            else {
-                LOG.warn("AccountGlobalDetail object has null account object:" + detail.getChartOfAccountsCode() + "-" + detail.getAccountNumber());
-            }
-        }
-
-        return success;
-    }
-
-    /**
-     * This method is a helper method for checking if the supervisor user is the same as the fiscal officer Calls
-     * {@link AccountGlobalRule#areTwoUsersTheSame(Person, Person)}
-     *
-     * @param accountGlobals
-     * @return true if the two users are the same
-     */
-    protected boolean isSupervisorSameAsFiscalOfficer(AccountGlobal accountGlobals) {
-        return areTwoUsersTheSame(accountGlobals.getAccountSupervisoryUser(), accountGlobals.getAccountFiscalOfficerUser());
-    }
-
-    /**
-     * This method is a helper method for checking if the supervisor user is the same as the manager Calls
-     * {@link AccountGlobalRule#areTwoUsersTheSame(Person, Person)}
-     *
-     * @param accountGlobals
-     * @return true if the two users are the same
-     */
-    protected boolean isSupervisorSameAsManager(AccountGlobal accountGlobals) {
-        return areTwoUsersTheSame(accountGlobals.getAccountSupervisoryUser(), accountGlobals.getAccountManagerUser());
-    }
-
-    /**
-     * This method checks to see if two users are the same Person using their identifiers
-     *
-     * @param user1
-     * @param user2
-     * @return true if these two users are the same
-     */
-    protected boolean areTwoUsersTheSame(Person user1, Person user2) {
-        if (ObjectUtils.isNull(user1) || user1.getPrincipalId() == null ) {
-            return false;
-        }
-        if (ObjectUtils.isNull(user2) || user2.getPrincipalId() == null ) {
-            return false;
-        }
-        return user1.getPrincipalId().equals(user2.getPrincipalId());
-    }
-
-    /**
-     * This method checks to see if any expiration date field rules were violated Loops through each detail object and calls
-     * {@link AccountGlobalRule#checkExpirationDate(MaintenanceDocument, AccountGlobalDetail)}
-     *
-     * @param maintenanceDocument
-     * @return false on rules violation
-     */
-    protected boolean checkExpirationDate(MaintenanceDocument maintenanceDocument) {
-        LOG.info("checkExpirationDate called");
-
-        boolean success = true;
-        Date newExpDate = newAccountGlobal.getAccountExpirationDate();
-
-        // If creating a new account if acct_expiration_dt is set then
-        // the acct_expiration_dt must be changed to a date that is today or later
-        // unless the date was valid upon submission, this is an approval action
-        // and the approver hasn't changed the value
-        if (maintenanceDocument.isNew() && ObjectUtils.isNotNull(newExpDate)) {
-            Date oldExpDate = null;
-
-            if (maintenanceDocument.getDocumentHeader().getWorkflowDocument().isApprovalRequested()) {
-                try {
-                    MaintenanceDocument oldMaintDoc = (MaintenanceDocument) SpringContext.getBean(DocumentService.class).getByDocumentHeaderId(maintenanceDocument.getDocumentNumber());
-                    AccountGlobal oldAccountGlobal = (AccountGlobal)oldMaintDoc.getDocumentBusinessObject();
-                    if (ObjectUtils.isNotNull(oldAccountGlobal)) {
-                        oldExpDate = oldAccountGlobal.getAccountExpirationDate();
-                    }
-                }
-                catch (WorkflowException ex) {
-                    LOG.warn( "Error retrieving maintenance doc for doc #" + maintenanceDocument.getDocumentNumber()+ ". This shouldn't happen.", ex );
-                }
-            }
-
-            if (ObjectUtils.isNull(oldExpDate) || !oldExpDate.equals(newExpDate)) {
-            	// KFSUPGRADE-925 check parameter to see if back date is allowed
-            	Collection<String> fundGroups = SpringContext.getBean(ParameterService.class).getParameterValuesAsString(Account.class, KFSConstants.ChartApcParms.EXPIRATION_DATE_BACKDATING_FUND_GROUPS);
-                if (fundGroups == null || (ObjectUtils.isNotNull(newAccountGlobal.getSubFundGroup()) && !fundGroups.contains(newAccountGlobal.getSubFundGroup().getFundGroupCode()))) {
-                	if (!newExpDate.after(today) && !newExpDate.equals(today)) {
-                		putFieldError("accountExpirationDate", KFSKeyConstants.ERROR_DOCUMENT_ACCMAINT_EXP_DATE_TODAY_LATER);
-                		success &= false;
-                	}
-                }
-            }
-        }
-
-
-        // a continuation account is required if the expiration date is completed.
-        success &= checkContinuationAccount(maintenanceDocument, newExpDate);
-
-        for (AccountGlobalDetail detail : newAccountGlobal.getAccountGlobalDetails()) {
-            success &= checkExpirationDate(maintenanceDocument, detail);
-        }
-        return success;
-    }
-
-    /**
-     * This method checks to see if any expiration date field rules were violated in relation to the given detail record
-     *
-     * @param maintenanceDocument
-     * @param detail - the account detail we are investigating
-     * @return false on rules violation
-     */
-    protected boolean checkExpirationDate(MaintenanceDocument maintenanceDocument, AccountGlobalDetail detail) {
-        boolean success = true;
-        Date newExpDate = newAccountGlobal.getAccountExpirationDate();
-
-        Date prevExpDate = null;
-
-        // get previous expiration date for possible check later
-        if (maintenanceDocument.getDocumentHeader().getWorkflowDocument().isApprovalRequested()) {
-            try {
-                MaintenanceDocument oldMaintDoc = (MaintenanceDocument) SpringContext.getBean(DocumentService.class).getByDocumentHeaderId(maintenanceDocument.getDocumentNumber());
-                AccountGlobal oldAccountGlobal = (AccountGlobal)oldMaintDoc.getDocumentBusinessObject();
-                if (ObjectUtils.isNotNull(oldAccountGlobal)) {
-                    prevExpDate = oldAccountGlobal.getAccountExpirationDate();
-                }
-            }
-            catch (WorkflowException ex) {
-                LOG.warn( "Error retrieving maintenance doc for doc #" + maintenanceDocument.getDocumentNumber()+ ". This shouldn't happen.", ex );
-            }
-        }
-
-
-        // load the object by keys
-        Account account = SpringContext.getBean(BusinessObjectService.class).findByPrimaryKey(Account.class, detail.getPrimaryKeys());
-        if (ObjectUtils.isNotNull(account)) {
-            Date oldExpDate = account.getAccountExpirationDate();
-
-            // When updating an account expiration date, the date must be today or later
-            // (except for C&G accounts). Only run this test if this maint doc
-            // is an edit doc
-            if (isUpdatedExpirationDateInvalid(account, newAccountGlobal)) {
-                // if the date was valid upon submission, and this is an approval,
-                // we're not interested unless the approver changed the value
-                if (ObjectUtils.isNull(prevExpDate) || !prevExpDate.equals(newExpDate)) {
-                    putFieldError("accountExpirationDate", KFSKeyConstants.ERROR_DOCUMENT_ACCMAINT_EXP_DATE_TODAY_LATER);
-                    success &= false;
-                }
-            }
-
-            // If creating a new account if acct_expiration_dt is set and the fund_group is not "CG" then
-            // the acct_expiration_dt must be changed to a date that is today or later
-            // unless the date was valid upon submission, this is an approval action
-            // and the approver hasn't changed the value
-            if (maintenanceDocument.isNew() && ObjectUtils.isNotNull(newExpDate)) {
-                if (ObjectUtils.isNull(prevExpDate) || !prevExpDate.equals(newExpDate)) {
-                    if (ObjectUtils.isNotNull(newExpDate) && ObjectUtils.isNull(newAccountGlobal.getSubFundGroup())) {
-                        if (ObjectUtils.isNotNull(account.getSubFundGroup())) {
-                            if (!account.isForContractsAndGrants()) {
-                            	// KFSUPGRADE-925 check parameter to see if back date is allowed
-                            	Collection<String> fundGroups = SpringContext.getBean(ParameterService.class).getParameterValuesAsString(Account.class, KFSConstants.ChartApcParms.EXPIRATION_DATE_BACKDATING_FUND_GROUPS);
-                                if (fundGroups == null || !fundGroups.contains(account.getSubFundGroup())) {
-                                	if (!newExpDate.after(today) && !newExpDate.equals(today)) {
-                                		putGlobalError(KFSKeyConstants.ERROR_DOCUMENT_ACCMAINT_EXP_DATE_TODAY_LATER);
-                                		success &= false;
-                                	}
-                                }
-                            }
-                        }
-                    }
-                }
-            }
-
-            // acct_expiration_dt can not be before acct_effect_dt
-            Date effectiveDate = account.getAccountEffectiveDate();
-            if (ObjectUtils.isNotNull(effectiveDate) && ObjectUtils.isNotNull(newExpDate)) {
-                if (newExpDate.before(effectiveDate)) {
-                    putGlobalError(KFSKeyConstants.ERROR_DOCUMENT_ACCMAINT_EXP_DATE_CANNOT_BE_BEFORE_EFFECTIVE_DATE);
-                    success &= false;
-                }
-            }
-        }
-
-        return success;
-=======
 		}
 
 		if (StringUtils.isNotBlank(newAccountGlobal.getAccountsSupervisorySystemsIdentifier()) && (ObjectUtils.isNull(accountSupervisor) || StringUtils.isEmpty(accountSupervisor.getPrincipalId()) || !getDocumentHelperService().getDocumentAuthorizer(maintenanceDocument).isAuthorized(maintenanceDocument, KFSConstants.PermissionNames.SERVE_AS_ACCOUNT_SUPERVISOR.namespace, KFSConstants.PermissionNames.SERVE_AS_ACCOUNT_SUPERVISOR.name, accountSupervisor.getPrincipalId()))) {
@@ -799,7 +339,7 @@
 
 		return success;
 	}
-	
+
     protected boolean isNonSystemSupervisorEditingAClosedAccount(MaintenanceDocument document, Person user) {
     	 if(ObjectUtils.isNotNull(newAccountGlobal.getAccountGlobalDetails()) && newAccountGlobal.getAccountGlobalDetails().size() > 0){
 			 for(AccountGlobalDetail accountGlobalDetail : newAccountGlobal.getAccountGlobalDetails()){
@@ -810,9 +350,8 @@
 
 			 }
     	 }
-          
+
         return false;
->>>>>>> b4538d53
     }
 
 	private boolean checkCfda(String accountCfdaNumber) {
@@ -997,17 +536,17 @@
 				}
 			}
 
-			if (ObjectUtils.isNull(oldExpDate) || !oldExpDate.equals(newExpDate)) {
-				// KFSUPGRADE-925 check parameter to see if back date is allowed
-				Collection<String> fundGroups = SpringContext.getBean(ParameterService.class).getParameterValuesAsString(Account.class, CUKFSConstants.ChartApcParms.EXPIRATION_DATE_BACKDATING_FUND_GROUPS);
-				if (fundGroups == null || (ObjectUtils.isNotNull(newAccountGlobal.getSubFundGroup()) && !fundGroups.contains(newAccountGlobal.getSubFundGroup().getFundGroupCode()))) {
-					if (!newExpDate.after(today) && !newExpDate.equals(today)) {
-						putFieldError(KFSPropertyConstants.ACCOUNT_EXPIRATION_DATE, KFSKeyConstants.ERROR_DOCUMENT_ACCMAINT_EXP_DATE_TODAY_LATER);
-						success &= false;
-					}
-				}
-			}
-		}
+            if (ObjectUtils.isNull(oldExpDate) || !oldExpDate.equals(newExpDate)) {
+            	// KFSUPGRADE-925 check parameter to see if back date is allowed
+            	Collection<String> fundGroups = SpringContext.getBean(ParameterService.class).getParameterValuesAsString(Account.class, KFSConstants.ChartApcParms.EXPIRATION_DATE_BACKDATING_FUND_GROUPS);
+                if (fundGroups == null || (ObjectUtils.isNotNull(newAccountGlobal.getSubFundGroup()) && !fundGroups.contains(newAccountGlobal.getSubFundGroup().getFundGroupCode()))) {
+                	if (!newExpDate.after(today) && !newExpDate.equals(today)) {
+                		putFieldError("accountExpirationDate", KFSKeyConstants.ERROR_DOCUMENT_ACCMAINT_EXP_DATE_TODAY_LATER);
+                		success &= false;
+                	}
+                }
+            }
+        }
 
 
 		// a continuation account is required if the expiration date is completed.
@@ -1058,7 +597,7 @@
 			if (isUpdatedExpirationDateInvalid(account, newAccountGlobal)) {
 				// if the date was valid upon submission, and this is an approval,
 				// we're not interested unless the approver changed the value
-				if (ObjectUtils.isNull(prevExpDate) || !prevExpDate.equals(newExpDate)) {                
+				if (ObjectUtils.isNull(prevExpDate) || !prevExpDate.equals(newExpDate)) {
 					if(newAccountGlobal.getClosed() !=null && newAccountGlobal.getClosed()){
 						/*If the Account is being closed and the date is before today's date, the EXP date can only be today*/
 						putFieldError(KFSPropertyConstants.ACCOUNT_EXPIRATION_DATE, KFSKeyConstants.ERROR_DOCUMENT_ACCMAINT_ACCT_CANNOT_BE_CLOSED_EXP_DATE_INVALID);
@@ -1072,28 +611,28 @@
 
 			}
 
-			// If creating a new account if acct_expiration_dt is set and the fund_group is not "CG" then
-			// the acct_expiration_dt must be changed to a date that is today or later
-			// unless the date was valid upon submission, this is an approval action
-			// and the approver hasn't changed the value
-			if (maintenanceDocument.isNew() && ObjectUtils.isNotNull(newExpDate)) {
-				if (ObjectUtils.isNull(prevExpDate) || !prevExpDate.equals(newExpDate)) {
-					if (ObjectUtils.isNotNull(newExpDate) && ObjectUtils.isNull(newAccountGlobal.getSubFundGroup())) {
-						if (ObjectUtils.isNotNull(account.getSubFundGroup())) {
-							if (!account.isForContractsAndGrants()) {
-								// KFSUPGRADE-925 check parameter to see if back date is allowed
-								Collection<String> fundGroups = SpringContext.getBean(ParameterService.class).getParameterValuesAsString(Account.class, CUKFSConstants.ChartApcParms.EXPIRATION_DATE_BACKDATING_FUND_GROUPS);
-								if (fundGroups == null || (ObjectUtils.isNotNull(account.getSubFundGroup()) && !fundGroups.contains(account.getSubFundGroup().getFundGroupCode()))) {
-									if (!newExpDate.after(today) && !newExpDate.equals(today)) {
-										putFieldError(KFSPropertyConstants.ACCOUNT_EXPIRATION_DATE, KFSKeyConstants.ERROR_DOCUMENT_ACCMAINT_EXP_DATE_TODAY_LATER);
-										success &= false;
-									}
-								}
-							}
-						}
-					}
-				}
-			}
+            // If creating a new account if acct_expiration_dt is set and the fund_group is not "CG" then
+            // the acct_expiration_dt must be changed to a date that is today or later
+            // unless the date was valid upon submission, this is an approval action
+            // and the approver hasn't changed the value
+            if (maintenanceDocument.isNew() && ObjectUtils.isNotNull(newExpDate)) {
+                if (ObjectUtils.isNull(prevExpDate) || !prevExpDate.equals(newExpDate)) {
+                    if (ObjectUtils.isNotNull(newExpDate) && ObjectUtils.isNull(newAccountGlobal.getSubFundGroup())) {
+                        if (ObjectUtils.isNotNull(account.getSubFundGroup())) {
+                            if (!account.isForContractsAndGrants()) {
+                            	// KFSUPGRADE-925 check parameter to see if back date is allowed
+                            	Collection<String> fundGroups = SpringContext.getBean(ParameterService.class).getParameterValuesAsString(Account.class, KFSConstants.ChartApcParms.EXPIRATION_DATE_BACKDATING_FUND_GROUPS);
+                                if (fundGroups == null || !fundGroups.contains(account.getSubFundGroup())) {
+                                	if (!newExpDate.after(today) && !newExpDate.equals(today)) {
+                                		putGlobalError(KFSKeyConstants.ERROR_DOCUMENT_ACCMAINT_EXP_DATE_TODAY_LATER);
+                                		success &= false;
+                                	}
+                                }
+                            }
+                        }
+                    }
+                }
+            }
 
 			// acct_expiration_dt can not be before acct_effect_dt
 			Date effectiveDate = null;
@@ -1178,16 +717,16 @@
 
 		// at this point, we know its not a CG fund group, so we must apply the rule
 
-
-		// KFSUPGRADE-925
-		Collection<String> fundGroups = SpringContext.getBean(ParameterService.class).getParameterValuesAsString(Account.class, CUKFSConstants.ChartApcParms.EXPIRATION_DATE_BACKDATING_FUND_GROUPS);
-		if (fundGroups != null && !ObjectUtils.isNull(newAccountGlobal.getSubFundGroup()) && fundGroups.contains(newAccountGlobal.getSubFundGroup().getFundGroupCode())) {
-			return false;
-		}
-
-		// expirationDate must be today or later than today (cannot be before today)
-		return newExpDate.before(today); 
-	}
+        
+        // KFSUPGRADE-925
+        Collection<String> fundGroups = SpringContext.getBean(ParameterService.class).getParameterValuesAsString(Account.class, KFSConstants.ChartApcParms.EXPIRATION_DATE_BACKDATING_FUND_GROUPS);
+        if (fundGroups != null && !ObjectUtils.isNull(newAccountGlobal.getSubFundGroup()) && fundGroups.contains(newAccountGlobal.getSubFundGroup().getFundGroupCode())) {
+        		return false;
+        }
+        
+        // expirationDate must be today or later than today (cannot be before today)
+        return newExpDate.before(today); 
+    }
 
 
 	/**
@@ -1242,7 +781,7 @@
 		// Certain C&G fields are required if the Account belongs to the CG Fund Group
 		success &= checkCgRequiredFields(newAccountGlobal);
 
-		// Income Stream account is required based the fund/subfund group set up in income stream parameters 
+		// Income Stream account is required based the fund/subfund group set up in income stream parameters
 		success &= checkCgIncomeStreamRequired(newAccountGlobal);
 
 		// check if the new account has a valid responsibility id
@@ -1319,7 +858,7 @@
 	 * {@link AccountGlobalDetail} is added to this global
 	 *
 	 * @see org.kuali.rice.kns.maintenance.rules.MaintenanceDocumentRuleBase#processCustomAddCollectionLineBusinessRules(org.kuali.rice.kns.document.MaintenanceDocument,
-	 *      java.lang.String, org.kuali.rice.krad.bo.PersistableBusinessObject)
+	 *      java.lang.String, org.kuali.kfs.krad.bo.PersistableBusinessObject)
 	 */
 	@Override
 	public boolean processCustomAddCollectionLineBusinessRules(MaintenanceDocument document, String collectionName, PersistableBusinessObject bo) {
@@ -1479,8 +1018,8 @@
 				putFieldError(CUKFSPropertyConstants.PROGRAM_CODE, CUKFSKeyConstants.ERROR_DOCUMENT_ACCMAINT_PROGRAM_CODE_CANNOT_BE_BLANK_FOR_GROUP_CODE, new String[] { subFundGroupCode});
 			}
 		}
-		return success; 
-	}    
+		return success;
+	}
 
 	protected boolean checkAppropriationAccount(MaintenanceDocument document) {
 		boolean success = true;
@@ -1498,12 +1037,12 @@
 
 			if (retVals.isEmpty()) {
 				success = false;
-				putFieldError(CUKFSPropertyConstants.APPROPRIATION_ACCT_NUMBER, CUKFSKeyConstants.ERROR_DOCUMENT_ACCMAINT_APPROP_ACCT_NOT_GROUP_CODE, 
+				putFieldError(CUKFSPropertyConstants.APPROPRIATION_ACCT_NUMBER, CUKFSKeyConstants.ERROR_DOCUMENT_ACCMAINT_APPROP_ACCT_NOT_GROUP_CODE,
 						new String[] {appropriationAccountNumber, subFundGroupCode});
 			} else {
 				for (AppropriationAccount appropriationAccount : retVals) {
 					if (!appropriationAccount.isActive()) {
-						putFieldError(CUKFSPropertyConstants.APPROPRIATION_ACCT_NUMBER, KFSKeyConstants.ERROR_INACTIVE, 
+						putFieldError(CUKFSPropertyConstants.APPROPRIATION_ACCT_NUMBER, KFSKeyConstants.ERROR_INACTIVE,
 								getFieldLabel(AccountGlobal.class, CUKFSPropertyConstants.APPROPRIATION_ACCT_NUMBER));
 						success = false;
 						break;
@@ -1521,8 +1060,8 @@
 		String subFundProg =  newAccountGlobal.getProgramCode();
 		dtl.refreshReferenceObject(KFSPropertyConstants.ACCOUNT);
 		if (ObjectUtils.isNotNull(dtl.getAccount())) {
-			success &= checkAccountExtensionProgramCd(dtl.getAccount(), subFundGroupCode, subFundProg);      
-			success &= checkAccountExtensionApprAcct(dtl.getAccount(), subFundGroupCode, appropriationAccountNumber);      
+			success &= checkAccountExtensionProgramCd(dtl.getAccount(), subFundGroupCode, subFundProg);
+			success &= checkAccountExtensionApprAcct(dtl.getAccount(), subFundGroupCode, appropriationAccountNumber);
 		}
 		return success;
 	}
@@ -1532,7 +1071,7 @@
 		boolean success = true;
 		if (StringUtils.isBlank(subFundGroupCode)) {
 			if (StringUtils.isNotBlank(subFundProg)) {
-				SubFundProgram subFundProgram = getMatchedRecord(SubFundProgram.class, account.getSubFundGroupCode(), CUKFSPropertyConstants.PROGRAM_CODE, subFundProg);                  
+				SubFundProgram subFundProgram = getMatchedRecord(SubFundProgram.class, account.getSubFundGroupCode(), CUKFSPropertyConstants.PROGRAM_CODE, subFundProg);
 				if (subFundProgram == null) {
 					success = false;
 					GlobalVariables.getMessageMap().putError(KFSPropertyConstants.ACCOUNT_NUMBER, CUKFSKeyConstants.ERROR_DOCUMENT_ACCMAINT_ACCT_PROGRAM_CODE_NOT_GROUP_CODE, new String[] {subFundProg, account.getSubFundGroupCode(), account.getAccountNumber()});
@@ -1544,57 +1083,57 @@
 				}
 			}
 		} else {
-			AccountExtendedAttribute accountExtension = (AccountExtendedAttribute)account.getExtension(); 
+			AccountExtendedAttribute accountExtension = (AccountExtendedAttribute)account.getExtension();
 			if (StringUtils.isBlank(subFundProg)) {
 				if (StringUtils.isBlank(accountExtension.getProgramCode())) {
 					SubFundProgram subFundProgram = getMatchedRecord(SubFundProgram.class, subFundGroupCode, CUKFSPropertyConstants.PROGRAM_CODE, accountExtension.getProgramCode());
 					if (subFundProgram != null) {
 						success = false;
 						GlobalVariables.getMessageMap().putError(KFSPropertyConstants.ACCOUNT_NUMBER, CUKFSKeyConstants.ERROR_DOCUMENT_ACCMAINT_ACCT_PROGRAM_CODE_CANNOT_BE_BLANK_FOR_GROUP_CODE, new String[] { subFundGroupCode, account.getAccountNumber()});
-					}         
+					}
 				} else {
 					SubFundProgram subFundProgram = getMatchedRecord(SubFundProgram.class, subFundGroupCode, CUKFSPropertyConstants.PROGRAM_CODE, accountExtension.getProgramCode());
 					if (subFundProgram == null) {
 						success = false;
-						GlobalVariables.getMessageMap().putError(KFSPropertyConstants.ACCOUNT_NUMBER, CUKFSKeyConstants.ERROR_DOCUMENT_ACCMAINT_ACCT_PROGRAM_CODE_NOT_GROUP_CODE, new String[] 
+						GlobalVariables.getMessageMap().putError(KFSPropertyConstants.ACCOUNT_NUMBER, CUKFSKeyConstants.ERROR_DOCUMENT_ACCMAINT_ACCT_PROGRAM_CODE_NOT_GROUP_CODE, new String[]
 								{accountExtension.getProgramCode(), subFundGroupCode, account.getAccountNumber()});
-					}         
+					}
 				}
 			}
-		}                
+		}
 		return success;
 	}
 
 	private boolean checkAccountExtensionApprAcct(Account account, String subFundGroupCode, String appropriationAccountNumber) {
 		boolean success = true;
 		if (StringUtils.isBlank(subFundGroupCode)) {
-			if (StringUtils.isNotBlank(appropriationAccountNumber)) {                    
+			if (StringUtils.isNotBlank(appropriationAccountNumber)) {
 				AppropriationAccount appropriationAcct = getMatchedRecord(AppropriationAccount.class, account.getSubFundGroupCode(), CUKFSPropertyConstants.APPROPRIATION_ACCT_NUMBER, appropriationAccountNumber);
 				if (appropriationAcct == null) {
 					success = false;
-					GlobalVariables.getMessageMap().putError(KFSPropertyConstants.ACCOUNT_NUMBER, CUKFSKeyConstants.ERROR_DOCUMENT_ACCMAINT_ACCT_APPROP_ACCT_NOT_GROUP_CODE, 
+					GlobalVariables.getMessageMap().putError(KFSPropertyConstants.ACCOUNT_NUMBER, CUKFSKeyConstants.ERROR_DOCUMENT_ACCMAINT_ACCT_APPROP_ACCT_NOT_GROUP_CODE,
 							new String[] {appropriationAccountNumber, account.getSubFundGroupCode(), account.getAccountNumber()});
 				} else {
 					if (!appropriationAcct.isActive()) {
-						putFieldError(CUKFSPropertyConstants.APPROPRIATION_ACCT_NUMBER, KFSKeyConstants.ERROR_INACTIVE, 
+						putFieldError(CUKFSPropertyConstants.APPROPRIATION_ACCT_NUMBER, KFSKeyConstants.ERROR_INACTIVE,
 								getFieldLabel(AccountGlobal.class, CUKFSPropertyConstants.APPROPRIATION_ACCT_NUMBER));
 						success = false;
 					}
-				}                
-			}            
+				}
+			}
 		} else {
-			AccountExtendedAttribute accountExtension = (AccountExtendedAttribute)account.getExtension(); 
+			AccountExtendedAttribute accountExtension = (AccountExtendedAttribute)account.getExtension();
 			if (StringUtils.isBlank(appropriationAccountNumber)) {
 				if (StringUtils.isNotBlank(accountExtension.getAppropriationAccountNumber())) {
 					AppropriationAccount appropriationAcct = getMatchedRecord(AppropriationAccount.class, subFundGroupCode, CUKFSPropertyConstants.APPROPRIATION_ACCT_NUMBER, accountExtension.getAppropriationAccountNumber());
 					if (appropriationAcct == null) {
 						success = false;
-						GlobalVariables.getMessageMap().putError(KFSPropertyConstants.ACCOUNT_NUMBER, CUKFSKeyConstants.ERROR_DOCUMENT_ACCMAINT_ACCT_APPROP_ACCT_NOT_GROUP_CODE, 
+						GlobalVariables.getMessageMap().putError(KFSPropertyConstants.ACCOUNT_NUMBER, CUKFSKeyConstants.ERROR_DOCUMENT_ACCMAINT_ACCT_APPROP_ACCT_NOT_GROUP_CODE,
 								new String[] {accountExtension.getAppropriationAccountNumber(), subFundGroupCode, account.getAccountNumber()});
-					}                           
+					}
 				}
 			}
-		}        
+		}
 		return success;
 	}
 
@@ -1621,7 +1160,7 @@
 			Map<String, String> pkMap = new HashMap<String, String>();
 			String chart = detail.getAccount().getChartOfAccountsCode();
 			String accountNumber = detail.getAccount().getAccountNumber();
-			pkMap.put(KFSPropertyConstants.UNIVERSITY_FISCAL_YEAR, SpringContext.getBean(UniversityDateService.class).getCurrentFiscalYear().toString() ); 
+			pkMap.put(KFSPropertyConstants.UNIVERSITY_FISCAL_YEAR, SpringContext.getBean(UniversityDateService.class).getCurrentFiscalYear().toString() );
 			pkMap.put(KFSPropertyConstants.CHART_OF_ACCOUNTS_CODE, chart);
 			pkMap.put(KFSPropertyConstants.ACCOUNT_NUMBER, accountNumber);
 			int encumbranceCount = getEncumbranceService().getOpenEncumbranceRecordCount(pkMap, false);
@@ -1705,7 +1244,7 @@
 			 if(ObjectUtils.isNotNull(newAccount.getAccountGlobalDetails()) && newAccount.getAccountGlobalDetails().size() >0){
 				 for(AccountGlobalDetail accountGlobalDetail : newAccount.getAccountGlobalDetails()){
 					 accountGlobalDetail.refreshReferenceObject(KFSPropertyConstants.ACCOUNT);
-					 if (ObjectUtils.isNotNull(accountGlobalDetail.getAccount().getSubFundGroup())) {	
+					 if (ObjectUtils.isNotNull(accountGlobalDetail.getAccount().getSubFundGroup())) {
 						 if (!getSubFundGroupService().isForContractsAndGrants(accountGlobalDetail.getAccount().getSubFundGroup())) {
 							 result &= checkCGFieldNotFilledIn(newAccount, KFSPropertyConstants.FINANCIAL_ICR_SERIES_IDENTIFIER, accountGlobalDetail.getAccount().getSubFundGroupCode());
 							 result &= checkCGFieldNotFilledIn(newAccount, KFSPropertyConstants.ACCT_INDIRECT_COST_RCVY_TYPE_CD, accountGlobalDetail.getAccount().getSubFundGroupCode());
@@ -1715,8 +1254,8 @@
 						 }
 						 else{
 							 result &= checkICRCollectionExistsForExistingCGSubFund(newAccount, accountGlobalDetail,accountGlobalDetail.getAccount().getSubFundGroupCode());
-						 }  
-					 }    			
+						 }
+					 }
 				 }
 			 }
 		 }
@@ -1765,7 +1304,7 @@
 						result &= checkEmptyBOField(KFSPropertyConstants.FINANCIAL_ICR_SERIES_IDENTIFIER, accountGlobalDetail.getAccount().getFinancialIcrSeriesIdentifier(), formatErrorMessage(KFSKeyConstants.ERROR_DOCUMENT_ACCMAINT_ICR_SERIES_IDENTIFIER_CANNOT_BE_EMPTY));
 					}
 
-				}    			
+				}
 			}
 		}
 		return result;
@@ -1823,7 +1362,7 @@
 			 }
 		 }
 
-		 return success;	
+		 return success;
 	 }
 
 	 protected boolean checkICRCollectionDoesNotExistForExistingNonCGSubFund(CuAccountGlobal newAccount, AccountGlobalDetail accountGlobalDetail, String subFundGroupCode){
@@ -1833,7 +1372,7 @@
 		 if(hasActiveUpdates){
 			 success = false;
 		 }
-		 else {   		
+		 else {
 			 List<IndirectCostRecoveryAccount> activeICRList = getActiveUpdatedIcrAccounts(newAccount, accountGlobalDetail);
 			 success = activeICRList.isEmpty();
 		 }
@@ -1842,7 +1381,7 @@
 			 putFieldError(KFSPropertyConstants.INDIRECT_COST_RECOVERY_ACCOUNTS, CUKFSKeyConstants.ERROR_DOCUMENT_ACCT_GLB_MAINT_ICR_NOT_EMPTY_FOR_NON_CG_ACCOUNT, new String[] { subFundGroupCode, accountGlobalDetail.getAccountNumber() });
 		 }
 
-		 return success;  	
+		 return success;
 	 }
 
 	 private List<IndirectCostRecoveryAccount> getActiveUpdatedIcrAccounts(CuAccountGlobal newAccount, AccountGlobalDetail accountGlobalDetail){
@@ -1855,7 +1394,7 @@
 			 }
 		 }
 		 List<IndirectCostRecoveryAccount> updatedICRList = SpringContext.getBean(GlobalObjectWithIndirectCostRecoveryAccountsService.class).buildUpdatedIcrAccounts(newAccount, accountGlobalDetail, copyOfExistingICRList);
-		 List<IndirectCostRecoveryAccount> activeICRList = getActiveICRAccounts(updatedICRList);	
+		 List<IndirectCostRecoveryAccount> activeICRList = getActiveICRAccounts(updatedICRList);
 		 return activeICRList;
 	 }
 
@@ -2018,7 +1557,7 @@
 
 	     // on an account being closed, the expiration date must be valid
 	     success &= checkAccountExpirationDateValidTodayOrEarlier(detail);
-	     
+
 		 // when closing an account, a continuation account is required
 		 if (StringUtils.isBlank(newAccountGlobal.getContinuationAccountNumber()) && StringUtils.isBlank( detail.getAccount().getContinuationAccountNumber())) {
 			 putFieldError(KFSPropertyConstants.CONTINUATION_ACCOUNT_NUMBER, KFSKeyConstants.ERROR_DOCUMENT_ACCMAINT_ACCT_CLOSE_CONTINUATION_ACCT_REQD);
@@ -2028,7 +1567,7 @@
 			 putFieldError(KFSPropertyConstants.CONTINUATION_CHART_OF_ACCOUNTS_CODE, KFSKeyConstants.ERROR_DOCUMENT_ACCMAINT_ACCT_CLOSE_CONTINUATION_CHART_CODE_REQD);
 			 success &= false;
 		 }
-	        
+
 		 String errorPath = KFSPropertyConstants.ACCOUNT_CHANGE_DETAILS;
 		 // must have no pending ledger entries
 		 if (generalLedgerPendingEntryService.hasPendingGeneralLedgerEntry(detail.getAccount())) {
@@ -2086,14 +1625,14 @@
 
 		return true;
 	}
-	
+
     protected boolean checkAccountExpirationDateValidTodayOrEarlier(AccountGlobalDetail accountGlobalDetail) {
 
         // get today's date, with no time component
         Date todaysDate = new Date(getDateTimeService().getCurrentDate().getTime());
         todaysDate.setTime(DateUtils.truncate(todaysDate, Calendar.DAY_OF_MONTH).getTime());
         // TODO: convert this to using Wes' Kuali KfsDateUtils once we're using Date's instead of Timestamp
-        
+
         accountGlobalDetail.refreshReferenceObject(KFSPropertyConstants.ACCOUNT);
         Account existingAccount = accountGlobalDetail.getAccount();
 
@@ -2114,249 +1653,16 @@
             return false;
         }
 
-<<<<<<< HEAD
-        // get the fundGroup code
-        String fundGroupCode = newAccountGlobal.getSubFundGroup().getFundGroupCode().trim();
-
-        // if the account is part of the CG fund group, then this rule does not
-        // apply, so we're done
-        if (SpringContext.getBean(SubFundGroupService.class).isForContractsAndGrants(newAccountGlobal.getSubFundGroup())) {
-            return false;
-        }
-
-        // at this point, we know its not a CG fund group, so we must apply the rule
-
-        
-        // KFSUPGRADE-925
-        Collection<String> fundGroups = SpringContext.getBean(ParameterService.class).getParameterValuesAsString(Account.class, KFSConstants.ChartApcParms.EXPIRATION_DATE_BACKDATING_FUND_GROUPS);
-        if (fundGroups != null && !ObjectUtils.isNull(newAccountGlobal.getSubFundGroup()) && fundGroups.contains(newAccountGlobal.getSubFundGroup().getFundGroupCode())) {
-        		return false;
-        }
-        
-        // expirationDate must be today or later than today (cannot be before today)
-        return newExpDate.before(today); 
+        return true;
     }
 
 
-    /**
-     * This method tests whether the continuation account entered (if any) has expired or not.
-     *
-     * @param accountGlobals
-     * @return true if the continuation account has expired
-     */
-    protected boolean isContinuationAccountExpired(AccountGlobal accountGlobals) {
-
-        boolean result = false;
-
-        String chartCode = accountGlobals.getContinuationFinChrtOfAcctCd();
-        String accountNumber = accountGlobals.getContinuationAccountNumber();
-
-        // if either chartCode or accountNumber is not entered, then we
-        // cant continue, so exit
-        if (StringUtils.isBlank(chartCode) || StringUtils.isBlank(accountNumber)) {
-            return result;
-        }
-
-        // attempt to retrieve the continuation account from the DB
-        Account continuation = null;
-        Map<String,String> pkMap = new HashMap<String,String>();
-        pkMap.put("chartOfAccountsCode", chartCode);
-        pkMap.put("accountNumber", accountNumber);
-        continuation = super.getBoService().findByPrimaryKey(Account.class, pkMap);
-
-        // if the object doesnt exist, then we cant continue, so exit
-        if (ObjectUtils.isNull(continuation)) {
-            return result;
-        }
-
-        // at this point, we have a valid continuation account, so we just need to
-        // know whether its expired or not
-        result = continuation.isExpired();
-
-        return result;
-    }
-
-    /**
-     * This method checks to see if any Contracts and Grants business rules were violated
-     *
-     * @return false on rules violation
-     */
-    protected boolean checkContractsAndGrants() {
-
-        LOG.info("checkContractsAndGrants called");
-
-        boolean success = true;
-
-        // Income Stream account is required based the fund/subfund group set up in income stream parameters 
-        success &= checkCgIncomeStreamRequired(newAccountGlobal);
-
-        return success;
-    }
-
-    /**
-     * This method checks to see if the contracts and grants income stream account is required
-     *
-     * @param accountGlobals
-     * @return false if it is required (and not entered) or invalid/inactive
-     */
-    protected boolean checkCgIncomeStreamRequired(AccountGlobal accountGlobals) {
-
-        boolean result = true;
-        boolean required = false;
-
-        // if the subFundGroup object is null, we cant test, so exit
-        if (ObjectUtils.isNull(accountGlobals.getSubFundGroup())) {
-            return result;
-        }
-
-        // retrieve the subfundcode and fundgroupcode
-        String subFundGroupCode = accountGlobals.getSubFundGroupCode().trim();
-        String fundGroupCode = accountGlobals.getSubFundGroup().getFundGroupCode().trim();
-
-        // changed foundation code.  Now, it is using similar 'income stream account' validation rule for 'Account'
-        if (isIncomeStreamAccountRequired(fundGroupCode, subFundGroupCode)) {
-            required = true;
-        }
-
-        // if the income stream account is not required, then we're done
-        if (!required) {
-            return result;
-        }
-
-        // make sure both coaCode and accountNumber are filled out
-        String error_message_prefix =  WHEN_FUND_PREFIX + fundGroupCode + AND_SUB_FUND + subFundGroupCode;
-        result &= checkEmptyBOField("incomeStreamAccountNumber", accountGlobals.getIncomeStreamAccountNumber(), error_message_prefix + ", Income Stream Account Number");
-        result &= checkEmptyBOField("incomeStreamFinancialCoaCode", accountGlobals.getIncomeStreamFinancialCoaCode(), error_message_prefix + ", Income Stream Chart Of Accounts Code");
-
-        // if both fields arent present, then we're done
-        if (!result) {
-            return result;
-        }
-
-        // do an existence/active test
-        DictionaryValidationService dvService = super.getDictionaryValidationService();
-        boolean referenceExists = dvService.validateReferenceExists(accountGlobals, "incomeStreamAccount");
-        if (!referenceExists) {
-            putFieldError("incomeStreamAccountNumber", KFSKeyConstants.ERROR_EXISTENCE, "Income Stream Account: " + accountGlobals.getIncomeStreamFinancialCoaCode() + "-" + accountGlobals.getIncomeStreamAccountNumber());
-            result &= false;
-        }
-
-        return result;
-    }
-
-    /**
-     * This method calls checkAccountDetails checkExpirationDate checkOnlyOneChartAddLineErrorWrapper whenever a new
-     * {@link AccountGlobalDetail} is added to this global
-     *
-     * @see org.kuali.kfs.kns.maintenance.rules.MaintenanceDocumentRuleBase#processCustomAddCollectionLineBusinessRules(org.kuali.kfs.kns.document.MaintenanceDocument,
-     *      java.lang.String, org.kuali.kfs.krad.bo.PersistableBusinessObject)
-     */
-    @Override
-    public boolean processCustomAddCollectionLineBusinessRules(MaintenanceDocument document, String collectionName, PersistableBusinessObject bo) {
-        AccountGlobalDetail detail = (AccountGlobalDetail) bo;
-        boolean success = true;
-
-        success &= checkAccountDetails(detail);
-        success &= checkExpirationDate(document, detail);
-        success &= checkOnlyOneChartAddLineErrorWrapper(detail, newAccountGlobal.getAccountGlobalDetails());
-
-        return success;
-    }
-
-    /**
-     * This method validates that a continuation account is required and that the values provided exist
-     *
-     * @param document An instance of the maintenance document being validated.
-     * @param newExpDate The expiration date assigned to the account being validated for submission.
-     * @return True if the continuation account values are valid for the associated account, false otherwise.
-     */
-    protected boolean checkContinuationAccount(MaintenanceDocument document, Date newExpDate) {
-        LOG.info("checkContinuationAccount called");
-
-        boolean result = true;
-        boolean continuationAccountIsValid = true;
-
-        // make sure both coaCode and accountNumber are filled out
-        if (ObjectUtils.isNotNull(newExpDate)) {
-            if (!checkEmptyValue(newAccountGlobal.getContinuationAccountNumber())) {
-                putFieldError("continuationAccountNumber", KFSKeyConstants.ERROR_DOCUMENT_ACCMAINT_CONTINUATION_ACCT_REQD_IF_EXP_DATE_COMPLETED);
-                continuationAccountIsValid = false;
-            }
-            if (!checkEmptyValue(newAccountGlobal.getContinuationFinChrtOfAcctCd())) {
-                putFieldError("continuationFinChrtOfAcctCd", KFSKeyConstants.ERROR_DOCUMENT_ACCMAINT_CONTINUATION_FINCODE_REQD_IF_EXP_DATE_COMPLETED);
-                continuationAccountIsValid = false;
-            }
-        }
-
-        // if both fields aren't present, then we're done
-        if (continuationAccountIsValid && ObjectUtils.isNotNull(newAccountGlobal.getContinuationAccountNumber()) && ObjectUtils.isNotNull(newAccountGlobal.getContinuationFinChrtOfAcctCd())) {
-            // do an existence/active test
-            DictionaryValidationService dvService = super.getDictionaryValidationService();
-            boolean referenceExists = dvService.validateReferenceExists(newAccountGlobal, "continuationAccount");
-            if (!referenceExists) {
-                putFieldError("continuationAccountNumber", KFSKeyConstants.ERROR_EXISTENCE, "Continuation Account: " + newAccountGlobal.getContinuationFinChrtOfAcctCd() + "-" + newAccountGlobal.getContinuationAccountNumber());
-                continuationAccountIsValid = false;
-            }
-        }
-
-        if (continuationAccountIsValid) {
-            result = true;
-        }
-        else {
-            List<AccountGlobalDetail> gAcctDetails = newAccountGlobal.getAccountGlobalDetails();
-            for (AccountGlobalDetail detail : gAcctDetails) {
-                if (null != detail.getAccountNumber() && null != newAccountGlobal.getContinuationAccountNumber()) {
-                    result &= detail.getAccountNumber().equals(newAccountGlobal.getContinuationAccountNumber());
-                    result &= detail.getChartOfAccountsCode().equals(newAccountGlobal.getContinuationFinChrtOfAcctCd());
-                }
-            }
-        }
-
-        return result;
-    }
-
-    /**
-     * Validate that the object code on the form (if entered) is valid for all charts used in the detail sections.
-     *
-     * @param acctGlobal
-     * @return
-     */
-    protected boolean checkOrganizationValidity( AccountGlobal acctGlobal ) {
-        boolean result = true;
-
-        // check that an org has been entered
-        if ( StringUtils.isNotBlank( acctGlobal.getOrganizationCode() ) ) {
-            // get all distinct charts
-            HashSet<String> charts = new HashSet<String>(10);
-            for ( AccountGlobalDetail acct : acctGlobal.getAccountGlobalDetails() ) {
-                charts.add( acct.getChartOfAccountsCode() );
-            }
-            OrganizationService orgService = SpringContext.getBean(OrganizationService.class);
-            // test for an invalid organization
-            for ( String chartCode : charts ) {
-                if ( StringUtils.isNotBlank(chartCode) ) {
-                    if ( null == orgService.getByPrimaryIdWithCaching( chartCode, acctGlobal.getOrganizationCode() ) ) {
-                        result = false;
-                        putFieldError("organizationCode", KFSKeyConstants.ERROR_DOCUMENT_GLOBAL_ACCOUNT_INVALID_ORG, new String[] { chartCode, acctGlobal.getOrganizationCode() } );
-                        break;
-                    }
-                }
-            }
-        }
-
-        return result;
-=======
-        return true;
->>>>>>> b4538d53
-    }
-
-
-	 protected boolean checkSubFundGroup() {    	
+	 protected boolean checkSubFundGroup() {
 		 boolean success = true;
 		 for (AccountGlobalDetail detail : newAccountGlobal.getAccountGlobalDetails()) {
 			 success &= checkSubFundGroup(detail);
 		 }
-		 return success;    	
+		 return success;
 	 }
 
 
@@ -2469,7 +1775,7 @@
 
 		 return success;
 	 }
-	 
+
 
 	 /**
 	  * This method checks to see if the contracts and grants fields are filled in or not
@@ -2507,7 +1813,7 @@
 		 if(newAccountGlobal.isRemoveContinuationChartAndAccount() && (StringUtils.isNotBlank(newAccountGlobal.getContinuationFinChrtOfAcctCd()) || StringUtils.isNotBlank(newAccountGlobal.getContinuationAccountNumber()))){
 			 success = false;
 			 putFieldError(KFSPropertyConstants.CONTINUATION_CHART_OF_ACCOUNTS_CODE, CUKFSKeyConstants.ERROR_DOCUMENT_ACCT_GLB_MAINT_CNT_CHART_NOT_EMPTY_AND_REMOVE_CNT_CHART_AND_ACCT_CHECKED);
-			 putFieldError(KFSPropertyConstants.CONTINUATION_ACCOUNT_NUMBER, CUKFSKeyConstants.ERROR_DOCUMENT_ACCT_GLB_MAINT_CNT_ACCT_NOT_EMPTY_AND_REMOVE_CNT_CHART_AND_ACCT_CHECKED);              
+			 putFieldError(KFSPropertyConstants.CONTINUATION_ACCOUNT_NUMBER, CUKFSKeyConstants.ERROR_DOCUMENT_ACCT_GLB_MAINT_CNT_ACCT_NOT_EMPTY_AND_REMOVE_CNT_CHART_AND_ACCT_CHECKED);
 		 }
 
 		 if(newAccountGlobal.isRemoveContinuationChartAndAccount()){
@@ -2536,7 +1842,7 @@
 		 if(newAccountGlobal.isRemoveIncomeStreamChartAndAccount() && (StringUtils.isNotBlank(newAccountGlobal.getIncomeStreamFinancialCoaCode()) || StringUtils.isNotBlank(newAccountGlobal.getIncomeStreamAccountNumber()))){
 			 success = false;
 			 putFieldError(KFSPropertyConstants.INCOME_STREAM_CHART_OF_ACCOUNTS_CODE, CUKFSKeyConstants.ERROR_DOCUMENT_ACCT_GLB_MAINT_INC_STR_CHART_NOT_EMPTY_AND_REMOVE_INC_STR_CHART_AND_ACCT_CHECKED);
-			 putFieldError(KFSPropertyConstants.INCOME_STREAM_ACCOUNT_NUMBER, CUKFSKeyConstants.ERROR_DOCUMENT_ACCT_GLB_MAINT_INC_STR_ACCT_NOT_EMPTY_AND_REMOVE_INC_STR_CHART_AND_ACCT_CHECKED);              
+			 putFieldError(KFSPropertyConstants.INCOME_STREAM_ACCOUNT_NUMBER, CUKFSKeyConstants.ERROR_DOCUMENT_ACCT_GLB_MAINT_INC_STR_ACCT_NOT_EMPTY_AND_REMOVE_INC_STR_CHART_AND_ACCT_CHECKED);
 		 }
 
 		 if(newAccountGlobal.isRemoveIncomeStreamChartAndAccount()){
@@ -2566,7 +1872,7 @@
 					 putFieldError(CUKFSPropertyConstants.REMOVE_INCOME_STREAM_CHART_AND_ACCOUNT, CUKFSKeyConstants.ERROR_DOCUMENT_ACCT_GLB_MAINT_REMOVE_INC_STR_CHART_AND_ACCT_CHECKED_WHEN_INC_STR_REQ_FOR_ACCT, new String[]{accountGlobalDetail.getChartOfAccountsCode(),accountGlobalDetail.getAccountNumber()});
 				 }
 			 }
-		 }   	
+		 }
 
 		 return success;
 
