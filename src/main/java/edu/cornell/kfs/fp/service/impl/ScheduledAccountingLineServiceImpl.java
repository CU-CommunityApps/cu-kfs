package edu.cornell.kfs.fp.service.impl;

import static org.kuali.kfs.sys.document.validation.impl.AccountingDocumentRuleBaseConstants.ERROR_PATH.DOCUMENT_ERROR_PREFIX;

import java.io.Serializable;
import java.sql.Date;
import java.util.Calendar;
import java.util.TreeMap;

import org.kuali.kfs.sys.KFSConstants;
import org.kuali.kfs.sys.context.SpringContext;
import org.kuali.kfs.sys.util.KfsDateUtils;
import org.kuali.rice.core.api.util.type.KualiDecimal;
<<<<<<< HEAD
import org.kuali.kfs.krad.util.GlobalVariables;
=======
import org.kuali.rice.coreservice.framework.parameter.ParameterService;
import org.kuali.rice.krad.util.GlobalVariables;
>>>>>>> 6bc08620

import edu.cornell.kfs.fp.CuFPConstants;
import edu.cornell.kfs.fp.businessobject.ScheduledSourceAccountingLine;
import edu.cornell.kfs.gl.service.ScheduledAccountingLineService;
import edu.cornell.kfs.sys.CUKFSKeyConstants;

public class ScheduledAccountingLineServiceImpl implements ScheduledAccountingLineService, Serializable {

    private static final long serialVersionUID = -5700446522442741269L;
    private transient ParameterService parameterService;
    
    private static final org.apache.log4j.Logger LOG = org.apache.log4j.Logger.getLogger(ScheduledAccountingLineServiceImpl.class);

    public TreeMap<Date, KualiDecimal> generateDatesAndAmounts(ScheduledSourceAccountingLine scheduledAccountingLine, int rowId) {
        TreeMap<Date, KualiDecimal> datesAndAmounts = new TreeMap<Date, KualiDecimal>();
        Date endDate = generateEndDate(scheduledAccountingLine);
        scheduledAccountingLine.setEndDate(endDate);
        KualiDecimal totalAmount = calculateTotalAmount(scheduledAccountingLine.getAmount());

        Date currentStartDate = (Date) scheduledAccountingLine.getStartDate().clone();
        int iterationCount = 0;

        while (isSameDayOrEarlier(endDate, currentStartDate) && totalAmount.isGreaterThan(KualiDecimal.ZERO)) {
            Calendar calendarCalculator = Calendar.getInstance();
            calendarCalculator.setTime(scheduledAccountingLine.getStartDate());

            calendarCalculator = incrementDateByValue(scheduledAccountingLine, calendarCalculator, iterationCount);

            Date entryDate = new Date(calendarCalculator.getTimeInMillis());
            addToDateAndAmount(datesAndAmounts, scheduledAccountingLine, entryDate, totalAmount, endDate);

            currentStartDate = new Date(calendarCalculator.getTimeInMillis());
            totalAmount = totalAmount.subtract(scheduledAccountingLine.getPartialAmount());

            iterationCount++;
        }

        determineAccountingLineErrors(scheduledAccountingLine, rowId, iterationCount);

        return datesAndAmounts;
    }

    private boolean isSameDayOrEarlier(Date endingDate, Date startingDate) {
        return startingDate.before(endingDate) || KfsDateUtils.isSameDay(startingDate, endingDate);
    }

    private void determineAccountingLineErrors(ScheduledSourceAccountingLine scheduledAccountingLine, int rowId, int iterationCount) {
        String errorField = DOCUMENT_ERROR_PREFIX + "sourceAccountingLine[" + rowId + "].partialTransactionCount";
        if (LOG.isDebugEnabled()) {
            LOG.debug("scheduledAccountingLine.getPartialTransactionCount() : " + scheduledAccountingLine.getPartialTransactionCount() 
                + "  iterationCount: " + iterationCount);
        }
        if (isAccountingLineTotalMoreThanRecurranceTotal(scheduledAccountingLine)) {
            GlobalVariables.getMessageMap().putError(errorField, CUKFSKeyConstants.ERROR_RCDV_RECURRENCE_SUM_LESS_THAN_TANSACTION);
        } else if (Integer.parseInt(scheduledAccountingLine.getPartialTransactionCount()) > iterationCount) {
            GlobalVariables.getMessageMap().putError(errorField, CUKFSKeyConstants.ERROR_RCDV_TOO_MANY_RECURRENCES);
        }
    }
    
    private boolean isAccountingLineTotalMoreThanRecurranceTotal(ScheduledSourceAccountingLine scheduledAccountingLine) {
        KualiDecimal totalAmount = calculateTotalAmount(scheduledAccountingLine.getAmount());
        double recurranceTotal = scheduledAccountingLine.getPartialAmount().doubleValue() * Integer.parseInt(scheduledAccountingLine.getPartialTransactionCount());
        boolean isAccountingLineTotalMoreThanRecurranceTotal = totalAmount.doubleValue() > recurranceTotal;
        if (LOG.isDebugEnabled()) {
            LOG.debug("totalAmount = " + totalAmount + "  recurranceTotal: " + recurranceTotal 
                + "  scheduledAccountingLine.getPartialTransactionCount(): " + scheduledAccountingLine.getPartialTransactionCount() 
                + "  isAccountingLineTotalMoreThanRecurranceTotal: " + (isAccountingLineTotalMoreThanRecurranceTotal));
        }
        return isAccountingLineTotalMoreThanRecurranceTotal;
    }

    private void addToDateAndAmount(TreeMap<Date, KualiDecimal> datesAndAmounts, ScheduledSourceAccountingLine scheduledAccountingLine, 
            Date entryDate, KualiDecimal totalAmountLeft, Date endDate) {
        if (isSameDayOrEarlier(endDate, entryDate)) {
            if (scheduledAccountingLine.getPartialAmount().isGreaterThan(totalAmountLeft)) {
                datesAndAmounts.put(entryDate, totalAmountLeft);
            } else {
                datesAndAmounts.put(entryDate, scheduledAccountingLine.getPartialAmount());
            }
        }
    }

    private KualiDecimal calculateTotalAmount(KualiDecimal totalAmount) {
        if (totalAmount.isNegative()) {
            // flip the total amount to generate the entries
            totalAmount = totalAmount.abs();
        }
        return totalAmount;
    }

    private Calendar incrementDateByValue(ScheduledSourceAccountingLine accountingLine, Calendar theCal, int iterationCount) {
        Calendar incrementedCalendar = (Calendar) theCal.clone();
        int amountToAdd = iterationCount * accountingLine.getScheduleTypeEnum().calendarIncrementorMutliplier;
        incrementedCalendar.add(accountingLine.getScheduleTypeEnum().calendarIncrementorType, amountToAdd);
        return incrementedCalendar;
    }


    public Date generateEndDate(ScheduledSourceAccountingLine accountingLine) {
        Calendar startDateCal = Calendar.getInstance();
        startDateCal.setTimeInMillis(accountingLine.getStartDate().getTime());
        int count = Integer.parseInt(accountingLine.getPartialTransactionCount());
        int addAmount = (count-1) * accountingLine.getScheduleTypeEnum().calendarIncrementorMutliplier;
        startDateCal.add(accountingLine.getScheduleTypeEnum().calendarIncrementorType, addAmount);
        return new Date(((Calendar) startDateCal.clone()).getTimeInMillis());
    }

    @Override
    public Date getMaximumScheduledAccountingLineEndDate() {
        String numberofDaysString = getParameterService().getParameterValueAsString(KFSConstants.CoreModuleNamespaces.FINANCIAL, 
                CuFPConstants.RecurringDisbursementVoucherDocumentConstants.RECURRING_DV_COMPONENT_NAME, 
                CuFPConstants.RecurringDisbursementVoucherDocumentConstants.RECURRING_DV_MAX_FUTURE_DATE);
        int numberOfDays = Integer.parseInt(numberofDaysString);
        Calendar calendarCaluclator = Calendar.getInstance();
        calendarCaluclator.add(Calendar.DATE, numberOfDays);
        return new Date(calendarCaluclator.getTimeInMillis());
    }

    public ParameterService getParameterService() {
        if(parameterService == null) {
            parameterService = SpringContext.getBean(ParameterService.class);
        }
        return parameterService;
    }

    public void setParameterService(ParameterService parameterService) {
        this.parameterService = parameterService;
    }

}<|MERGE_RESOLUTION|>--- conflicted
+++ resolved
@@ -11,12 +11,8 @@
 import org.kuali.kfs.sys.context.SpringContext;
 import org.kuali.kfs.sys.util.KfsDateUtils;
 import org.kuali.rice.core.api.util.type.KualiDecimal;
-<<<<<<< HEAD
+import org.kuali.rice.coreservice.framework.parameter.ParameterService;
 import org.kuali.kfs.krad.util.GlobalVariables;
-=======
-import org.kuali.rice.coreservice.framework.parameter.ParameterService;
-import org.kuali.rice.krad.util.GlobalVariables;
->>>>>>> 6bc08620
 
 import edu.cornell.kfs.fp.CuFPConstants;
 import edu.cornell.kfs.fp.businessobject.ScheduledSourceAccountingLine;
@@ -27,7 +23,7 @@
 
     private static final long serialVersionUID = -5700446522442741269L;
     private transient ParameterService parameterService;
-    
+
     private static final org.apache.log4j.Logger LOG = org.apache.log4j.Logger.getLogger(ScheduledAccountingLineServiceImpl.class);
 
     public TreeMap<Date, KualiDecimal> generateDatesAndAmounts(ScheduledSourceAccountingLine scheduledAccountingLine, int rowId) {
@@ -66,7 +62,7 @@
     private void determineAccountingLineErrors(ScheduledSourceAccountingLine scheduledAccountingLine, int rowId, int iterationCount) {
         String errorField = DOCUMENT_ERROR_PREFIX + "sourceAccountingLine[" + rowId + "].partialTransactionCount";
         if (LOG.isDebugEnabled()) {
-            LOG.debug("scheduledAccountingLine.getPartialTransactionCount() : " + scheduledAccountingLine.getPartialTransactionCount() 
+            LOG.debug("scheduledAccountingLine.getPartialTransactionCount() : " + scheduledAccountingLine.getPartialTransactionCount()
                 + "  iterationCount: " + iterationCount);
         }
         if (isAccountingLineTotalMoreThanRecurranceTotal(scheduledAccountingLine)) {
@@ -75,20 +71,20 @@
             GlobalVariables.getMessageMap().putError(errorField, CUKFSKeyConstants.ERROR_RCDV_TOO_MANY_RECURRENCES);
         }
     }
-    
+
     private boolean isAccountingLineTotalMoreThanRecurranceTotal(ScheduledSourceAccountingLine scheduledAccountingLine) {
         KualiDecimal totalAmount = calculateTotalAmount(scheduledAccountingLine.getAmount());
         double recurranceTotal = scheduledAccountingLine.getPartialAmount().doubleValue() * Integer.parseInt(scheduledAccountingLine.getPartialTransactionCount());
         boolean isAccountingLineTotalMoreThanRecurranceTotal = totalAmount.doubleValue() > recurranceTotal;
         if (LOG.isDebugEnabled()) {
-            LOG.debug("totalAmount = " + totalAmount + "  recurranceTotal: " + recurranceTotal 
-                + "  scheduledAccountingLine.getPartialTransactionCount(): " + scheduledAccountingLine.getPartialTransactionCount() 
+            LOG.debug("totalAmount = " + totalAmount + "  recurranceTotal: " + recurranceTotal
+                + "  scheduledAccountingLine.getPartialTransactionCount(): " + scheduledAccountingLine.getPartialTransactionCount()
                 + "  isAccountingLineTotalMoreThanRecurranceTotal: " + (isAccountingLineTotalMoreThanRecurranceTotal));
         }
         return isAccountingLineTotalMoreThanRecurranceTotal;
     }
 
-    private void addToDateAndAmount(TreeMap<Date, KualiDecimal> datesAndAmounts, ScheduledSourceAccountingLine scheduledAccountingLine, 
+    private void addToDateAndAmount(TreeMap<Date, KualiDecimal> datesAndAmounts, ScheduledSourceAccountingLine scheduledAccountingLine,
             Date entryDate, KualiDecimal totalAmountLeft, Date endDate) {
         if (isSameDayOrEarlier(endDate, entryDate)) {
             if (scheduledAccountingLine.getPartialAmount().isGreaterThan(totalAmountLeft)) {
@@ -126,8 +122,8 @@
 
     @Override
     public Date getMaximumScheduledAccountingLineEndDate() {
-        String numberofDaysString = getParameterService().getParameterValueAsString(KFSConstants.CoreModuleNamespaces.FINANCIAL, 
-                CuFPConstants.RecurringDisbursementVoucherDocumentConstants.RECURRING_DV_COMPONENT_NAME, 
+        String numberofDaysString = getParameterService().getParameterValueAsString(KFSConstants.CoreModuleNamespaces.FINANCIAL,
+                CuFPConstants.RecurringDisbursementVoucherDocumentConstants.RECURRING_DV_COMPONENT_NAME,
                 CuFPConstants.RecurringDisbursementVoucherDocumentConstants.RECURRING_DV_MAX_FUTURE_DATE);
         int numberOfDays = Integer.parseInt(numberofDaysString);
         Calendar calendarCaluclator = Calendar.getInstance();
