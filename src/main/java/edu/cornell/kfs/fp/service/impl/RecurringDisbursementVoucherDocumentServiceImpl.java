package edu.cornell.kfs.fp.service.impl;

import java.io.Serializable;
import java.sql.Date;
import java.sql.Timestamp;
import java.util.ArrayList;
import java.util.Calendar;
import java.util.Collection;
import java.util.HashMap;
import java.util.HashSet;
import java.util.Iterator;
import java.util.List;
import java.util.Map;
import java.util.Set;
import java.util.TreeMap;
import java.util.concurrent.Callable;

import org.apache.commons.lang.StringUtils;
import org.kuali.kfs.coa.businessobject.AccountingPeriod;
import org.kuali.kfs.coa.service.AccountingPeriodService;
import org.kuali.kfs.fp.businessobject.DisbursementVoucherNonEmployeeTravel;
import org.kuali.kfs.fp.businessobject.DisbursementVoucherNonResidentAlienTax;
import org.kuali.kfs.fp.businessobject.DisbursementVoucherPreConferenceDetail;
import org.kuali.kfs.fp.document.DisbursementVoucherDocument;
import org.kuali.kfs.pdp.PdpConstants;
import org.kuali.kfs.pdp.PdpPropertyConstants;
import org.kuali.kfs.pdp.businessobject.PaymentDetail;
import org.kuali.kfs.sys.KFSConstants;
import org.kuali.kfs.sys.businessobject.GeneralLedgerPendingEntry;
import org.kuali.kfs.sys.businessobject.PaymentSourceWireTransfer;
import org.kuali.kfs.sys.businessobject.SourceAccountingLine;
import org.kuali.kfs.sys.util.KfsDateUtils;
import org.kuali.rice.core.api.util.type.KualiDecimal;
import org.kuali.rice.kew.api.document.DocumentStatus;
import org.kuali.rice.kew.api.exception.WorkflowException;
<<<<<<< HEAD
import org.kuali.kfs.krad.bo.AdHocRouteRecipient;
import org.kuali.kfs.krad.service.BusinessObjectService;
import org.kuali.kfs.krad.service.DocumentService;
import org.kuali.kfs.krad.util.ObjectUtils;
=======
import org.kuali.rice.kew.routeheader.service.RouteHeaderService;
import org.kuali.rice.kim.api.identity.Person;
import org.kuali.rice.kim.api.identity.PersonService;
import org.kuali.rice.krad.UserSession;
import org.kuali.rice.krad.bo.Note;
import org.kuali.rice.krad.service.BusinessObjectService;
import org.kuali.rice.krad.service.DocumentService;
import org.kuali.rice.krad.service.NoteService;
import org.kuali.rice.krad.util.GlobalVariables;
import org.kuali.rice.krad.util.ObjectUtils;
>>>>>>> 6bc08620

import edu.cornell.kfs.fp.CuFPConstants;
import edu.cornell.kfs.fp.businessobject.CuDisbursementVoucherPayeeDetail;
import edu.cornell.kfs.fp.businessobject.RecurringDisbursementVoucherDetail;
import edu.cornell.kfs.fp.businessobject.RecurringDisbursementVoucherPDPStatus;
import edu.cornell.kfs.fp.businessobject.ScheduledSourceAccountingLine;
import edu.cornell.kfs.fp.dataaccess.RecurringDisbursementVoucherSearchDao;
import edu.cornell.kfs.fp.document.CuDisbursementVoucherDocument;
import edu.cornell.kfs.fp.document.RecurringDisbursementVoucherDocument;
import edu.cornell.kfs.fp.document.service.CuDisbursementVoucherExtractionHelperService;
import edu.cornell.kfs.fp.service.RecurringDisbursementVoucherDocumentService;
import edu.cornell.kfs.fp.service.RecurringDisbursementVoucherPaymentMaintenanceService;
import edu.cornell.kfs.gl.service.ScheduledAccountingLineService;
import edu.emory.mathcs.backport.java.util.Collections;

public class RecurringDisbursementVoucherDocumentServiceImpl implements RecurringDisbursementVoucherDocumentService, Serializable {

    private static final long serialVersionUID = -1775346783004136197L;
    private static final org.apache.log4j.Logger LOG = org.apache.log4j.Logger.getLogger(RecurringDisbursementVoucherDocumentServiceImpl.class);
    protected DocumentService documentService;
    protected ScheduledAccountingLineService scheduledAccountingLineService;
    protected BusinessObjectService businessObjectService;
    protected RecurringDisbursementVoucherPaymentMaintenanceService recurringDisbursementVoucherPaymentMaintenanceService;	
    protected AccountingPeriodService accountingPeriodService;
    protected RecurringDisbursementVoucherSearchDao recurringDisbursementVoucherSearchDao;
    protected PersonService personService;
    protected RouteHeaderService routeHeaderService;
    protected CuDisbursementVoucherExtractionHelperService cuDisbursementVoucherExtractionHelperService;
    protected NoteService noteService;

    @Override
    public void updateRecurringDisbursementVoucherDetails(RecurringDisbursementVoucherDocument recurringDisbursementVoucherDocument){
        if (recurringDisbursementVoucherDocument.getRecurringDisbursementVoucherDetails() == null || 
                recurringDisbursementVoucherDocument.getRecurringDisbursementVoucherDetails().isEmpty()){
            recurringDisbursementVoucherDocument.setRecurringDisbursementVoucherDetails(new ArrayList<RecurringDisbursementVoucherDetail>());
        } else {
            resetAmounts(recurringDisbursementVoucherDocument.getRecurringDisbursementVoucherDetails());
        }
        int rowId = 0;
        for (Object accountingLine : recurringDisbursementVoucherDocument.getSourceAccountingLines()) {
            ScheduledSourceAccountingLine scheduledAccountingLine = (ScheduledSourceAccountingLine)accountingLine;
            TreeMap<Date, KualiDecimal> datesAndAmounts = getScheduledAccountingLineService().generateDatesAndAmounts(scheduledAccountingLine, rowId);

            for (Date date : datesAndAmounts.keySet()){
                KualiDecimal amount = datesAndAmounts.get(date);
                RecurringDisbursementVoucherDetail detail = getDetailtem(recurringDisbursementVoucherDocument.getRecurringDisbursementVoucherDetails(), date);
                detail.setDvCheckAmount(amount.add(detail.getDvCheckAmount()));
                detail.setRecurringDVDocumentNumber(recurringDisbursementVoucherDocument.getDocumentNumber());
                if (StringUtils.isEmpty(detail.getDvCheckStub())) {
                    detail.setDvCheckStub(recurringDisbursementVoucherDocument.getDisbVchrCheckStubText());
                }
            }
            rowId++;
        }
        recurringDisbursementVoucherDocument.setRecurringDisbursementVoucherDetails(
                removeZeroAmounts(recurringDisbursementVoucherDocument.getRecurringDisbursementVoucherDetails()));
        Collections.sort(recurringDisbursementVoucherDocument.getRecurringDisbursementVoucherDetails());
    }

    private void resetAmounts(List<RecurringDisbursementVoucherDetail> details) {
        for (RecurringDisbursementVoucherDetail detail : details) {
            detail.setDvCheckAmount(KualiDecimal.ZERO);
        }
    }

    private List<RecurringDisbursementVoucherDetail> removeZeroAmounts(List<RecurringDisbursementVoucherDetail> oldDetails) {
        List<RecurringDisbursementVoucherDetail> newDetails = new ArrayList<RecurringDisbursementVoucherDetail>();
        for (RecurringDisbursementVoucherDetail detail : oldDetails) {
            if (!detail.getDvCheckAmount().equals(KualiDecimal.ZERO)) {
                newDetails.add(detail);
            } else {
                getBusinessObjectService().delete(detail);
            }
        }
        return newDetails;
    }

    private RecurringDisbursementVoucherDetail getDetailtem(List<RecurringDisbursementVoucherDetail> details, Date date) {
        for (RecurringDisbursementVoucherDetail detail : details) {
            if (detail.getDvCheckDate().equals(date)) {
                return detail;
            }
        }
        RecurringDisbursementVoucherDetail detail = new RecurringDisbursementVoucherDetail(date, KualiDecimal.ZERO, "");
        details.add(detail);
        return detail;
    }

    @Override
    public List<DisbursementVoucherDocument> generateDisbursementDocumentsFromRecurringDV(RecurringDisbursementVoucherDocument recurringDV) throws WorkflowException {
        List<DisbursementVoucherDocument> generatedDVs = new ArrayList<DisbursementVoucherDocument>();
        int rowId = 0;
        for (Object accountingLine : recurringDV.getSourceAccountingLines()) {
            ScheduledSourceAccountingLine scheduledAccountingLine = (ScheduledSourceAccountingLine)accountingLine;
            TreeMap<Date, KualiDecimal> datesAndAmounts = getScheduledAccountingLineService().generateDatesAndAmounts(scheduledAccountingLine, rowId);

            for (Date date : datesAndAmounts.keySet()){
                KualiDecimal amount = datesAndAmounts.get(date);

                CuDisbursementVoucherDocument disbursementVoucherDocument = getCuDisbursementVoucherDocument(generatedDVs, recurringDV, date);
                disbursementVoucherDocument.setDisbVchrCheckTotalAmount(calculateDVCheckAmount(amount, disbursementVoucherDocument));

                RecurringDisbursementVoucherDetail dvDetail = getDetailtem(recurringDV.getRecurringDisbursementVoucherDetails(), date);
                dvDetail.setDvDocumentNumber(disbursementVoucherDocument.getDocumentNumber());
                disbursementVoucherDocument.setDisbVchrCheckStubText(dvDetail.getDvCheckStub());

                SourceAccountingLine line = buildSourceAccountingLine(scheduledAccountingLine);
                line.setAmount(amount);
                disbursementVoucherDocument.addSourceAccountingLine(line);

            }
            rowId++;
        }
        saveDisbursementVouchers(generatedDVs, recurringDV);
        return generatedDVs;
    }
    
    private CuDisbursementVoucherDocument getCuDisbursementVoucherDocument(List<DisbursementVoucherDocument> generatedDVs, 
            RecurringDisbursementVoucherDocument recurringDV, Date dvCheckDate) throws WorkflowException {
        for (DisbursementVoucherDocument dv : generatedDVs) {
            if (dv.getDisbursementVoucherDueDate().equals(dvCheckDate)) {
                return (CuDisbursementVoucherDocument)dv;
            }
        }
        CuDisbursementVoucherDocument dv =  buildCuDisbursementVoucherDocument(recurringDV);
        dv.setDisbursementVoucherDueDate(dvCheckDate);
        dv.setDisbursementVoucherCheckDate(new Timestamp(dvCheckDate.getTime()));
        generatedDVs.add(dv);
        return dv;
    }

    private KualiDecimal calculateDVCheckAmount(KualiDecimal amount, CuDisbursementVoucherDocument disbursementVoucherDocument) {
        KualiDecimal calculatedAmount;
        if (disbursementVoucherDocument.getDisbVchrCheckTotalAmount() == null || disbursementVoucherDocument.getDisbVchrCheckTotalAmount().isZero()) {
            calculatedAmount = amount;
        } else {
            calculatedAmount = amount.add(disbursementVoucherDocument.getDisbVchrCheckTotalAmount());
        }
        return calculatedAmount;
    }

    private CuDisbursementVoucherDocument buildCuDisbursementVoucherDocument(RecurringDisbursementVoucherDocument recurringDV) throws WorkflowException {
        CuDisbursementVoucherDocument dv = (CuDisbursementVoucherDocument) getDocumentService().getNewDocument(CuDisbursementVoucherDocument.class);		

        dv.setDisbVchrContactPersonName(recurringDV.getDisbVchrContactPersonName());
        dv.setDisbVchrContactPhoneNumber(recurringDV.getDisbVchrContactPhoneNumber());
        dv.setDisbVchrContactEmailId(recurringDV.getDisbVchrContactEmailId());
        dv.setDisbVchrAttachmentCode(recurringDV.isDisbVchrAttachmentCode());
        dv.setDisbVchrSpecialHandlingCode(recurringDV.isDisbVchrSpecialHandlingCode());
        dv.setDisbVchrForeignCurrencyInd(recurringDV.isDisbVchrForeignCurrencyInd());
        dv.setDisbursementVoucherDocumentationLocationCode(recurringDV.getDisbursementVoucherDocumentationLocationCode());
        dv.setDisbVchrCheckStubText(recurringDV.getDisbVchrCheckStubText());
        dv.setDvCheckStubOverflowCode(recurringDV.getDvCheckStubOverflowCode());
        dv.setCampusCode(recurringDV.getCampusCode());
        dv.setDisbVchrPayeeTaxControlCode(recurringDV.getDisbVchrPayeeTaxControlCode());
        dv.setDisbVchrPayeeChangedInd(recurringDV.isDisbVchrPayeeChangedInd());
        dv.setExceptionIndicator(recurringDV.isExceptionIndicator());
        dv.setDisbursementVoucherPdpStatus(recurringDV.getDisbursementVoucherPdpStatus());
        dv.setDisbVchrBankCode(recurringDV.getDisbVchrBankCode());
        dv.setPayeeAssigned(recurringDV.isPayeeAssigned());
        dv.setEditW9W8BENbox(recurringDV.isEditW9W8BENbox());
        dv.setDisbVchrPdpBankCode(recurringDV.getDisbVchrPdpBankCode());
        dv.setImmediatePaymentIndicator(recurringDV.isImmediatePaymentIndicator());
        dv.setDisbExcptAttachedIndicator(recurringDV.isDisbExcptAttachedIndicator());
        dv.setDisbVchrPayeeW9CompleteCode(recurringDV.getDisbVchrPayeeW9CompleteCode());
        dv.setDisbVchrPaymentMethodCode(recurringDV.getDisbVchrPaymentMethodCode());

        CuDisbursementVoucherPayeeDetail payeeDetail = (CuDisbursementVoucherPayeeDetail) ObjectUtils.deepCopy(recurringDV.getDvPayeeDetail());
        payeeDetail.setDocumentNumber(dv.getDocumentNumber());
        dv.setDvPayeeDetail(payeeDetail);

        PaymentSourceWireTransfer wireTransfer = (PaymentSourceWireTransfer) ObjectUtils.deepCopy(recurringDV.getWireTransfer());
        wireTransfer.setDocumentNumber(dv.getDocumentNumber());
        dv.setWireTransfer(wireTransfer);

        DisbursementVoucherNonEmployeeTravel nonEmployeeTravel = (DisbursementVoucherNonEmployeeTravel) ObjectUtils.deepCopy(recurringDV.getDvNonEmployeeTravel());
        nonEmployeeTravel.setDocumentNumber(dv.getDocumentNumber());
        dv.setDvNonEmployeeTravel(nonEmployeeTravel);

        DisbursementVoucherNonResidentAlienTax nonAlienTax = (DisbursementVoucherNonResidentAlienTax) ObjectUtils.deepCopy(recurringDV.getDvNonResidentAlienTax());
        nonAlienTax.setDocumentNumber(dv.getDocumentNumber());
        dv.setDvNonResidentAlienTax(nonAlienTax);

        DisbursementVoucherPreConferenceDetail conferenceDetail = (DisbursementVoucherPreConferenceDetail) ObjectUtils.deepCopy(recurringDV.getDvPreConferenceDetail());
        conferenceDetail.setDocumentNumber(dv.getDocumentNumber());
        dv.setDvPreConferenceDetail(conferenceDetail);

        return dv;
    }

    private SourceAccountingLine buildSourceAccountingLine(ScheduledSourceAccountingLine scheduledAccountingLine) {
        SourceAccountingLine line = new SourceAccountingLine();
        line.setAccountExpiredOverride(scheduledAccountingLine.getAccountExpiredOverride());
        line.setAccountExpiredOverrideNeeded(scheduledAccountingLine.getAccountExpiredOverrideNeeded());
        line.setAccountNumber(scheduledAccountingLine.getAccountNumber());
        line.setChartOfAccountsCode(scheduledAccountingLine.getChartOfAccountsCode());
        line.setDebitCreditCode(scheduledAccountingLine.getDebitCreditCode());
        line.setEncumbranceUpdateCode(scheduledAccountingLine.getEncumbranceUpdateCode());
        line.setFinancialDocumentLineDescription(scheduledAccountingLine.getFinancialDocumentLineDescription());
        line.setFinancialDocumentLineTypeCode(scheduledAccountingLine.getFinancialDocumentLineTypeCode());
        line.setFinancialObjectCode(scheduledAccountingLine.getFinancialObjectCode());
        line.setFinancialSubObjectCode(scheduledAccountingLine.getFinancialSubObjectCode());
        line.setNonFringeAccountOverride(scheduledAccountingLine.getNonFringeAccountOverride());
        line.setNonFringeAccountOverrideNeeded(scheduledAccountingLine.getNonFringeAccountOverrideNeeded());
        line.setOrganizationReferenceId(scheduledAccountingLine.getOrganizationReferenceId());
        line.setPostingYear(scheduledAccountingLine.getPostingYear());
        line.setProjectCode(scheduledAccountingLine.getProjectCode());
        line.setReferenceNumber(scheduledAccountingLine.getReferenceNumber());
        line.setReferenceTypeCode(scheduledAccountingLine.getReferenceTypeCode());
        line.setSalesTaxRequired(scheduledAccountingLine.isSalesTaxRequired());
        line.setSubAccountNumber(scheduledAccountingLine.getSubAccountNumber());
        return line;
    }

    private void saveDisbursementVouchers(List<DisbursementVoucherDocument> dvs, RecurringDisbursementVoucherDocument recurringDV){
        for (DisbursementVoucherDocument dv : dvs) {
            try {
                dv.getDocumentHeader().setDocumentDescription(recurringDV.getDocumentHeader().getDocumentDescription());
                dv.getDocumentHeader().setExplanation(CuFPConstants.RecurringDisbursementVoucherDocumentConstants.RECURRING_DV_EXPLANATION_TO_DV_NOTE_STARTER + 
                        recurringDV.getDocumentNumber());
                getDocumentService().saveDocument(dv);
                getBusinessObjectService().save(recurringDV.getRecurringDisbursementVoucherDetails());
                updateGLPEDatesAndAddRecurringDocumentLinks(dv, recurringDV.getDocumentNumber());
            } catch (WorkflowException e) {; 
                LOG.error("saveDisbursementVouchers: There was an error trying to save our route the created Disbursement Voucher documents: ", e);
                throw new RuntimeException(e);
            }
        }
    }
    
    private void updateGLPEDatesAndAddRecurringDocumentLinks(DisbursementVoucherDocument dv, String recurringDisbursemntVoucherDocumentNumber) {
        for (GeneralLedgerPendingEntry glpe : dv.getGeneralLedgerPendingEntries()) {
            glpe.setTransactionDate(dv.getDisbursementVoucherDueDate());
            glpe.setReferenceFinancialDocumentTypeCode(CuFPConstants.RecurringDisbursementVoucherDocumentConstants.RECURRING_DV_DOCUMENT_TYPE_NAME);
            glpe.setReferenceFinancialDocumentNumber(recurringDisbursemntVoucherDocumentNumber);
            
            AccountingPeriod ap = getAccountingPeriodService().getByDate(dv.getDisbursementVoucherDueDate());
            glpe.setAccountingPeriod(ap);
            glpe.setUniversityFiscalPeriodCode(ap.getUniversityFiscalPeriodCode());
            glpe.setUniversityFiscalYear(ap.getUniversityFiscalYear());
            
            getBusinessObjectService().save(glpe);
        }
    }

    @Override
    public List<RecurringDisbursementVoucherPDPStatus> findPdpStatuses(RecurringDisbursementVoucherDocument recurringDV) {
        List<RecurringDisbursementVoucherPDPStatus> pdpStatuses = new ArrayList<RecurringDisbursementVoucherPDPStatus>();
        for (RecurringDisbursementVoucherDetail detail : recurringDV.getRecurringDisbursementVoucherDetails()) {
            if (StringUtils.isNotEmpty(detail.getDvDocumentNumber())){ 
                DisbursementVoucherDocument disbursementVoucherDocument;
                try {
                    disbursementVoucherDocument = (DisbursementVoucherDocument) getDocumentService().getByDocumentHeaderId(detail.getDvDocumentNumber());
                } catch (WorkflowException e) {
                    LOG.error("findPdpStatuses: There was a problem getting DV from the recurring DV detail: " + e);
                    throw new RuntimeException(e);
                }
                pdpStatuses.add(buildRecurringDisbursementVoucherPDPStatus(disbursementVoucherDocument));
            }
        }
        Collections.sort(pdpStatuses);
        return pdpStatuses;
    }

    private RecurringDisbursementVoucherPDPStatus buildRecurringDisbursementVoucherPDPStatus(DisbursementVoucherDocument disbursementVoucherDocument) {
        RecurringDisbursementVoucherPDPStatus pdpStatus = new RecurringDisbursementVoucherPDPStatus();
        pdpStatus.setDocumentNumber(disbursementVoucherDocument.getDocumentNumber());
        pdpStatus.setCancelDate(disbursementVoucherDocument.getCancelDate());
        pdpStatus.setExtractDate(disbursementVoucherDocument.getExtractDate());
        pdpStatus.setPaidDate(disbursementVoucherDocument.getPaidDate());
        pdpStatus.setPdpStatus(disbursementVoucherDocument.getDisbursementVoucherPdpStatus());
        pdpStatus.setPaymentDetailDocumentType(disbursementVoucherDocument.getPaymentDetailDocumentType());
        pdpStatus.setDueDate(disbursementVoucherDocument.getDisbursementVoucherDueDate());
        pdpStatus.setDvStatus(disbursementVoucherDocument.getDocumentHeader().getWorkflowDocument().getStatus().getLabel());
        return pdpStatus;
    }
    
    @Override
    public Set<String> cancelOpenPDPPayments(RecurringDisbursementVoucherDocument recurringDisbursementVoucherDocument, String cancelMessage) {
        Collection<PaymentDetail> paymentDetails = findPaymentDetailsFromRecurringDisbursementVoucher(recurringDisbursementVoucherDocument);
        Set<String> canceledPaymentGroups = new HashSet<String>();
        Person loggedINPerson = GlobalVariables.getUserSession().getPerson();
        for (PaymentDetail detail : paymentDetails) {
            String paymentDetailStatus = detail.getPaymentGroup().getPaymentStatusCode();
            if (isPaymentCancelableByLoggedInUser(paymentDetailStatus)) {
                LOG.debug("cancelPDPPayments: About to Cancel " + detail.getId() + " for a reason of " + cancelMessage);
                int paymentGroupId = detail.getPaymentGroupId().intValue();
                int paymentDetailId = detail.getId().intValue();
                boolean canceledSuccessfully = getRecurringDisbursementVoucherPaymentMaintenanceService().cancelPendingPayment(
                        paymentGroupId, paymentDetailId, cancelMessage, loggedINPerson);
                if (canceledSuccessfully) {
                    canceledPaymentGroups.add(detail.getPaymentGroupId().toString());
                } else {
                    throw new RuntimeException("cancelPDPPayments: unable to cancel payment Payment Detail "+ detail.getId());
                }
            } else {
                LOG.debug("cancelPDPPayments: Not going to cancel Payment Detail "+ detail.getId());
            }
        }
        noteChangeOnRecurringDV(recurringDisbursementVoucherDocument, "The following payments were canceled: ", canceledPaymentGroups);
        return canceledPaymentGroups;
    }
    
    @Override
    public Collection<PaymentDetail> findPaymentDetailsFromRecurringDisbursementVoucher(RecurringDisbursementVoucherDocument recurringDisbursementVoucherDocument) {
        Collection<PaymentDetail> paymentDetails = new ArrayList<PaymentDetail>();
        List<RecurringDisbursementVoucherPDPStatus> statuses = findPdpStatuses(recurringDisbursementVoucherDocument);
        for (RecurringDisbursementVoucherPDPStatus status : statuses) {
            Map fieldValues = new HashMap();
            fieldValues.put(PdpPropertyConstants.PaymentDetail.PAYMENT_CUSTOMER_DOC_NUMBER, status.getDocumentNumber());
            paymentDetails.addAll(getBusinessObjectService().findMatching(PaymentDetail.class, fieldValues));
        }
        return paymentDetails;
    }
    
    @Override
    public boolean isPaymentCancelableByLoggedInUser(String paymentDetailStatus) {
        return isPaymentDetailInCancelableStatus(paymentDetailStatus) && hasCancelPermission();
    }
    
    private boolean isPaymentDetailInCancelableStatus(String paymentDetailStatus) {
        return StringUtils.equals(PdpConstants.PaymentStatusCodes.OPEN, paymentDetailStatus)
                || StringUtils.equals(PdpConstants.PaymentStatusCodes.HELD_CD, paymentDetailStatus)
                || StringUtils.equals(PdpConstants.PaymentStatusCodes.HELD_TAX_EMPLOYEE_CD, paymentDetailStatus)
                || StringUtils.equals(PdpConstants.PaymentStatusCodes.HELD_TAX_NRA_CD, paymentDetailStatus)
                || StringUtils.equals(PdpConstants.PaymentStatusCodes.HELD_TAX_NRA_EMPL_CD, paymentDetailStatus);
    }
    
    private void noteChangeOnRecurringDV(RecurringDisbursementVoucherDocument recurringDV, String noteText, Set<String> setOfStrings) {
        if (!setOfStrings.isEmpty()) {
            Note note = buildNoteBase();
            note.setNoteText(noteText + StringUtils.join(setOfStrings, ", "));;
            recurringDV.addNote(note);
            try {
                getDocumentService().saveDocument(recurringDV);
            } catch (WorkflowException e) {
                throw new RuntimeException("noteChangeOnRecurringDV() Unable to save note.", e);
            }
        }
    }
    
    private Note buildNoteBase() {
        Note noteBase = new Note();
        noteBase.setAuthorUniversalIdentifier(GlobalVariables.getUserSession().getPerson().getPrincipalId());
        noteBase.setNotePostedTimestampToCurrent();
        return noteBase;
    }

    @Override
    public boolean autoApproveDisbursementVouchersSpawnedByRecurringDvs() {
        LOG.info("autoApproveDisbursementVouchersSpawnedByRecurringDvs: Entered.");
        int approvalCount = 0;
        int errorCount = 0;
        List <String> dvDocIdsCausingError = new ArrayList<String>();
        Collection <String> dvDocIds = getRecurringDisbursementVoucherSearchDao().findSavedDvIdsSpawnedByRecurringDvForCurrentAndPastFiscalPeriods(getCurrentFiscalPeriodEndDate());
        if (ObjectUtils.isNotNull(dvDocIds) && !(dvDocIds.isEmpty())) {
            for (String dvDocId :  dvDocIds) {
                LOG.info("autoApproveDisbursementVouchersSpawnedByRecurringDvs: Processing start for DV ID:: " + dvDocId);
                CuDisbursementVoucherDocument dv = null;
                try{
                    dv = getDisbursementVoucher(dvDocId);
                } catch (WorkflowException e) {
                    dvDocIdsCausingError.add(new String("DocId=" + dvDocId ));
                    errorCount++;
                }
                if (ObjectUtils.isNotNull(dv)) {
                    if (isKfsSystemUserDvInitiator(dv)) {
                        try {
                            addNoteToAutoApproveDv(dv, "Batch job Submit and Blanket Approve performed for DV spawned by Recurring DV.");
                            try{
                                blanketApproveDisbursementVoucherDocument(dv);
                                approvalCount++;

                            } catch (WorkflowException e) {
                                dvDocIdsCausingError.add(new String("DocId=" + dvDocId ));
                                errorCount++;
                            }
                        } catch (WorkflowException e) {
                            dvDocIdsCausingError.add(new String("DocId=" + dvDocId ));
                            errorCount++;
                        }
                    }
                    else {
                        LOG.error("autoApproveDisbursementVouchersSpawnedByRecurringDvs: Detected document initiator was not KFS System user. Auto blanket approval was NOT attemtped for document ID: " + dv.getDocumentNumber());
                        dvDocIdsCausingError.add(new String("DocId=" + dvDocId ));
                        errorCount++;
                    }
                }
            }
        }
        else {
            LOG.info("autoApproveDisbursementVouchersSpawnedByRecurringDvs: No DV's spwned by Recurring DV found. Nothing will be auto approved. ");
        }

        LOG.info("autoApproveDisbursementVouchersSpawnedByRecurringDvs: **************** Batch Job Processing Results ****************");
        LOG.info("autoApproveDisbursementVouchersSpawnedByRecurringDvs: Number of Disbursement Vouchers that generated Errors:: " + errorCount);
        for (Iterator iterator = dvDocIdsCausingError.iterator(); iterator.hasNext();) {
            LOG.info("autoApproveDisbursementVouchersSpawnedByRecurringDvs: Erroring " + (String)iterator.next());
        }
        LOG.info("autoApproveDisbursementVouchersSpawnedByRecurringDvs: Number of Disbursement Vouchers successfuly Blanket Approved (fully processed):: " + approvalCount);
        LOG.info("autoApproveDisbursementVouchersSpawnedByRecurringDvs: Leaving.");
        return errorCount == 0;
    }
    
    private CuDisbursementVoucherDocument getDisbursementVoucher(String dvDocId) throws WorkflowException {
        CuDisbursementVoucherDocument dvFound = null;
        try{
            dvFound = (CuDisbursementVoucherDocument) getDocumentService().getByDocumentHeaderId(dvDocId);
        } catch (WorkflowException e) {
            LOG.error("getDisbursementVoucher: Could NOT find DV for Document ID::" + dvDocId + "the exception was: ", e);
            throw e;
        }
        return dvFound;
    }

    private String getKfsSystemUserPrincipalId() {
        Person kfsSystemUser = getPersonService().getPersonByPrincipalName(KFSConstants.SYSTEM_USER);
        return kfsSystemUser.getPrincipalId();
    }

    private boolean isKfsSystemUserDvInitiator(CuDisbursementVoucherDocument dv) {
        String dvDocInitatorPrincipalId = dv.getDocumentHeader().getWorkflowDocument().getInitiatorPrincipalId();

        if ( StringUtils.equals(dvDocInitatorPrincipalId, getKfsSystemUserPrincipalId()) ) {
            return true;
        }
        else {
            return false;
        }
    }

    private void addNoteToAutoApproveDv(CuDisbursementVoucherDocument dv, String noteText) throws WorkflowException {
        Note note = buildNoteBase();
        note.setNoteText(noteText);
        dv.addNote(note);
        try {
            getDocumentService().saveDocument(dv);
        } catch (WorkflowException e) {
            LOG.error("addNoteToAutoApproveDv: Unable to save note for DV Document ID::" + dv.getDocumentNumber() + "the exception was: ", e);
            throw e;
        }
    }

    private void blanketApproveDisbursementVoucherDocument(CuDisbursementVoucherDocument dv) throws WorkflowException {
        try {
            getDocumentService().blanketApproveDocument(dv, "Auto blanket approve from Batch Job", null);
        } catch (WorkflowException e) {
            LOG.error("blanketApproveDisbursementVoucherDocument: Unable to blanket approve DV Document ID::" + dv.getDocumentNumber() + "the exception was: ", e);
            throw e;
        }
    }

    private Date getCurrentFiscalPeriodEndDate() {
        Date today = KfsDateUtils.convertToSqlDate(new Date(Calendar.getInstance().getTimeInMillis()));
        AccountingPeriod currentPeriod = getAccountingPeriodService().getByDate(today);
        if (currentPeriod == null) {
            return null;
        }
        else {
            return currentPeriod.getUniversityFiscalPeriodEndDate();
        }
    }
    
    @Override
    public Set<String> cancelSavedDisbursementVouchers(RecurringDisbursementVoucherDocument recurringDisbursementVoucherDocument, final String cancelMessage) {
        Set<String> canceledDVs = new HashSet<String>();
        for (RecurringDisbursementVoucherDetail detail : recurringDisbursementVoucherDocument.getRecurringDisbursementVoucherDetails()) {
            if (isDVCancelable(detail.getDvDocumentNumber())) {
                cancelDVAsSystemUser(cancelMessage, detail.getDvDocumentNumber());
                canceledDVs.add(detail.getDvDocumentNumber());
            }
        }
        noteChangeOnRecurringDV(recurringDisbursementVoucherDocument, "The following disbursement vouchers were canceled: ", canceledDVs);
        return canceledDVs;
    }
    
    private boolean isDVCancelable(String dvDocumentNumber) {
        String dvStatus = getRouteHeaderService().getDocumentStatus(dvDocumentNumber);
        return hasCancelPermission() && StringUtils.equalsIgnoreCase(dvStatus, DocumentStatus.SAVED.getCode());
    }

    private boolean hasCancelPermission() {
        return getRecurringDisbursementVoucherPaymentMaintenanceService().hasCancelPermission(GlobalVariables.getUserSession().getPerson());
    }
    
    private void cancelDVAsSystemUser(final String cancelMessage, final String dvDocumentNumber) {
        try {
            GlobalVariables.doInNewGlobalVariables(new UserSession(KFSConstants.SYSTEM_USER), new Callable<Object>() {
                @Override
                public Object call() throws WorkflowException {
                    CuDisbursementVoucherDocument disbursementVoucher = (CuDisbursementVoucherDocument) getDocumentService().getByDocumentHeaderId(dvDocumentNumber);
                    
                    Note note = buildNoteBase();
                    note.setNoteText("This DV was canceled from the recurring disbursement voucher that created it.");
                    String usersPrincipleID = GlobalVariables.getUserSession().getPrincipalId();
                    note = getNoteService().createNote(note, disbursementVoucher.getDocumentHeader(), usersPrincipleID);
                    getNoteService().save(note);
                    
                    getDocumentService().cancelDocument(disbursementVoucher, cancelMessage);
                    return null;
                    
                }
            });
        } catch (Exception e) {
            throw new RuntimeException("cancelDVAsSystemUser() Unable to cancel DV: " + dvDocumentNumber, e);
        }
    }
    
    @Override
    public Set<String> cancelDisbursementVouchersFinalizedNotExtracted(RecurringDisbursementVoucherDocument recurringDisbursementVoucherDocument, String cancelMessage) {
        Set<String> canceledDVs = new HashSet<String>();
        
        for (RecurringDisbursementVoucherDetail detail : recurringDisbursementVoucherDocument.getRecurringDisbursementVoucherDetails()) {
            String dvDocumentNumber = detail.getDvDocumentNumber();
            if (!isDVCancelable(dvDocumentNumber)) {
                CuDisbursementVoucherDocument dv;
                try {
                    dv = (CuDisbursementVoucherDocument) getDocumentService().getByDocumentHeaderId(detail.getDvDocumentNumber());
                    if (isDvCancelableFromApprovedNotExtracted(dv)) {
                        
                        Date cancelDate =  new Date (Calendar.getInstance().getTimeInMillis());
                        dv.setCancelDate(cancelDate);
                        
                        CuDisbursementVoucherDocument cancledDV = (CuDisbursementVoucherDocument) getDocumentService().saveDocument(dv);
                        
                        getCuDisbursementVoucherExtractionHelperService().getPaymentSourceHelperService().handleEntryCancellation(
                                cancledDV, getCuDisbursementVoucherExtractionHelperService());
                        
                        canceledDVs.add(cancledDV.getDocumentNumber());
                    }
                } catch (WorkflowException e) {
                    throw new RuntimeException(e);
                }
                
            }
        }
        noteChangeOnRecurringDV(recurringDisbursementVoucherDocument, "The following disbursement vouchers were canceled after it was approved but before payments were created: ", canceledDVs);
        return canceledDVs;
    }
    
    private boolean isDvCancelableFromApprovedNotExtracted(CuDisbursementVoucherDocument dv) {
        String dvStatus = getRouteHeaderService().getDocumentStatus(dv.getDocumentNumber());
        return hasCancelPermission() && StringUtils.equals(dv.getDisbursementVoucherPdpStatus(), CuFPConstants.RecurringDisbursementVoucherDocumentConstants.PDP_PRE_EXTRACTION_STATUS)
                && StringUtils.equalsIgnoreCase(dvStatus, DocumentStatus.FINAL.getCode());
    }

    public DocumentService getDocumentService() {
        return documentService;
    }

    public void setDocumentService(DocumentService documentService) {
        this.documentService = documentService;
    }

    public ScheduledAccountingLineService getScheduledAccountingLineService() {
        return scheduledAccountingLineService;
    }

    public void setScheduledAccountingLineService(ScheduledAccountingLineService scheduledAccountingLineService) {
        this.scheduledAccountingLineService = scheduledAccountingLineService;
    }

    public BusinessObjectService getBusinessObjectService() {
        return businessObjectService;
    }

    public void setBusinessObjectService(BusinessObjectService businessObjectService) {
        this.businessObjectService = businessObjectService;
    }

    public AccountingPeriodService getAccountingPeriodService() {
        return accountingPeriodService;
    }

    public void setAccountingPeriodService(AccountingPeriodService accountingPeriodService) {
        this.accountingPeriodService = accountingPeriodService;
    }

    public RecurringDisbursementVoucherPaymentMaintenanceService getRecurringDisbursementVoucherPaymentMaintenanceService() {
        return recurringDisbursementVoucherPaymentMaintenanceService;
    }

    public void setRecurringDisbursementVoucherPaymentMaintenanceService(RecurringDisbursementVoucherPaymentMaintenanceService paymentMaintenanceService) {
        this.recurringDisbursementVoucherPaymentMaintenanceService = paymentMaintenanceService;
    }

    public RouteHeaderService getRouteHeaderService() {
        return routeHeaderService;
    }

    public void setRouteHeaderService(RouteHeaderService routeHeaderService) {
        this.routeHeaderService = routeHeaderService;
    }

    public CuDisbursementVoucherExtractionHelperService getCuDisbursementVoucherExtractionHelperService() {
        return cuDisbursementVoucherExtractionHelperService;
    }

    public void setCuDisbursementVoucherExtractionHelperService(
            CuDisbursementVoucherExtractionHelperService cuDisbursementVoucherExtractionHelperService) {
        this.cuDisbursementVoucherExtractionHelperService = cuDisbursementVoucherExtractionHelperService;
    }
    
    protected PersonService getPersonService() {
        return personService;
    }

    public void setPersonService(PersonService personService) {
        this.personService = personService;
    }
    protected RecurringDisbursementVoucherSearchDao getRecurringDisbursementVoucherSearchDao() {
        return recurringDisbursementVoucherSearchDao;
    }

    public void setRecurringDisbursementVoucherSearchDao(RecurringDisbursementVoucherSearchDao recurringDisbursementVoucherSearchDao) {
        this.recurringDisbursementVoucherSearchDao = recurringDisbursementVoucherSearchDao;
    }

    public NoteService getNoteService() {
        return noteService;
    }

    public void setNoteService(NoteService noteService) {
        this.noteService = noteService;
    }

}<|MERGE_RESOLUTION|>--- conflicted
+++ resolved
@@ -33,23 +33,16 @@
 import org.kuali.rice.core.api.util.type.KualiDecimal;
 import org.kuali.rice.kew.api.document.DocumentStatus;
 import org.kuali.rice.kew.api.exception.WorkflowException;
-<<<<<<< HEAD
-import org.kuali.kfs.krad.bo.AdHocRouteRecipient;
-import org.kuali.kfs.krad.service.BusinessObjectService;
-import org.kuali.kfs.krad.service.DocumentService;
-import org.kuali.kfs.krad.util.ObjectUtils;
-=======
 import org.kuali.rice.kew.routeheader.service.RouteHeaderService;
 import org.kuali.rice.kim.api.identity.Person;
 import org.kuali.rice.kim.api.identity.PersonService;
-import org.kuali.rice.krad.UserSession;
-import org.kuali.rice.krad.bo.Note;
-import org.kuali.rice.krad.service.BusinessObjectService;
-import org.kuali.rice.krad.service.DocumentService;
-import org.kuali.rice.krad.service.NoteService;
-import org.kuali.rice.krad.util.GlobalVariables;
-import org.kuali.rice.krad.util.ObjectUtils;
->>>>>>> 6bc08620
+import org.kuali.kfs.krad.UserSession;
+import org.kuali.kfs.krad.bo.Note;
+import org.kuali.kfs.krad.service.BusinessObjectService;
+import org.kuali.kfs.krad.service.DocumentService;
+import org.kuali.kfs.krad.service.NoteService;
+import org.kuali.kfs.krad.util.GlobalVariables;
+import org.kuali.kfs.krad.util.ObjectUtils;
 
 import edu.cornell.kfs.fp.CuFPConstants;
 import edu.cornell.kfs.fp.businessobject.CuDisbursementVoucherPayeeDetail;
@@ -72,7 +65,7 @@
     protected DocumentService documentService;
     protected ScheduledAccountingLineService scheduledAccountingLineService;
     protected BusinessObjectService businessObjectService;
-    protected RecurringDisbursementVoucherPaymentMaintenanceService recurringDisbursementVoucherPaymentMaintenanceService;	
+    protected RecurringDisbursementVoucherPaymentMaintenanceService recurringDisbursementVoucherPaymentMaintenanceService;
     protected AccountingPeriodService accountingPeriodService;
     protected RecurringDisbursementVoucherSearchDao recurringDisbursementVoucherSearchDao;
     protected PersonService personService;
@@ -82,7 +75,7 @@
 
     @Override
     public void updateRecurringDisbursementVoucherDetails(RecurringDisbursementVoucherDocument recurringDisbursementVoucherDocument){
-        if (recurringDisbursementVoucherDocument.getRecurringDisbursementVoucherDetails() == null || 
+        if (recurringDisbursementVoucherDocument.getRecurringDisbursementVoucherDetails() == null ||
                 recurringDisbursementVoucherDocument.getRecurringDisbursementVoucherDetails().isEmpty()){
             recurringDisbursementVoucherDocument.setRecurringDisbursementVoucherDetails(new ArrayList<RecurringDisbursementVoucherDetail>());
         } else {
@@ -166,8 +159,8 @@
         saveDisbursementVouchers(generatedDVs, recurringDV);
         return generatedDVs;
     }
-    
-    private CuDisbursementVoucherDocument getCuDisbursementVoucherDocument(List<DisbursementVoucherDocument> generatedDVs, 
+
+    private CuDisbursementVoucherDocument getCuDisbursementVoucherDocument(List<DisbursementVoucherDocument> generatedDVs,
             RecurringDisbursementVoucherDocument recurringDV, Date dvCheckDate) throws WorkflowException {
         for (DisbursementVoucherDocument dv : generatedDVs) {
             if (dv.getDisbursementVoucherDueDate().equals(dvCheckDate)) {
@@ -192,7 +185,7 @@
     }
 
     private CuDisbursementVoucherDocument buildCuDisbursementVoucherDocument(RecurringDisbursementVoucherDocument recurringDV) throws WorkflowException {
-        CuDisbursementVoucherDocument dv = (CuDisbursementVoucherDocument) getDocumentService().getNewDocument(CuDisbursementVoucherDocument.class);		
+        CuDisbursementVoucherDocument dv = (CuDisbursementVoucherDocument) getDocumentService().getNewDocument(CuDisbursementVoucherDocument.class);
 
         dv.setDisbVchrContactPersonName(recurringDV.getDisbVchrContactPersonName());
         dv.setDisbVchrContactPhoneNumber(recurringDV.getDisbVchrContactPhoneNumber());
@@ -268,29 +261,29 @@
         for (DisbursementVoucherDocument dv : dvs) {
             try {
                 dv.getDocumentHeader().setDocumentDescription(recurringDV.getDocumentHeader().getDocumentDescription());
-                dv.getDocumentHeader().setExplanation(CuFPConstants.RecurringDisbursementVoucherDocumentConstants.RECURRING_DV_EXPLANATION_TO_DV_NOTE_STARTER + 
+                dv.getDocumentHeader().setExplanation(CuFPConstants.RecurringDisbursementVoucherDocumentConstants.RECURRING_DV_EXPLANATION_TO_DV_NOTE_STARTER +
                         recurringDV.getDocumentNumber());
                 getDocumentService().saveDocument(dv);
                 getBusinessObjectService().save(recurringDV.getRecurringDisbursementVoucherDetails());
                 updateGLPEDatesAndAddRecurringDocumentLinks(dv, recurringDV.getDocumentNumber());
-            } catch (WorkflowException e) {; 
+            } catch (WorkflowException e) {;
                 LOG.error("saveDisbursementVouchers: There was an error trying to save our route the created Disbursement Voucher documents: ", e);
                 throw new RuntimeException(e);
             }
         }
     }
-    
+
     private void updateGLPEDatesAndAddRecurringDocumentLinks(DisbursementVoucherDocument dv, String recurringDisbursemntVoucherDocumentNumber) {
         for (GeneralLedgerPendingEntry glpe : dv.getGeneralLedgerPendingEntries()) {
             glpe.setTransactionDate(dv.getDisbursementVoucherDueDate());
             glpe.setReferenceFinancialDocumentTypeCode(CuFPConstants.RecurringDisbursementVoucherDocumentConstants.RECURRING_DV_DOCUMENT_TYPE_NAME);
             glpe.setReferenceFinancialDocumentNumber(recurringDisbursemntVoucherDocumentNumber);
-            
+
             AccountingPeriod ap = getAccountingPeriodService().getByDate(dv.getDisbursementVoucherDueDate());
             glpe.setAccountingPeriod(ap);
             glpe.setUniversityFiscalPeriodCode(ap.getUniversityFiscalPeriodCode());
             glpe.setUniversityFiscalYear(ap.getUniversityFiscalYear());
-            
+
             getBusinessObjectService().save(glpe);
         }
     }
@@ -299,7 +292,7 @@
     public List<RecurringDisbursementVoucherPDPStatus> findPdpStatuses(RecurringDisbursementVoucherDocument recurringDV) {
         List<RecurringDisbursementVoucherPDPStatus> pdpStatuses = new ArrayList<RecurringDisbursementVoucherPDPStatus>();
         for (RecurringDisbursementVoucherDetail detail : recurringDV.getRecurringDisbursementVoucherDetails()) {
-            if (StringUtils.isNotEmpty(detail.getDvDocumentNumber())){ 
+            if (StringUtils.isNotEmpty(detail.getDvDocumentNumber())){
                 DisbursementVoucherDocument disbursementVoucherDocument;
                 try {
                     disbursementVoucherDocument = (DisbursementVoucherDocument) getDocumentService().getByDocumentHeaderId(detail.getDvDocumentNumber());
@@ -326,7 +319,7 @@
         pdpStatus.setDvStatus(disbursementVoucherDocument.getDocumentHeader().getWorkflowDocument().getStatus().getLabel());
         return pdpStatus;
     }
-    
+
     @Override
     public Set<String> cancelOpenPDPPayments(RecurringDisbursementVoucherDocument recurringDisbursementVoucherDocument, String cancelMessage) {
         Collection<PaymentDetail> paymentDetails = findPaymentDetailsFromRecurringDisbursementVoucher(recurringDisbursementVoucherDocument);
@@ -352,7 +345,7 @@
         noteChangeOnRecurringDV(recurringDisbursementVoucherDocument, "The following payments were canceled: ", canceledPaymentGroups);
         return canceledPaymentGroups;
     }
-    
+
     @Override
     public Collection<PaymentDetail> findPaymentDetailsFromRecurringDisbursementVoucher(RecurringDisbursementVoucherDocument recurringDisbursementVoucherDocument) {
         Collection<PaymentDetail> paymentDetails = new ArrayList<PaymentDetail>();
@@ -364,12 +357,12 @@
         }
         return paymentDetails;
     }
-    
+
     @Override
     public boolean isPaymentCancelableByLoggedInUser(String paymentDetailStatus) {
         return isPaymentDetailInCancelableStatus(paymentDetailStatus) && hasCancelPermission();
     }
-    
+
     private boolean isPaymentDetailInCancelableStatus(String paymentDetailStatus) {
         return StringUtils.equals(PdpConstants.PaymentStatusCodes.OPEN, paymentDetailStatus)
                 || StringUtils.equals(PdpConstants.PaymentStatusCodes.HELD_CD, paymentDetailStatus)
@@ -377,7 +370,7 @@
                 || StringUtils.equals(PdpConstants.PaymentStatusCodes.HELD_TAX_NRA_CD, paymentDetailStatus)
                 || StringUtils.equals(PdpConstants.PaymentStatusCodes.HELD_TAX_NRA_EMPL_CD, paymentDetailStatus);
     }
-    
+
     private void noteChangeOnRecurringDV(RecurringDisbursementVoucherDocument recurringDV, String noteText, Set<String> setOfStrings) {
         if (!setOfStrings.isEmpty()) {
             Note note = buildNoteBase();
@@ -390,7 +383,7 @@
             }
         }
     }
-    
+
     private Note buildNoteBase() {
         Note noteBase = new Note();
         noteBase.setAuthorUniversalIdentifier(GlobalVariables.getUserSession().getPerson().getPrincipalId());
@@ -453,7 +446,7 @@
         LOG.info("autoApproveDisbursementVouchersSpawnedByRecurringDvs: Leaving.");
         return errorCount == 0;
     }
-    
+
     private CuDisbursementVoucherDocument getDisbursementVoucher(String dvDocId) throws WorkflowException {
         CuDisbursementVoucherDocument dvFound = null;
         try{
@@ -512,7 +505,7 @@
             return currentPeriod.getUniversityFiscalPeriodEndDate();
         }
     }
-    
+
     @Override
     public Set<String> cancelSavedDisbursementVouchers(RecurringDisbursementVoucherDocument recurringDisbursementVoucherDocument, final String cancelMessage) {
         Set<String> canceledDVs = new HashSet<String>();
@@ -525,7 +518,7 @@
         noteChangeOnRecurringDV(recurringDisbursementVoucherDocument, "The following disbursement vouchers were canceled: ", canceledDVs);
         return canceledDVs;
     }
-    
+
     private boolean isDVCancelable(String dvDocumentNumber) {
         String dvStatus = getRouteHeaderService().getDocumentStatus(dvDocumentNumber);
         return hasCancelPermission() && StringUtils.equalsIgnoreCase(dvStatus, DocumentStatus.SAVED.getCode());
@@ -534,34 +527,34 @@
     private boolean hasCancelPermission() {
         return getRecurringDisbursementVoucherPaymentMaintenanceService().hasCancelPermission(GlobalVariables.getUserSession().getPerson());
     }
-    
+
     private void cancelDVAsSystemUser(final String cancelMessage, final String dvDocumentNumber) {
         try {
             GlobalVariables.doInNewGlobalVariables(new UserSession(KFSConstants.SYSTEM_USER), new Callable<Object>() {
                 @Override
                 public Object call() throws WorkflowException {
                     CuDisbursementVoucherDocument disbursementVoucher = (CuDisbursementVoucherDocument) getDocumentService().getByDocumentHeaderId(dvDocumentNumber);
-                    
+
                     Note note = buildNoteBase();
                     note.setNoteText("This DV was canceled from the recurring disbursement voucher that created it.");
                     String usersPrincipleID = GlobalVariables.getUserSession().getPrincipalId();
                     note = getNoteService().createNote(note, disbursementVoucher.getDocumentHeader(), usersPrincipleID);
                     getNoteService().save(note);
-                    
+
                     getDocumentService().cancelDocument(disbursementVoucher, cancelMessage);
                     return null;
-                    
+
                 }
             });
         } catch (Exception e) {
             throw new RuntimeException("cancelDVAsSystemUser() Unable to cancel DV: " + dvDocumentNumber, e);
         }
     }
-    
+
     @Override
     public Set<String> cancelDisbursementVouchersFinalizedNotExtracted(RecurringDisbursementVoucherDocument recurringDisbursementVoucherDocument, String cancelMessage) {
         Set<String> canceledDVs = new HashSet<String>();
-        
+
         for (RecurringDisbursementVoucherDetail detail : recurringDisbursementVoucherDocument.getRecurringDisbursementVoucherDetails()) {
             String dvDocumentNumber = detail.getDvDocumentNumber();
             if (!isDVCancelable(dvDocumentNumber)) {
@@ -569,27 +562,27 @@
                 try {
                     dv = (CuDisbursementVoucherDocument) getDocumentService().getByDocumentHeaderId(detail.getDvDocumentNumber());
                     if (isDvCancelableFromApprovedNotExtracted(dv)) {
-                        
+
                         Date cancelDate =  new Date (Calendar.getInstance().getTimeInMillis());
                         dv.setCancelDate(cancelDate);
-                        
+
                         CuDisbursementVoucherDocument cancledDV = (CuDisbursementVoucherDocument) getDocumentService().saveDocument(dv);
-                        
+
                         getCuDisbursementVoucherExtractionHelperService().getPaymentSourceHelperService().handleEntryCancellation(
                                 cancledDV, getCuDisbursementVoucherExtractionHelperService());
-                        
+
                         canceledDVs.add(cancledDV.getDocumentNumber());
                     }
                 } catch (WorkflowException e) {
                     throw new RuntimeException(e);
                 }
-                
+
             }
         }
         noteChangeOnRecurringDV(recurringDisbursementVoucherDocument, "The following disbursement vouchers were canceled after it was approved but before payments were created: ", canceledDVs);
         return canceledDVs;
     }
-    
+
     private boolean isDvCancelableFromApprovedNotExtracted(CuDisbursementVoucherDocument dv) {
         String dvStatus = getRouteHeaderService().getDocumentStatus(dv.getDocumentNumber());
         return hasCancelPermission() && StringUtils.equals(dv.getDisbursementVoucherPdpStatus(), CuFPConstants.RecurringDisbursementVoucherDocumentConstants.PDP_PRE_EXTRACTION_STATUS)
@@ -652,7 +645,7 @@
             CuDisbursementVoucherExtractionHelperService cuDisbursementVoucherExtractionHelperService) {
         this.cuDisbursementVoucherExtractionHelperService = cuDisbursementVoucherExtractionHelperService;
     }
-    
+
     protected PersonService getPersonService() {
         return personService;
     }
