package edu.cornell.kfs.fp.document;

import java.sql.Date;
import java.util.ArrayList;
import java.util.Calendar;
import java.util.List;
import java.util.Set;

import org.apache.commons.lang.StringUtils;
import org.kuali.kfs.fp.businessobject.DisbursementPayee;
import org.kuali.kfs.fp.businessobject.DisbursementVoucherNonResidentAlienTax;
import org.kuali.kfs.fp.document.DisbursementVoucherConstants;
import org.kuali.kfs.fp.document.DisbursementVoucherDocument;
import org.kuali.kfs.fp.document.service.DisbursementVoucherPayeeService;
import org.kuali.kfs.fp.document.service.DisbursementVoucherPaymentReasonService;
import org.kuali.kfs.fp.document.service.DisbursementVoucherTaxService;
import org.kuali.kfs.sys.KFSConstants;
import org.kuali.kfs.sys.KFSKeyConstants;
import org.kuali.kfs.sys.KfsAuthorizationConstants;
import org.kuali.kfs.sys.businessobject.AccountingLine;
import org.kuali.kfs.sys.businessobject.Bank;
import org.kuali.kfs.sys.businessobject.ChartOrgHolder;
import org.kuali.kfs.sys.businessobject.GeneralLedgerPendingEntry;
import org.kuali.kfs.sys.businessobject.GeneralLedgerPendingEntrySequenceHelper;
import org.kuali.kfs.sys.businessobject.WireCharge;
import org.kuali.kfs.sys.context.SpringContext;
import org.kuali.kfs.sys.document.AmountTotaling;
import org.kuali.kfs.sys.service.BankService;
import org.kuali.kfs.sys.service.impl.KfsParameterConstants;
import org.kuali.kfs.vnd.VendorConstants;
import org.kuali.kfs.vnd.businessobject.VendorAddress;
import org.kuali.kfs.vnd.businessobject.VendorDetail;
import org.kuali.kfs.vnd.businessobject.VendorType;
import org.kuali.kfs.vnd.document.service.VendorService;
import org.kuali.kfs.vnd.service.PhoneNumberService;
import org.kuali.rice.core.api.parameter.ParameterEvaluator;
import org.kuali.rice.core.api.parameter.ParameterEvaluatorService;
import org.kuali.rice.core.api.util.type.KualiDecimal;
import org.kuali.kfs.coreservice.framework.parameter.ParameterConstants.COMPONENT;
import org.kuali.kfs.coreservice.framework.parameter.ParameterConstants.NAMESPACE;
import org.kuali.kfs.coreservice.framework.parameter.ParameterService;
import org.kuali.rice.kew.actiontaken.ActionTakenValue;
import org.kuali.rice.kew.api.action.ActionTaken;
import org.kuali.rice.kew.api.exception.WorkflowException;
import org.kuali.rice.kew.engine.RouteContext;
import org.kuali.rice.kew.framework.postprocessor.DocumentRouteStatusChange;
import org.kuali.rice.kim.api.KimConstants;
import org.kuali.rice.kim.api.identity.Person;
import org.kuali.rice.kim.api.identity.address.EntityAddress;
<<<<<<< HEAD
import org.kuali.kfs.kns.document.authorization.DocumentAuthorizer;
import org.kuali.kfs.kns.service.DocumentHelperService;
import org.kuali.kfs.kns.util.KNSGlobalVariables;
import org.kuali.kfs.krad.util.GlobalVariables;
import org.kuali.kfs.krad.util.ObjectUtils;
=======
import org.kuali.rice.kns.document.authorization.DocumentAuthorizer;
import org.kuali.rice.kns.document.authorization.TransactionalDocumentAuthorizer;
import org.kuali.rice.kns.document.authorization.TransactionalDocumentPresentationController;
import org.kuali.rice.kns.service.DocumentHelperService;
import org.kuali.rice.kns.util.KNSGlobalVariables;
import org.kuali.rice.krad.util.GlobalVariables;
import org.kuali.rice.krad.util.ObjectUtils;
>>>>>>> b4538d53

import edu.cornell.kfs.fp.businessobject.CuDisbursementVoucherPayeeDetail;
import edu.cornell.kfs.fp.businessobject.CuDisbursementVoucherPayeeDetailExtension;
import edu.cornell.kfs.fp.businessobject.DisbursementVoucherWireTransferExtendedAttribute;
import edu.cornell.kfs.fp.document.interfaces.CULegacyTravelIntegrationInterface;
import edu.cornell.kfs.fp.document.service.CULegacyTravelService;
import edu.cornell.kfs.fp.document.service.CuDisbursementVoucherTaxService;
import edu.cornell.kfs.fp.document.service.impl.CULegacyTravelServiceImpl;
import edu.cornell.kfs.fp.service.CUPaymentMethodGeneralLedgerPendingEntryService;
import edu.cornell.kfs.sys.CUKFSKeyConstants;
import edu.cornell.kfs.vnd.businessobject.VendorDetailExtension;


@NAMESPACE(namespace = KFSConstants.CoreModuleNamespaces.FINANCIAL)
@COMPONENT(component = "DisbursementVoucher")
public class CuDisbursementVoucherDocument extends DisbursementVoucherDocument implements CULegacyTravelIntegrationInterface {

    private static final long serialVersionUID = 1L;
    protected static final String DOCUMENT_REQUIRES_CAMPUS_REVIEW_SPLIT = "RequiresCampusReview";
    protected static final String DOCUMENT_REQUIRES_AWARD_REVIEW_SPLIT = "RequiresAwardReview";

    protected static final String OBJECT_CODES_REQUIRING_CAMPUS_REVIEW = "OBJECT_CODES_REQUIRING_CAMPUS_REVIEW";
    protected static final String PAYMENT_REASONS_REQUIRING_CAMPUS_REVIEW = "PAYMENT_REASONS_REQUIRING_CAMPUS_REVIEW";
    protected static final String DOLLAR_THRESHOLD_REQUIRING_CAMPUS_REVIEW = "DOLLAR_THRESHOLD_REQUIRING_CAMPUS_REVIEW";

    protected static final String DOLLAR_THRESHOLD_REQUIRING_TAX_REVIEW = "DOLLAR_THRESHOLD_REQUIRING_TAX_REVIEW";

    protected static final String DOLLAR_THRESHOLD_REQUIRING_AWARD_REVIEW = "DOLLAR_THRESHOLD_REQUIRING_AWARD_REVIEW";
    protected static final String OBJECT_CODES_REQUIRING_AWARD_REVIEW = "OBJECT_CODES_REQUIRING_AWARD_REVIEW";

    protected static final String DOLLAR_THRESHOLD_REQUIRING_TRAVEL_REVIEW = "DOLLAR_THRESHOLD_REQUIRING_TRAVEL_REVIEW";
    protected static final String OBJECT_CODES_REQUIRING_TRAVEL_REVIEW = "OBJECT_CODES_REQUIRING_TRAVEL_REVIEW";
    
    protected CuDisbursementVoucherPayeeDetail dvPayeeDetail;

    // TRIP INFORMATION FIELDS
    protected String tripAssociationStatusCode;
    protected String tripId;

    private static CUPaymentMethodGeneralLedgerPendingEntryService paymentMethodGeneralLedgerPendingEntryService;
<<<<<<< HEAD
=======
    private static DisbursementVoucherPayeeService disbursementVoucherPayeeService;
    private static DisbursementVoucherTaxService disbursementVoucherTaxService;
    private static DocumentHelperService documentHelperService;
>>>>>>> b4538d53

    public CuDisbursementVoucherDocument() {
        super();
        dvPayeeDetail = new CuDisbursementVoucherPayeeDetail();
        tripAssociationStatusCode = CULegacyTravelServiceImpl.TRIP_ASSOCIATIONS.IS_NOT_TRIP_DOC;
    }

    /**
     * Overridden to interact with the Legacy Travel service
     * @see <a href="https://jira.cornell.edu/browse/KFSPTS-2715">https://jira.cornell.edu/browse/KFSPTS-2715</a>
     */
    @Override
    public void doRouteStatusChange(DocumentRouteStatusChange statusChangeEvent) {
      // If the DV is Canceled or Disapproved, we need to reopen the trip in the Legacy Travel service.
      if (getDocumentHeader().getWorkflowDocument().isCanceled() ||
          getDocumentHeader().getWorkflowDocument().isDisapproved()) {        
        boolean tripReOpened = false;
        boolean isTravelDoc = false;
        List<ActionTaken> actionsTaken = this.getDocumentHeader().getWorkflowDocument().getActionsTaken();
        String disapprovalReason = "";

        if(actionsTaken.size() > 0) {
          String annotation = actionsTaken.get(actionsTaken.size() - 1).getAnnotation();
          if(StringUtils.isNotEmpty(annotation)) {
            disapprovalReason = annotation.substring("Disapproval reason - ".length());
          }
        }

        try {
          CULegacyTravelService cuLegacyTravelService = SpringContext.getBean(CULegacyTravelService.class);
          isTravelDoc = cuLegacyTravelService.isCULegacyTravelIntegrationInterfaceAssociatedWithTrip(this);
          if(isTravelDoc) {
            // This means the DV is a Travel DV
            tripReOpened = cuLegacyTravelService.reopenLegacyTrip(this.getDocumentNumber(), disapprovalReason);
            LOG.info("Trip successfully reopened : "+ tripReOpened);
          } else {
            LOG.info("DV is not a travel DV");
          }
        } catch (Exception ex) {
          LOG.error("Exception occurred while trying to cancel a trip.", ex);
        }
        
      }

      super.doRouteStatusChange(statusChangeEvent);
    }

    public void templateVendor(VendorDetail vendor, VendorAddress vendorAddress) {
        if (vendor == null) {
            return;
        }

        this.getDvPayeeDetail().setDisbursementVoucherPayeeTypeCode(KFSConstants.PaymentPayeeTypes.VENDOR);
        this.getDvPayeeDetail().setDisbVchrPayeeIdNumber(vendor.getVendorNumber());
        ((CuDisbursementVoucherPayeeDetailExtension) this.getDvPayeeDetail().getExtension()).setDisbVchrPayeeIdType(
                CuDisbursementVoucherConstants.DV_PAYEE_ID_TYP_VENDOR);
        ((CuDisbursementVoucherPayeeDetailExtension) this.getDvPayeeDetail().getExtension()).setPayeeTypeSuffix(
                createVendorPayeeTypeSuffix(vendor.getVendorHeader().getVendorType()));
        this.getDvPayeeDetail().setDisbVchrPayeePersonName(vendor.getVendorName());

        this.getDvPayeeDetail().setDisbVchrAlienPaymentCode(vendor.getVendorHeader().getVendorForeignIndicator());


        if (ObjectUtils.isNotNull(vendorAddress) && ObjectUtils.isNotNull(vendorAddress.getVendorAddressGeneratedIdentifier())) {
            this.getDvPayeeDetail().setDisbVchrVendorAddressIdNumber(vendorAddress.getVendorAddressGeneratedIdentifier().toString());
            this.getDvPayeeDetail().setDisbVchrPayeeLine1Addr(vendorAddress.getVendorLine1Address());
            this.getDvPayeeDetail().setDisbVchrPayeeLine2Addr(vendorAddress.getVendorLine2Address());
            this.getDvPayeeDetail().setDisbVchrPayeeCityName(vendorAddress.getVendorCityName());
            this.getDvPayeeDetail().setDisbVchrPayeeStateCode(vendorAddress.getVendorStateCode());
            this.getDvPayeeDetail().setDisbVchrPayeeZipCode(vendorAddress.getVendorZipCode());
            this.getDvPayeeDetail().setDisbVchrPayeeCountryCode(vendorAddress.getVendorCountryCode());
        } else {
            this.getDvPayeeDetail().setDisbVchrVendorAddressIdNumber(StringUtils.EMPTY);
            this.getDvPayeeDetail().setDisbVchrPayeeLine1Addr(StringUtils.EMPTY);
            this.getDvPayeeDetail().setDisbVchrPayeeLine2Addr(StringUtils.EMPTY);
            this.getDvPayeeDetail().setDisbVchrPayeeCityName(StringUtils.EMPTY);
            this.getDvPayeeDetail().setDisbVchrPayeeStateCode(StringUtils.EMPTY);
            this.getDvPayeeDetail().setDisbVchrPayeeZipCode(StringUtils.EMPTY);
            this.getDvPayeeDetail().setDisbVchrPayeeCountryCode(StringUtils.EMPTY);
        }

        this.getDvPayeeDetail().setDisbVchrAlienPaymentCode(vendor.getVendorHeader().getVendorForeignIndicator());
        this.getDvPayeeDetail().setDvPayeeSubjectPaymentCode(VendorConstants.VendorTypes.SUBJECT_PAYMENT.equals(vendor.getVendorHeader().getVendorTypeCode()));
        this.getDvPayeeDetail().setDisbVchrEmployeePaidOutsidePayrollCode(getVendorService()
                .isVendorInstitutionEmployee(vendor.getVendorHeaderGeneratedIdentifier()));

        this.getDvPayeeDetail().setHasMultipleVendorAddresses(1 < vendor.getVendorAddresses().size());


        boolean w9AndW8Checked = false;
        if ((ObjectUtils.isNotNull(vendor.getVendorHeader().getVendorW9ReceivedIndicator())
                && vendor.getVendorHeader().getVendorW9ReceivedIndicator() == true)
                || (ObjectUtils.isNotNull(vendor.getVendorHeader().getVendorW8BenReceivedIndicator())
                        && vendor.getVendorHeader().getVendorW8BenReceivedIndicator() == true)) {

            w9AndW8Checked = true;
        }

        this.disbVchrPayeeW9CompleteCode = w9AndW8Checked;

        Date vendorFederalWithholdingTaxBeginDate = vendor.getVendorHeader().getVendorFederalWithholdingTaxBeginningDate();
        Date vendorFederalWithholdingTaxEndDate = vendor.getVendorHeader().getVendorFederalWithholdingTaxEndDate();
        java.util.Date today = getDateTimeService().getCurrentDate();
        if ((vendorFederalWithholdingTaxBeginDate != null && vendorFederalWithholdingTaxBeginDate.before(today))
                && (vendorFederalWithholdingTaxEndDate == null || vendorFederalWithholdingTaxEndDate.after(today))) {
            this.disbVchrPayeeTaxControlCode = CuDisbursementVoucherConstants.TAX_CONTROL_CODE_BEGIN_WITHHOLDING;
        }

        // if vendor is foreign, default alien payment code to true
        if (getVendorService().isVendorForeign(vendor.getVendorHeaderGeneratedIdentifier())) {
            getDvPayeeDetail().setDisbVchrAlienPaymentCode(true);
        }

        // KFSPTS-1891
        if ( vendor != null ) {
                      if ( ObjectUtils.isNotNull( vendor.getExtension() )
                              && vendor.getExtension() instanceof VendorDetailExtension ) {
                          if ( StringUtils.isNotBlank(((VendorDetailExtension)vendor.getExtension()).getDefaultB2BPaymentMethodCode())) {
                              disbVchrPaymentMethodCode = ((VendorDetailExtension)vendor.getExtension()).getDefaultB2BPaymentMethodCode();
                          }
                      }
                  }
    }

    public void templateEmployee(Person employee) {
        if (employee == null) {
            return;
        }

        this.getDvPayeeDetail().setDisbursementVoucherPayeeTypeCode(KFSConstants.PaymentPayeeTypes.EMPLOYEE);
        if (StringUtils.isNotBlank(employee.getEmployeeId())) {
            this.getDvPayeeDetail().setDisbVchrPayeeIdNumber(employee.getEmployeeId());
            ((CuDisbursementVoucherPayeeDetailExtension) this.getDvPayeeDetail().getExtension()).setDisbVchrPayeeIdType(
                    CuDisbursementVoucherConstants.DV_PAYEE_ID_TYP_EMPL);
        } else {
            this.getDvPayeeDetail().setDisbVchrPayeeIdNumber(employee.getPrincipalId());
            ((CuDisbursementVoucherPayeeDetailExtension) this.getDvPayeeDetail().getExtension()).setDisbVchrPayeeIdType(
                    CuDisbursementVoucherConstants.DV_PAYEE_ID_TYP_ENTITY);
        }
        ((CuDisbursementVoucherPayeeDetailExtension) this.getDvPayeeDetail().getExtension()).setPayeeTypeSuffix(StringUtils.EMPTY);
        // Changed this from employee.getName to employee.getNameUnmasked() otherwise "Xxxxxx" appears on the DV!
        this.getDvPayeeDetail().setDisbVchrPayeePersonName(employee.getNameUnmasked());

        final ParameterService parameterService = this.getParameterService();

        if (parameterService.parameterExists(DisbursementVoucherDocument.class, DisbursementVoucherDocument.USE_DEFAULT_EMPLOYEE_ADDRESS_PARAMETER_NAME)
                && parameterService.getParameterValueAsBoolean(
                        DisbursementVoucherDocument.class, DisbursementVoucherDocument.USE_DEFAULT_EMPLOYEE_ADDRESS_PARAMETER_NAME)) {
            this.getDvPayeeDetail().setDisbVchrPayeeLine1Addr(employee.getAddressLine1Unmasked());
            this.getDvPayeeDetail().setDisbVchrPayeeLine2Addr(employee.getAddressLine2Unmasked());
            this.getDvPayeeDetail().setDisbVchrPayeeCityName(employee.getAddressCityUnmasked());
            this.getDvPayeeDetail().setDisbVchrPayeeStateCode(employee.getAddressStateProvinceCodeUnmasked());
            this.getDvPayeeDetail().setDisbVchrPayeeZipCode(employee.getAddressPostalCodeUnmasked());
            this.getDvPayeeDetail().setDisbVchrPayeeCountryCode(employee.getAddressCountryCodeUnmasked());
        } else {
            final EntityAddress address = getNonDefaultAddress(employee);
            if (address != null) {
                this.getDvPayeeDetail().setDisbVchrPayeeLine1Addr(address.getLine1Unmasked());
                this.getDvPayeeDetail().setDisbVchrPayeeLine2Addr(address.getLine2Unmasked());
                this.getDvPayeeDetail().setDisbVchrPayeeCityName(address.getCityUnmasked());
                this.getDvPayeeDetail().setDisbVchrPayeeStateCode(address.getStateProvinceCodeUnmasked());
                this.getDvPayeeDetail().setDisbVchrPayeeZipCode(address.getPostalCodeUnmasked());
                this.getDvPayeeDetail().setDisbVchrPayeeCountryCode(address.getCountryCodeUnmasked());
            } else {
                this.getDvPayeeDetail().setDisbVchrPayeeLine1Addr("");
                this.getDvPayeeDetail().setDisbVchrPayeeLine2Addr("");
                this.getDvPayeeDetail().setDisbVchrPayeeCityName("");
                this.getDvPayeeDetail().setDisbVchrPayeeStateCode("");
                this.getDvPayeeDetail().setDisbVchrPayeeZipCode("");
                this.getDvPayeeDetail().setDisbVchrPayeeCountryCode("");
            }
        }

        //KFSMI-8935: When an employee is inactive, the Payment Type field on DV documents should display the message "Is this payee an employee" = No
        if (employee.isActive()) {
            this.getDvPayeeDetail().setDisbVchrPayeeEmployeeCode(true);
        } else {
            this.getDvPayeeDetail().setDisbVchrPayeeEmployeeCode(false);
        }

        // I'm assuming that if a tax id type code other than 'TAX' is present, then the employee must be foreign
        for (String externalIdentifierTypeCode : employee.getExternalIdentifiers().keySet()) {
            if (KimConstants.PersonExternalIdentifierTypes.TAX.equals(externalIdentifierTypeCode)) {
                this.getDvPayeeDetail().setDisbVchrAlienPaymentCode(false);
            }
        }
        // Determine if employee is a research subject
        ParameterEvaluator researchPaymentReasonCodeEvaluator = SpringContext.getBean(ParameterEvaluatorService.class).getParameterEvaluator(
                DisbursementVoucherDocument.class, DisbursementVoucherConstants.RESEARCH_PAYMENT_REASONS_PARM_NM,
                this.getDvPayeeDetail().getDisbVchrPaymentReasonCode());
        if (researchPaymentReasonCodeEvaluator.evaluationSucceeds()) {
            if (getParameterService().parameterExists(DisbursementVoucherDocument.class,
                    DisbursementVoucherConstants.RESEARCH_NON_VENDOR_PAY_LIMIT_AMOUNT_PARM_NM)) {
                String researchPayLimit = getParameterService().getParameterValueAsString(
                        DisbursementVoucherDocument.class, DisbursementVoucherConstants.RESEARCH_NON_VENDOR_PAY_LIMIT_AMOUNT_PARM_NM);
                if (StringUtils.isNotBlank(researchPayLimit)) {
                    KualiDecimal payLimit = new KualiDecimal(researchPayLimit);

                    if (getDisbVchrCheckTotalAmount().isLessThan(payLimit)) {
                        this.getDvPayeeDetail().setDvPayeeSubjectPaymentCode(true);
                    }
                }
            }
        }

        this.disbVchrPayeeTaxControlCode = "";
        this.disbVchrPayeeW9CompleteCode = true;
    }

    /**
     * Convenience method to set dv payee detail fields based on a given student.
     *
     * @param student
     */
    public void templateStudent(Person student) {
        if (student == null) {
            return;
        }

        this.getDvPayeeDetail().setDisbursementVoucherPayeeTypeCode(CuDisbursementVoucherConstants.DV_PAYEE_TYPE_STUDENT);

        this.getDvPayeeDetail().setDisbVchrPayeeIdNumber(student.getPrincipalId());
        ((CuDisbursementVoucherPayeeDetailExtension) this.getDvPayeeDetail().getExtension()).setDisbVchrPayeeIdType(
                CuDisbursementVoucherConstants.DV_PAYEE_ID_TYP_ENTITY);
        ((CuDisbursementVoucherPayeeDetailExtension) this.getDvPayeeDetail().getExtension()).setPayeeTypeSuffix(StringUtils.EMPTY);

        this.getDvPayeeDetail().setDisbVchrPayeePersonName(student.getNameUnmasked());

        final ParameterService parameterService = this.getParameterService();

        // Use the same parameter as for employees even though this is a student as basic intention is the same
        if (parameterService.parameterExists(DisbursementVoucherDocument.class, DisbursementVoucherDocument.USE_DEFAULT_EMPLOYEE_ADDRESS_PARAMETER_NAME)
                && parameterService.getParameterValueAsBoolean(DisbursementVoucherDocument.class,
                        DisbursementVoucherDocument.USE_DEFAULT_EMPLOYEE_ADDRESS_PARAMETER_NAME)) {
            this.getDvPayeeDetail().setDisbVchrPayeeLine1Addr(student.getAddressLine1Unmasked());
            this.getDvPayeeDetail().setDisbVchrPayeeLine2Addr(student.getAddressLine2Unmasked());
            this.getDvPayeeDetail().setDisbVchrPayeeCityName(student.getAddressCityUnmasked());
            this.getDvPayeeDetail().setDisbVchrPayeeStateCode(student.getAddressStateProvinceCodeUnmasked());
            this.getDvPayeeDetail().setDisbVchrPayeeZipCode(student.getAddressPostalCodeUnmasked());
            this.getDvPayeeDetail().setDisbVchrPayeeCountryCode(student.getAddressCountryCodeUnmasked());
        } else {
            final EntityAddress address = getNonDefaultAddress(student);
            if (address != null) {
                this.getDvPayeeDetail().setDisbVchrPayeeLine1Addr(address.getLine1Unmasked());
                this.getDvPayeeDetail().setDisbVchrPayeeLine2Addr(address.getLine2Unmasked());
                this.getDvPayeeDetail().setDisbVchrPayeeCityName(address.getCityUnmasked());
                this.getDvPayeeDetail().setDisbVchrPayeeStateCode(address.getStateProvinceCodeUnmasked());
                this.getDvPayeeDetail().setDisbVchrPayeeZipCode(student.getAddressPostalCodeUnmasked());
                this.getDvPayeeDetail().setDisbVchrPayeeCountryCode(address.getCountryCodeUnmasked());
            } else {
                this.getDvPayeeDetail().setDisbVchrPayeeLine1Addr("");
                this.getDvPayeeDetail().setDisbVchrPayeeLine2Addr("");
                this.getDvPayeeDetail().setDisbVchrPayeeCityName("");
                this.getDvPayeeDetail().setDisbVchrPayeeStateCode("");
                this.getDvPayeeDetail().setDisbVchrPayeeZipCode("");
                this.getDvPayeeDetail().setDisbVchrPayeeCountryCode("");
            }
        }

        // I'm assuming that if a tax id type code other than 'TAX' is present, then the student must be foreign
        for (String externalIdentifierTypeCode : student.getExternalIdentifiers().keySet()) {
            if (KimConstants.PersonExternalIdentifierTypes.TAX.equals(externalIdentifierTypeCode)) {
                this.getDvPayeeDetail().setDisbVchrAlienPaymentCode(false);
            }
        }
        // Determine if student is a research subject


        ParameterEvaluator researchPaymentReasonCodeEvaluator = SpringContext.getBean(ParameterEvaluatorService.class).getParameterEvaluator(
                DisbursementVoucherDocument.class, DisbursementVoucherConstants.RESEARCH_PAYMENT_REASONS_PARM_NM);
        if (researchPaymentReasonCodeEvaluator.evaluationSucceeds()) {
            if (getParameterService().parameterExists(DisbursementVoucherDocument.class,
                    DisbursementVoucherConstants.RESEARCH_NON_VENDOR_PAY_LIMIT_AMOUNT_PARM_NM)) {
                String researchPayLimit = getParameterService().getParameterValueAsString(DisbursementVoucherDocument.class,
                        DisbursementVoucherConstants.RESEARCH_NON_VENDOR_PAY_LIMIT_AMOUNT_PARM_NM);
                if (StringUtils.isNotBlank(researchPayLimit)) {
                    KualiDecimal payLimit = new KualiDecimal(researchPayLimit);

                    if (getDisbVchrCheckTotalAmount().isLessThan(payLimit)) {
                        this.getDvPayeeDetail().setDvPayeeSubjectPaymentCode(true);
                    }
                }
            }
        }

        this.disbVchrPayeeTaxControlCode = "";
        this.disbVchrPayeeW9CompleteCode = true;
    }

    /**
     * Convenience method to set dv payee detail fields based on a given Alumnus.
     *
     * @param alumni
     */
    public void templateAlumni(Person alumni) {
        if (alumni == null) {
            return;
        }

        this.getDvPayeeDetail().setDisbursementVoucherPayeeTypeCode(CuDisbursementVoucherConstants.DV_PAYEE_TYPE_ALUMNI);

        this.getDvPayeeDetail().setDisbVchrPayeeIdNumber(alumni.getPrincipalId());
        ((CuDisbursementVoucherPayeeDetailExtension) this.getDvPayeeDetail().getExtension()).setDisbVchrPayeeIdType(
                CuDisbursementVoucherConstants.DV_PAYEE_ID_TYP_ENTITY);
        ((CuDisbursementVoucherPayeeDetailExtension) this.getDvPayeeDetail().getExtension()).setPayeeTypeSuffix(StringUtils.EMPTY);

        // Changed this from employee.getName to employee.getNameUnmasked() otherwise "Xxxxxx" appears on the DV!
        this.getDvPayeeDetail().setDisbVchrPayeePersonName(alumni.getNameUnmasked());

        final ParameterService parameterService = this.getParameterService();

        // Use the same parameter as for employees even though this is a alumni as basic intention is the same
        if (parameterService.parameterExists(DisbursementVoucherDocument.class, DisbursementVoucherDocument.USE_DEFAULT_EMPLOYEE_ADDRESS_PARAMETER_NAME)
                && parameterService.getParameterValueAsBoolean(DisbursementVoucherDocument.class,
                        DisbursementVoucherDocument.USE_DEFAULT_EMPLOYEE_ADDRESS_PARAMETER_NAME)) {
            this.getDvPayeeDetail().setDisbVchrPayeeLine1Addr(alumni.getAddressLine1Unmasked());
            this.getDvPayeeDetail().setDisbVchrPayeeLine2Addr(alumni.getAddressLine2Unmasked());
            this.getDvPayeeDetail().setDisbVchrPayeeCityName(alumni.getAddressCityUnmasked());
            this.getDvPayeeDetail().setDisbVchrPayeeStateCode(alumni.getAddressStateProvinceCodeUnmasked());
            this.getDvPayeeDetail().setDisbVchrPayeeZipCode(alumni.getAddressPostalCodeUnmasked());
            this.getDvPayeeDetail().setDisbVchrPayeeCountryCode(alumni.getAddressCountryCodeUnmasked());
        } else {
            final EntityAddress address = getNonDefaultAddress(alumni);
            if (address != null) {
                this.getDvPayeeDetail().setDisbVchrPayeeLine1Addr(address.getLine1Unmasked());
                this.getDvPayeeDetail().setDisbVchrPayeeLine2Addr(address.getLine2Unmasked());
                this.getDvPayeeDetail().setDisbVchrPayeeCityName(address.getCityUnmasked());
                this.getDvPayeeDetail().setDisbVchrPayeeStateCode(address.getStateProvinceCodeUnmasked());
                this.getDvPayeeDetail().setDisbVchrPayeeZipCode(alumni.getAddressPostalCodeUnmasked());
                this.getDvPayeeDetail().setDisbVchrPayeeCountryCode(address.getCountryCodeUnmasked());
            } else {
                this.getDvPayeeDetail().setDisbVchrPayeeLine1Addr("");
                this.getDvPayeeDetail().setDisbVchrPayeeLine2Addr("");
                this.getDvPayeeDetail().setDisbVchrPayeeCityName("");
                this.getDvPayeeDetail().setDisbVchrPayeeStateCode("");
                this.getDvPayeeDetail().setDisbVchrPayeeZipCode("");
                this.getDvPayeeDetail().setDisbVchrPayeeCountryCode("");
            }
        }

        // I'm assuming that if a tax id type code other than 'TAX' is present, then the alumni must be foreign
        for (String externalIdentifierTypeCode : alumni.getExternalIdentifiers().keySet()) {
            if (KimConstants.PersonExternalIdentifierTypes.TAX.equals(externalIdentifierTypeCode)) {
                this.getDvPayeeDetail().setDisbVchrAlienPaymentCode(false);
            }
        }
        // Determine if alumni is a research subject
        ParameterEvaluator researchPaymentReasonCodeEvaluator = SpringContext.getBean(ParameterEvaluatorService.class).getParameterEvaluator(
                DisbursementVoucherDocument.class, DisbursementVoucherConstants.RESEARCH_PAYMENT_REASONS_PARM_NM,
                this.getDvPayeeDetail().getDisbVchrPaymentReasonCode());
        if (researchPaymentReasonCodeEvaluator.evaluationSucceeds()) {
            if (getParameterService().parameterExists(DisbursementVoucherDocument.class,
                    DisbursementVoucherConstants.RESEARCH_NON_VENDOR_PAY_LIMIT_AMOUNT_PARM_NM)) {
                String researchPayLimit = getParameterService().getParameterValueAsString(DisbursementVoucherDocument.class,
                        DisbursementVoucherConstants.RESEARCH_NON_VENDOR_PAY_LIMIT_AMOUNT_PARM_NM);
                if (StringUtils.isNotBlank(researchPayLimit)) {
                    KualiDecimal payLimit = new KualiDecimal(researchPayLimit);

                    if (getDisbVchrCheckTotalAmount().isLessThan(payLimit)) {
                        this.getDvPayeeDetail().setDvPayeeSubjectPaymentCode(true);
                    }
                }
            }
        }

        this.disbVchrPayeeTaxControlCode = "";
        this.disbVchrPayeeW9CompleteCode = true;
    }

    @Override
    public void prepareForSave() {
        if (this instanceof AmountTotaling) {
            if (getFinancialSystemDocumentHeader().getFinancialDocumentStatusCode().equals(KFSConstants.DocumentStatusCodes.ENROUTE) && !getFinancialSystemDocumentHeader().getWorkflowDocument().isCompletionRequested()) {
                if (getParameterService().parameterExists(KfsParameterConstants.FINANCIAL_SYSTEM_DOCUMENT.class, UPDATE_TOTAL_AMOUNT_IN_POST_PROCESSING_PARAMETER_NAME)
                        && getParameterService().getParameterValueAsBoolean(KfsParameterConstants.FINANCIAL_SYSTEM_DOCUMENT.class, UPDATE_TOTAL_AMOUNT_IN_POST_PROCESSING_PARAMETER_NAME)) {
                    getFinancialSystemDocumentHeader().setFinancialDocumentTotalAmount(((AmountTotaling) this).getTotalDollarAmount());
                }
            } else {
                getFinancialSystemDocumentHeader().setFinancialDocumentTotalAmount(((AmountTotaling) this).getTotalDollarAmount());
            }
        }
        captureWorkflowHeaderInformation();

        if (wireTransfer != null) {
            wireTransfer.setDocumentNumber(this.documentNumber);
            ((DisbursementVoucherWireTransferExtendedAttribute) wireTransfer.getExtension()).setDocumentNumber(this.documentNumber);
        }

        if (dvNonResidentAlienTax != null) {
            dvNonResidentAlienTax.setDocumentNumber(this.documentNumber);
        }

        dvPayeeDetail.setDocumentNumber(this.documentNumber);
        ((CuDisbursementVoucherPayeeDetailExtension)dvPayeeDetail.getExtension()).setDocumentNumber(this.documentNumber);

        if (dvNonEmployeeTravel != null) {
            dvNonEmployeeTravel.setDocumentNumber(this.documentNumber);
            dvNonEmployeeTravel.setTotalTravelAmount(dvNonEmployeeTravel.getTotalTravelAmount());
        }

        if (dvPreConferenceDetail != null) {
            dvPreConferenceDetail.setDocumentNumber(this.documentNumber);
            dvPreConferenceDetail.setDisbVchrConferenceTotalAmt(dvPreConferenceDetail.getDisbVchrConferenceTotalAmt());
        }

        if (shouldClearSpecialHandling()) {
            clearSpecialHandling();
        }
        // KFSPTS-1891.  This is from uadisbvdocument.
        // TODO : need to check again to see if cornell need this
        // CU Customization: Also perform check below when an ENROUTE doc is at the initial "AdHoc" node.
        if ( getDocumentHeader().getWorkflowDocument().isInitiated() ||  getDocumentHeader().getWorkflowDocument().isSaved()
                || (getDocumentHeader().getWorkflowDocument().isEnroute()
                        && getDocumentHeader().getWorkflowDocument().getCurrentNodeNames().contains("AdHoc")) ) {
            // need to check whether the user has the permission to edit the bank code
            // if so, don't synchronize since we can't tell whether the value coming in
            // was entered by the user or not.
            DocumentAuthorizer docAuth = getDocumentHelperService().getDocumentAuthorizer(this);
            if ( !docAuth.isAuthorizedByTemplate(this,
                    KFSConstants.ParameterNamespaces.KFS,
                    KFSConstants.PermissionTemplate.EDIT_BANK_CODE.name,
                    GlobalVariables.getUserSession().getPrincipalId()  ) ) {
                synchronizeBankCodeWithPaymentMethod();
            } else {
                refreshReferenceObject( "bank" );
            }
            refreshPayeeTypeSuffixIfPaymentIsEditable();
        }
    }

    // KFSPTS-1891
    protected void synchronizeBankCodeWithPaymentMethod() {
        Bank bank = getPaymentMethodGeneralLedgerPendingEntryService().getBankForPaymentMethod( getDisbVchrPaymentMethodCode() );
        if ( bank != null ) {
            if ( !StringUtils.equals(bank.getBankCode(), getDisbVchrBankCode()) ) {
                setDisbVchrBankCode(bank.getBankCode());
                refreshReferenceObject( "bank" );
            }
        } else {
            // CU Customization: Load default bank if no payment method is given, or set to null if no default bank could be found.
            Bank defaultBank = SpringContext.getBean(BankService.class).getDefaultBankByDocType(this.getClass());
            if (defaultBank != null) {
                setDisbVchrBankCode(defaultBank.getBankCode());
                setBank(defaultBank);
            } else {
                setDisbVchrBankCode(null);
                setBank(null);
            }
        }
    }

<<<<<<< HEAD
=======
    public void refreshPayeeTypeSuffixIfPaymentIsEditable() {
        TransactionalDocumentAuthorizer docAuthorizer = getDvDocumentAuthorizer();
        if (docAuthorizer.canEdit(this, GlobalVariables.getUserSession().getPerson())) {
            Set<String> editModes = getDvDocumentPresentationController().getEditModes(this);
            editModes = docAuthorizer.getEditModes(this, GlobalVariables.getUserSession().getPerson(), editModes);
            if (editModes.contains(KfsAuthorizationConstants.DisbursementVoucherEditMode.PAYEE_ENTRY)) {
                String newSuffix;
                if (getDvPayeeDetail().isVendor()) {
                    VendorDetail vendor = getVendorService().getByVendorNumber(getDvPayeeDetail().getDisbVchrPayeeIdNumber());
                    if (ObjectUtils.isNotNull(vendor)) {
                        newSuffix = createVendorPayeeTypeSuffix(vendor.getVendorHeader().getVendorType());
                    } else {
                        newSuffix = StringUtils.EMPTY;
                    }
                } else {
                    newSuffix = StringUtils.EMPTY;
                }
                ((CuDisbursementVoucherPayeeDetailExtension) getDvPayeeDetail().getExtension()).setPayeeTypeSuffix(newSuffix);
            }
        }
    }

    public String createVendorPayeeTypeSuffix(VendorType vendorType) {
        return vendorType.getVendorTypeCode() + " - " + vendorType.getVendorTypeDescription();
    }

    protected TransactionalDocumentPresentationController getDvDocumentPresentationController() {
        return (TransactionalDocumentPresentationController) getDocumentHelperService().getDocumentPresentationController(this);
    }

    protected TransactionalDocumentAuthorizer getDvDocumentAuthorizer() {
        return (TransactionalDocumentAuthorizer) getDocumentHelperService().getDocumentAuthorizer(this);
    }

    protected CUPaymentMethodGeneralLedgerPendingEntryService getPaymentMethodGeneralLedgerPendingEntryService() {
        if ( paymentMethodGeneralLedgerPendingEntryService == null ) {
            paymentMethodGeneralLedgerPendingEntryService = SpringContext.getBean(CUPaymentMethodGeneralLedgerPendingEntryService.class);
        }
        return paymentMethodGeneralLedgerPendingEntryService;
    }

    protected DisbursementVoucherTaxService getDisbursementVoucherTaxService() {
        if ( disbursementVoucherTaxService == null ) {
            disbursementVoucherTaxService = SpringContext.getBean(DisbursementVoucherTaxService.class);
        }
        return disbursementVoucherTaxService;
    }

    protected DisbursementVoucherPayeeService getDisbursementVoucherPayeeService() {
        if ( disbursementVoucherPayeeService == null ) {
            disbursementVoucherPayeeService = SpringContext.getBean(DisbursementVoucherPayeeService.class);
        }
        return disbursementVoucherPayeeService;
    }

    protected DocumentHelperService getDocumentHelperService() {
        if (documentHelperService == null) {
            documentHelperService = SpringContext.getBean(DocumentHelperService.class);
        }
        return documentHelperService;
    }

>>>>>>> b4538d53
    public CuDisbursementVoucherPayeeDetail getDvPayeeDetail() {
        return dvPayeeDetail;
    }

    @Override
    public void populateDocumentForRouting() {
        CuDisbursementVoucherPayeeDetail payeeDetail =   getDvPayeeDetail();

        if (payeeDetail.isVendor()) {
            payeeDetail.setDisbVchrPayeeEmployeeCode(getVendorService().isVendorInstitutionEmployee(payeeDetail.getDisbVchrVendorHeaderIdNumberAsInteger()));
            payeeDetail.setDvPayeeSubjectPaymentCode(getVendorService().isSubjectPaymentVendor(payeeDetail.getDisbVchrVendorHeaderIdNumberAsInteger()));
        }
        else if (payeeDetail.isEmployee()|| payeeDetail.isStudent() || payeeDetail.isAlumni()) {

            // Determine if employee student or alumni is a research subject
            ParameterEvaluator researchPaymentReasonCodeEvaluator = /*REFACTORME*/SpringContext.getBean(ParameterEvaluatorService.class).getParameterEvaluator(DisbursementVoucherDocument.class, DisbursementVoucherConstants.RESEARCH_PAYMENT_REASONS_PARM_NM, payeeDetail.getDisbVchrPaymentReasonCode());
            if (researchPaymentReasonCodeEvaluator.evaluationSucceeds()) {
                if (getParameterService().parameterExists(DisbursementVoucherDocument.class, DisbursementVoucherConstants.RESEARCH_NON_VENDOR_PAY_LIMIT_AMOUNT_PARM_NM)) {
                    String researchPayLimit = getParameterService().getParameterValueAsString(DisbursementVoucherDocument.class, DisbursementVoucherConstants.RESEARCH_NON_VENDOR_PAY_LIMIT_AMOUNT_PARM_NM);
                    if (StringUtils.isNotBlank(researchPayLimit)) {
                        KualiDecimal payLimit = new KualiDecimal(researchPayLimit);

                        if (getDisbVchrCheckTotalAmount().isLessThan(payLimit)) {
                            payeeDetail.setDvPayeeSubjectPaymentCode(true);
                        }
                    }
                }
            }
        }

        super.populateDocumentForRouting(); // Call last, serializes to XML
    }

    @Override
    public void toCopy() throws WorkflowException {
        String payeeidNumber = getDvPayeeDetail().getDisbVchrPayeeIdNumber();

        super.toCopy();

        KNSGlobalVariables.getMessageList().clear();
        getDvPayeeDetail().setDisbVchrPayeeIdNumber(payeeidNumber);
    }

    /**
     * Clear fields that shouldn't be copied to to the new DV.
     */
    protected void clearFieldsThatShouldNotBeCopied() {
        super.clearFieldsThatShouldNotBeCopied();
        setTripAssociationStatusCode(CULegacyTravelServiceImpl.TRIP_ASSOCIATIONS.IS_NOT_TRIP_DOC);
        setTripId(null);
    }

    protected void clearPayee(String messageKey) {
        dvPayeeDetail = new CuDisbursementVoucherPayeeDetail();
        getDvPayeeDetail().setDisbVchrPayeeIdNumber(StringUtils.EMPTY);
        clearDvPayeeIdType();
        KNSGlobalVariables.getMessageList().add(messageKey);
    }

    protected void clearDvPayeeIdType() {
        ((CuDisbursementVoucherPayeeDetailExtension)getDvPayeeDetail().getExtension()).setDisbVchrPayeeIdType(StringUtils.EMPTY);
        ((CuDisbursementVoucherPayeeDetailExtension)getDvPayeeDetail().getExtension()).setPayeeTypeSuffix(StringUtils.EMPTY);
    }

    public void initiateDocument() {
        PhoneNumberService phoneNumberService = SpringContext.getBean(PhoneNumberService.class);
        Person currentUser = GlobalVariables.getUserSession().getPerson();
        setDisbVchrContactPersonName(currentUser.getName());
        setDisbVchrContactEmailId(currentUser.getEmailAddressUnmasked());
        String phoneNumber = currentUser.getPhoneNumber();

        if(StringUtils.isNotBlank(phoneNumber) && !StringUtils.equalsIgnoreCase("null", phoneNumber)) {
            if(!phoneNumberService.isDefaultFormatPhoneNumber(currentUser.getPhoneNumber())) {
                setDisbVchrContactPhoneNumber(phoneNumberService.formatNumberIfPossible(currentUser.getPhoneNumber()));
            } else if(StringUtils.equalsIgnoreCase(phoneNumber, "null")) {
                // do nothing... we don't want phone number set to invalid value
            } else {
                setDisbVchrContactPhoneNumber(phoneNumber);
            }
        }

        if(!phoneNumberService.isDefaultFormatPhoneNumber(currentUser.getPhoneNumber())) {
            setDisbVchrContactPhoneNumber(phoneNumberService.formatNumberIfPossible(currentUser.getPhoneNumber()));
        }

        setDisbVchrContactEmailId(currentUser.getEmailAddress());
        ChartOrgHolder chartOrg = SpringContext.getBean(org.kuali.kfs.sys.service.FinancialSystemUserService.class).getPrimaryOrganization(currentUser, KFSConstants.ParameterNamespaces.FINANCIAL);

        // Does a valid campus code exist for this person?  If so, simply grab
        // the campus code via the business object service.
        if (chartOrg != null && chartOrg.getOrganization() != null) {
            setCampusCode(chartOrg.getOrganization().getOrganizationPhysicalCampusCode());
        }
        // A valid campus code was not found; therefore, use the default affiliated
        // campus code.
        else {
            String affiliatedCampusCode = currentUser.getCampusCode();
            setCampusCode(affiliatedCampusCode);
        }

        // due date
        Calendar calendar = getDateTimeService().getCurrentCalendar();
        calendar.add(Calendar.DAY_OF_MONTH, 1);
        setDisbursementVoucherDueDate(new Date(calendar.getTimeInMillis()));

        // default doc location
        if (StringUtils.isBlank(getDisbursementVoucherDocumentationLocationCode())) {
            setDisbursementVoucherDocumentationLocationCode(getParameterService().getParameterValueAsString(DisbursementVoucherDocument.class, DisbursementVoucherConstants.DEFAULT_DOC_LOCATION_PARM_NM));
        }

        // default bank code
        Bank defaultBank = SpringContext.getBean(BankService.class).getDefaultBankByDocType(this.getClass());
        if (defaultBank != null) {
            this.disbVchrBankCode = defaultBank.getBankCode();
            this.bank = defaultBank;
        }
    }

    @Override
    public boolean generateDocumentGeneralLedgerPendingEntries(GeneralLedgerPendingEntrySequenceHelper sequenceHelper) {
        if (getGeneralLedgerPendingEntries() == null || getGeneralLedgerPendingEntries().size() < 2) {
            LOG.warn("No gl entries for accounting lines.");
            return true;
        }

        /*
         * only generate additional charge entries for payment method wire charge, and if the fee has not been waived
         */
            if (KFSConstants.PaymentSourceConstants.PAYMENT_METHOD_WIRE.equals(getDisbVchrPaymentMethodCode()) && !getWireTransfer().isWireTransferFeeWaiverIndicator()) {
                LOG.debug("generating wire charge gl pending entries.");

                // retrieve wire charge
                WireCharge wireCharge = getPaymentSourceHelperService().retrieveCurrentYearWireCharge();
                //KFSPTS-764: Added if check to eliminate zero dollar wire charge generating zero dollar accounting entries
                if (!isZeroDollarWireCharge(wireCharge)) {

                //KFSPTS-764: only generate GLPE entries when wire charges are NOT zero dollars.
                // generate debits
                GeneralLedgerPendingEntry chargeEntry = getPaymentSourceHelperService().processWireChargeDebitEntries(this, sequenceHelper, wireCharge);

                // generate credits
                getPaymentSourceHelperService().processWireChargeCreditEntries(this, sequenceHelper, wireCharge, chargeEntry);
            }
        }

        // for wire or drafts generate bank offset entry (if enabled), for ACH and checks offset will be generated by PDP
        if (KFSConstants.PaymentSourceConstants.PAYMENT_METHOD_WIRE.equals(getDisbVchrPaymentMethodCode()) || KFSConstants.PaymentSourceConstants.PAYMENT_METHOD_DRAFT.equals(getDisbVchrPaymentMethodCode())) {
            getPaymentSourceHelperService().generateDocumentBankOffsetEntries(this, sequenceHelper, DisbursementVoucherConstants.DOCUMENT_TYPE_WTFD);
        }

        return true;
    }

    /**
     * KFSPTS-764
     * Returns true when the wire charge amount is found to be zero dollars based on the bank country code
     * otherwise, returns false.
     *
     * @param wireCharge
     * @return true when wire charge for DV bank is zero dollars.
     */
   private boolean isZeroDollarWireCharge(WireCharge wireCharge) {

        if ( (KFSConstants.COUNTRY_CODE_UNITED_STATES.equals(getWireTransfer().getBankCountryCode()) && wireCharge.getDomesticChargeAmt().isZero()) ||
             (!KFSConstants.COUNTRY_CODE_UNITED_STATES.equals(getWireTransfer().getBankCountryCode()) && wireCharge.getForeignChargeAmt().isZero()) ){
            //DV is for a US bank and wire charge value is zero dollars OR DV is for a foreign bank and wire charge is zero dollars.
            return true;
        }
        return false;
    }

    @Override
    public boolean answerSplitNodeQuestion(String nodeName) throws UnsupportedOperationException {
        if (nodeName.equals(CuDisbursementVoucherDocument.DOCUMENT_REQUIRES_AWARD_REVIEW_SPLIT))
            return isCAndGReviewRequired();
        if (nodeName.equals(CuDisbursementVoucherDocument.DOCUMENT_REQUIRES_CAMPUS_REVIEW_SPLIT))
            return isCampusReviewRequired();
        if (nodeName.equals(DisbursementVoucherDocument.DOCUMENT_REQUIRES_TAX_REVIEW_SPLIT)) {
            return isTaxReviewRequired();
        }
        if (nodeName.equals(DisbursementVoucherDocument.DOCUMENT_REQUIRES_TRAVEL_REVIEW_SPLIT)) {
            return isTravelReviewRequired();
        }
        if (nodeName.equals(DOCUMENT_REQUIRES_SEPARATION_OF_DUTIES)) {
            return isSeparationOfDutiesReviewRequired();
        }
        throw new UnsupportedOperationException("Cannot answer split question for this node you call \""+nodeName+"\"");
    }

    public boolean isTravelReviewRequired() {
        List<AccountingLine> theList = (List<AccountingLine>) this.sourceAccountingLines;

        for (AccountingLine alb : theList )
        {
            ParameterEvaluator objectCodes = SpringContext.getBean(ParameterEvaluatorService.class).getParameterEvaluator("KFS-FP", "DisbursementVoucher", OBJECT_CODES_REQUIRING_TRAVEL_REVIEW, alb.getFinancialObjectCode());
            if (objectCodes.evaluationSucceeds())
            {
                LOG.info("Object Code " + alb.getFinancialObjectCode() + " requires this document to undergo Travel review.");
                return true;
            }
        }


        boolean overDollarThreshold = false;
        String dollarThreshold = getParameterService().getParameterValueAsString("KFS-FP", "DisbursementVoucher", DOLLAR_THRESHOLD_REQUIRING_TRAVEL_REVIEW);
        KualiDecimal dollarThresholdDecimal = new KualiDecimal(dollarThreshold);
        if ( this.disbVchrCheckTotalAmount.isGreaterEqual(dollarThresholdDecimal)) {
            overDollarThreshold = true;
        }

        String paymentReasonCode = this.getDvPayeeDetail().getDisbVchrPaymentReasonCode();

        return (this.getDisbursementVoucherPaymentReasonService().isPrepaidTravelPaymentReason(paymentReasonCode) || this.getDisbursementVoucherPaymentReasonService().isNonEmployeeTravelPaymentReason(paymentReasonCode) && overDollarThreshold);
    }

    protected boolean isCAndGReviewRequired() {

        String awardThreshold = getParameterService().getParameterValueAsString("KFS-FP", "DisbursementVoucher", DOLLAR_THRESHOLD_REQUIRING_AWARD_REVIEW);
        KualiDecimal dollarThresholdDecimal = new KualiDecimal(awardThreshold);
        if ( this.disbVchrCheckTotalAmount.isGreaterEqual(dollarThresholdDecimal)) {
            return true;
        }

        List<AccountingLine> theList = (List<AccountingLine>) this.sourceAccountingLines;
        for (AccountingLine alb : theList )
        {
            ParameterEvaluator objectCodes = SpringContext.getBean(ParameterEvaluatorService.class).getParameterEvaluator("KFS-FP", "DisbursementVoucher", OBJECT_CODES_REQUIRING_AWARD_REVIEW, alb.getFinancialObjectCode());
            if (objectCodes.evaluationSucceeds()) {
                LOG.info("Object Code " + alb.getFinancialObjectCode() + " requires this document to undergo Award review.");
                return true;
            }
        }

        return false;
    }

    protected boolean isCampusReviewRequired() {

        List<ActionTakenValue> actions = RouteContext.getCurrentRouteContext().getDocument().getActionsTaken();
        List<String> people = new ArrayList<String>();
        for(ActionTakenValue atv: actions) {
            if( !people.contains(atv.getPrincipalId())) {
                people.add(atv.getPrincipalId());
            }
        }
        if (people.size()<2)
        {
            return true;
        }

        List<AccountingLine> theList = (List<AccountingLine>) this.sourceAccountingLines;

        for (AccountingLine alb : theList )
        {
            ParameterEvaluator objectCodes = SpringContext.getBean(ParameterEvaluatorService.class).getParameterEvaluator("KFS-FP", "DisbursementVoucher", OBJECT_CODES_REQUIRING_CAMPUS_REVIEW, alb.getFinancialObjectCode());
            if (objectCodes.evaluationSucceeds())
            {
                LOG.info("Object Code " + alb.getFinancialObjectCode() + " requires this document to undergo Campus review.");
                return true;
            }
        }

        ParameterEvaluator paymentReasons = SpringContext.getBean(ParameterEvaluatorService.class).getParameterEvaluator("KFS-FP", "DisbursementVoucher", PAYMENT_REASONS_REQUIRING_CAMPUS_REVIEW, this.dvPayeeDetail.getDisbVchrPaymentReasonCode());
        if (paymentReasons.evaluationSucceeds()) {
            return true;
        }

        String dollarThreshold = getParameterService().getParameterValueAsString("KFS-FP", "DisbursementVoucher", DOLLAR_THRESHOLD_REQUIRING_CAMPUS_REVIEW);
        KualiDecimal dollarThresholdDecimal = new KualiDecimal(dollarThreshold);
        if ( this.disbVchrCheckTotalAmount.isGreaterEqual(dollarThresholdDecimal)) {
            return true;
        }

        return false;
    }
    
    @Override
    protected boolean isTaxReviewRequired() {
        if (isPayeePurchaseOrderVendorHasWithholding()) {
            return true;
        }

        String payeeTypeCode = this.getDvPayeeDetail().getDisbursementVoucherPayeeTypeCode();
        if (payeeTypeCode.equals(KFSConstants.PaymentPayeeTypes.EMPLOYEE)) {
            return false;
        } else if (payeeTypeCode.equals(KFSConstants.PaymentPayeeTypes.VENDOR)) {
            if(getVendorService().isVendorInstitutionEmployee(this.getDvPayeeDetail().getDisbVchrVendorHeaderIdNumberAsInteger())){
                return true;
            }
        }
        
        String paymentReasonCode = this.getDvPayeeDetail().getDisbVchrPaymentReasonCode();
        Integer vendorHeaderId = getDvPayeeDetail().getDisbVchrVendorHeaderIdNumberAsInteger();
        if (getCuDisbursementVoucherTaxService().isForeignVendorAndTaxReviewRequired(payeeTypeCode, paymentReasonCode, vendorHeaderId)) {
        	return true;
        }

        String taxControlCode = this.getDisbVchrPayeeTaxControlCode();
        if (StringUtils.equals(taxControlCode, DisbursementVoucherDocument.TAX_CONTROL_BACKUP_HOLDING) || StringUtils.equals(taxControlCode,DisbursementVoucherDocument.TAX_CONTROL_HOLD_PAYMENTS)) {
            return true;
        }

       
        if (this.getDvPymentReasonService().isDecedentCompensationPaymentReason(paymentReasonCode)) {
            return true;
        }

        if (this.getDvPymentReasonService().isMovingPaymentReason(paymentReasonCode) && taxedCampusForMovingReimbursements()) {
            return true;
        }

        if (getParameterEvaluatorService().getParameterEvaluator(this.getClass(), DisbursementVoucherDocument.PAYMENT_REASONS_REQUIRING_TAX_REVIEW_PARAMETER_NAME, paymentReasonCode).evaluationSucceeds()) {
            return true;
        }

        return false;
    }
    
    protected CuDisbursementVoucherTaxService getCuDisbursementVoucherTaxService() {
        return SpringContext.getBean(CuDisbursementVoucherTaxService.class);
    }
    
    protected ParameterEvaluatorService getParameterEvaluatorService(){
    	return SpringContext.getBean(ParameterEvaluatorService.class);
    }


    public void setDvPayeeDetail(CuDisbursementVoucherPayeeDetail dvPayeeDetail) {
        this.dvPayeeDetail = dvPayeeDetail;
    }

    public String getTripAssociationStatusCode() {
        return tripAssociationStatusCode;
    }


    public void setTripAssociationStatusCode(String tripAssociationStatusCode) {
        this.tripAssociationStatusCode = tripAssociationStatusCode;
    }


    public String getTripId() {
        return tripId;
    }


    public void setTripId(String tripId) {
        this.tripId = tripId;
    }

    protected CUPaymentMethodGeneralLedgerPendingEntryService getPaymentMethodGeneralLedgerPendingEntryService() {
        if ( paymentMethodGeneralLedgerPendingEntryService == null ) {
            paymentMethodGeneralLedgerPendingEntryService = SpringContext.getBean(CUPaymentMethodGeneralLedgerPendingEntryService.class);
        }
        return paymentMethodGeneralLedgerPendingEntryService;
    }

    public static void setPaymentMethodGeneralLedgerPendingEntryService(CUPaymentMethodGeneralLedgerPendingEntryService paymentMethodGeneralLedgerPendingEntryService) {
        CuDisbursementVoucherDocument.paymentMethodGeneralLedgerPendingEntryService = paymentMethodGeneralLedgerPendingEntryService;
    }

<<<<<<< HEAD
=======
    public static void setDisbursementVoucherTaxService(DisbursementVoucherTaxService disbursementVoucherTaxService) {
        CuDisbursementVoucherDocument.disbursementVoucherTaxService = disbursementVoucherTaxService;
    }

    public static void setDisbursementVoucherPayeeService(DisbursementVoucherPayeeService disbursementVoucherPayeeService) {
        CuDisbursementVoucherDocument.disbursementVoucherPayeeService = disbursementVoucherPayeeService;
    }

    public static void setDvPymentReasonService(DisbursementVoucherPaymentReasonService disbursementVoucherPaymentReasonService) {
        CuDisbursementVoucherDocument.dvPymentReasonService = disbursementVoucherPaymentReasonService;
    }

    public static void setDocumentHelperService(DocumentHelperService documentHelperService) {
        CuDisbursementVoucherDocument.documentHelperService = documentHelperService;
    }

>>>>>>> b4538d53
}
<|MERGE_RESOLUTION|>--- conflicted
+++ resolved
@@ -7,15 +7,11 @@
 import java.util.Set;
 
 import org.apache.commons.lang.StringUtils;
-import org.kuali.kfs.fp.businessobject.DisbursementPayee;
-import org.kuali.kfs.fp.businessobject.DisbursementVoucherNonResidentAlienTax;
 import org.kuali.kfs.fp.document.DisbursementVoucherConstants;
 import org.kuali.kfs.fp.document.DisbursementVoucherDocument;
 import org.kuali.kfs.fp.document.service.DisbursementVoucherPayeeService;
-import org.kuali.kfs.fp.document.service.DisbursementVoucherPaymentReasonService;
 import org.kuali.kfs.fp.document.service.DisbursementVoucherTaxService;
 import org.kuali.kfs.sys.KFSConstants;
-import org.kuali.kfs.sys.KFSKeyConstants;
 import org.kuali.kfs.sys.KfsAuthorizationConstants;
 import org.kuali.kfs.sys.businessobject.AccountingLine;
 import org.kuali.kfs.sys.businessobject.Bank;
@@ -31,7 +27,6 @@
 import org.kuali.kfs.vnd.businessobject.VendorAddress;
 import org.kuali.kfs.vnd.businessobject.VendorDetail;
 import org.kuali.kfs.vnd.businessobject.VendorType;
-import org.kuali.kfs.vnd.document.service.VendorService;
 import org.kuali.kfs.vnd.service.PhoneNumberService;
 import org.kuali.rice.core.api.parameter.ParameterEvaluator;
 import org.kuali.rice.core.api.parameter.ParameterEvaluatorService;
@@ -47,21 +42,13 @@
 import org.kuali.rice.kim.api.KimConstants;
 import org.kuali.rice.kim.api.identity.Person;
 import org.kuali.rice.kim.api.identity.address.EntityAddress;
-<<<<<<< HEAD
 import org.kuali.kfs.kns.document.authorization.DocumentAuthorizer;
+import org.kuali.kfs.kns.document.authorization.TransactionalDocumentAuthorizer;
+import org.kuali.kfs.kns.document.authorization.TransactionalDocumentPresentationController;
 import org.kuali.kfs.kns.service.DocumentHelperService;
 import org.kuali.kfs.kns.util.KNSGlobalVariables;
 import org.kuali.kfs.krad.util.GlobalVariables;
 import org.kuali.kfs.krad.util.ObjectUtils;
-=======
-import org.kuali.rice.kns.document.authorization.DocumentAuthorizer;
-import org.kuali.rice.kns.document.authorization.TransactionalDocumentAuthorizer;
-import org.kuali.rice.kns.document.authorization.TransactionalDocumentPresentationController;
-import org.kuali.rice.kns.service.DocumentHelperService;
-import org.kuali.rice.kns.util.KNSGlobalVariables;
-import org.kuali.rice.krad.util.GlobalVariables;
-import org.kuali.rice.krad.util.ObjectUtils;
->>>>>>> b4538d53
 
 import edu.cornell.kfs.fp.businessobject.CuDisbursementVoucherPayeeDetail;
 import edu.cornell.kfs.fp.businessobject.CuDisbursementVoucherPayeeDetailExtension;
@@ -71,7 +58,6 @@
 import edu.cornell.kfs.fp.document.service.CuDisbursementVoucherTaxService;
 import edu.cornell.kfs.fp.document.service.impl.CULegacyTravelServiceImpl;
 import edu.cornell.kfs.fp.service.CUPaymentMethodGeneralLedgerPendingEntryService;
-import edu.cornell.kfs.sys.CUKFSKeyConstants;
 import edu.cornell.kfs.vnd.businessobject.VendorDetailExtension;
 
 
@@ -102,12 +88,9 @@
     protected String tripId;
 
     private static CUPaymentMethodGeneralLedgerPendingEntryService paymentMethodGeneralLedgerPendingEntryService;
-<<<<<<< HEAD
-=======
     private static DisbursementVoucherPayeeService disbursementVoucherPayeeService;
     private static DisbursementVoucherTaxService disbursementVoucherTaxService;
     private static DocumentHelperService documentHelperService;
->>>>>>> b4538d53
 
     public CuDisbursementVoucherDocument() {
         super();
@@ -559,8 +542,6 @@
         }
     }
 
-<<<<<<< HEAD
-=======
     public void refreshPayeeTypeSuffixIfPaymentIsEditable() {
         TransactionalDocumentAuthorizer docAuthorizer = getDvDocumentAuthorizer();
         if (docAuthorizer.canEdit(this, GlobalVariables.getUserSession().getPerson())) {
@@ -623,7 +604,6 @@
         return documentHelperService;
     }
 
->>>>>>> b4538d53
     public CuDisbursementVoucherPayeeDetail getDvPayeeDetail() {
         return dvPayeeDetail;
     }
@@ -899,7 +879,7 @@
 
         return false;
     }
-    
+
     @Override
     protected boolean isTaxReviewRequired() {
         if (isPayeePurchaseOrderVendorHasWithholding()) {
@@ -914,7 +894,7 @@
                 return true;
             }
         }
-        
+
         String paymentReasonCode = this.getDvPayeeDetail().getDisbVchrPaymentReasonCode();
         Integer vendorHeaderId = getDvPayeeDetail().getDisbVchrVendorHeaderIdNumberAsInteger();
         if (getCuDisbursementVoucherTaxService().isForeignVendorAndTaxReviewRequired(payeeTypeCode, paymentReasonCode, vendorHeaderId)) {
@@ -926,12 +906,12 @@
             return true;
         }
 
-       
-        if (this.getDvPymentReasonService().isDecedentCompensationPaymentReason(paymentReasonCode)) {
-            return true;
-        }
-
-        if (this.getDvPymentReasonService().isMovingPaymentReason(paymentReasonCode) && taxedCampusForMovingReimbursements()) {
+
+        if (this.getDisbursementVoucherPaymentReasonService().isDecedentCompensationPaymentReason(paymentReasonCode)) {
+            return true;
+        }
+
+        if (this.getDisbursementVoucherPaymentReasonService().isMovingPaymentReason(paymentReasonCode) && taxedCampusForMovingReimbursements()) {
             return true;
         }
 
@@ -941,11 +921,11 @@
 
         return false;
     }
-    
+
     protected CuDisbursementVoucherTaxService getCuDisbursementVoucherTaxService() {
         return SpringContext.getBean(CuDisbursementVoucherTaxService.class);
     }
-    
+
     protected ParameterEvaluatorService getParameterEvaluatorService(){
     	return SpringContext.getBean(ParameterEvaluatorService.class);
     }
@@ -974,34 +954,8 @@
         this.tripId = tripId;
     }
 
-    protected CUPaymentMethodGeneralLedgerPendingEntryService getPaymentMethodGeneralLedgerPendingEntryService() {
-        if ( paymentMethodGeneralLedgerPendingEntryService == null ) {
-            paymentMethodGeneralLedgerPendingEntryService = SpringContext.getBean(CUPaymentMethodGeneralLedgerPendingEntryService.class);
-        }
-        return paymentMethodGeneralLedgerPendingEntryService;
-    }
-
     public static void setPaymentMethodGeneralLedgerPendingEntryService(CUPaymentMethodGeneralLedgerPendingEntryService paymentMethodGeneralLedgerPendingEntryService) {
         CuDisbursementVoucherDocument.paymentMethodGeneralLedgerPendingEntryService = paymentMethodGeneralLedgerPendingEntryService;
     }
 
-<<<<<<< HEAD
-=======
-    public static void setDisbursementVoucherTaxService(DisbursementVoucherTaxService disbursementVoucherTaxService) {
-        CuDisbursementVoucherDocument.disbursementVoucherTaxService = disbursementVoucherTaxService;
-    }
-
-    public static void setDisbursementVoucherPayeeService(DisbursementVoucherPayeeService disbursementVoucherPayeeService) {
-        CuDisbursementVoucherDocument.disbursementVoucherPayeeService = disbursementVoucherPayeeService;
-    }
-
-    public static void setDvPymentReasonService(DisbursementVoucherPaymentReasonService disbursementVoucherPaymentReasonService) {
-        CuDisbursementVoucherDocument.dvPymentReasonService = disbursementVoucherPaymentReasonService;
-    }
-
-    public static void setDocumentHelperService(DocumentHelperService documentHelperService) {
-        CuDisbursementVoucherDocument.documentHelperService = documentHelperService;
-    }
-
->>>>>>> b4538d53
 }
