package edu.cornell.kfs.fp.batch.service.impl;

import edu.cornell.kfs.fp.CuFPConstants;
import edu.cornell.kfs.fp.CuFPParameterConstants;
import edu.cornell.kfs.fp.batch.GenerateAdvanceDepositDocumentsStep;
import edu.cornell.kfs.fp.batch.LoadAchIncomeFileStep;
import edu.cornell.kfs.fp.batch.service.AdvanceDepositService;
import edu.cornell.kfs.fp.businessobject.AchIncomeFile;
import edu.cornell.kfs.fp.businessobject.AchIncomeFileGroup;
import edu.cornell.kfs.fp.businessobject.AchIncomeFileTransaction;
import edu.cornell.kfs.fp.businessobject.AchIncomeFileTransactionDateTime;
import edu.cornell.kfs.fp.businessobject.AchIncomeFileTransactionNote;
import edu.cornell.kfs.fp.businessobject.AchIncomeFileTransactionOpenItemReference;
import edu.cornell.kfs.fp.businessobject.AchIncomeFileTransactionPayerOrPayeeName;
import edu.cornell.kfs.fp.businessobject.AchIncomeFileTransactionReference;
import edu.cornell.kfs.fp.businessobject.AchIncomeFileTransactionSet;
import edu.cornell.kfs.fp.businessobject.AchIncomeNote;
import edu.cornell.kfs.fp.businessobject.AchIncomeTransaction;
import edu.cornell.kfs.fp.businessobject.IncomingWireAchMapping;
import edu.cornell.kfs.sys.CUKFSConstants;

import org.apache.commons.io.IOUtils;
import org.apache.commons.lang.StringUtils;
import org.apache.log4j.Logger;
import org.kuali.kfs.coa.businessobject.ObjectCode;
import org.kuali.kfs.coa.businessobject.ObjectType;
import org.kuali.kfs.fp.businessobject.AdvanceDepositDetail;
import org.kuali.kfs.fp.document.AdvanceDepositDocument;
import org.kuali.kfs.sys.KFSConstants;
import org.kuali.kfs.sys.KFSKeyConstants;
import org.kuali.kfs.sys.KFSPropertyConstants;
import org.kuali.kfs.sys.batch.BatchInputFileType;
import org.kuali.kfs.sys.batch.FlatFileInformation;
import org.kuali.kfs.sys.batch.FlatFileTransactionInformation;
import org.kuali.kfs.sys.batch.PhysicalFlatFileInformation;
import org.kuali.kfs.sys.batch.service.BatchInputFileService;
import org.kuali.kfs.sys.businessobject.AccountingLineOverride;
import org.kuali.kfs.sys.businessobject.Bank;
import org.kuali.kfs.sys.businessobject.SourceAccountingLine;
import org.kuali.kfs.sys.service.BankService;
import org.kuali.kfs.sys.util.GlobalVariablesUtils;
import org.kuali.rice.core.api.datetime.DateTimeService;
import org.kuali.rice.core.api.mail.MailMessage;
import org.kuali.rice.core.api.util.type.KualiDecimal;
import org.kuali.rice.core.web.format.FormatException;
import org.kuali.kfs.coreservice.framework.parameter.ParameterService;
import org.kuali.rice.kew.api.KewApiConstants;
import org.kuali.rice.kew.api.KewApiServiceLocator;
import org.kuali.rice.kew.api.document.Document;
import org.kuali.rice.kew.api.document.DocumentStatus;
import org.kuali.rice.kew.api.document.WorkflowDocumentService;
import org.kuali.rice.kew.api.document.search.DocumentSearchCriteria;
import org.kuali.rice.kew.api.document.search.DocumentSearchResult;
import org.kuali.rice.kew.api.document.search.DocumentSearchResults;
import org.kuali.rice.kew.api.exception.WorkflowException;
import org.kuali.rice.kim.api.identity.Person;
import org.kuali.rice.kim.api.identity.PersonService;
<<<<<<< HEAD
import org.kuali.kfs.krad.bo.Attachment;
import org.kuali.kfs.krad.bo.Note;
import org.kuali.kfs.krad.exception.InvalidAddressException;
import org.kuali.kfs.krad.service.AttachmentService;
import org.kuali.kfs.krad.service.BusinessObjectService;
import org.kuali.kfs.krad.service.DocumentService;
import org.kuali.kfs.krad.service.MailService;
import org.kuali.kfs.krad.service.NoteService;
import org.kuali.kfs.krad.util.GlobalVariables;
import org.kuali.kfs.krad.util.ObjectUtils;
=======
import org.kuali.rice.krad.bo.Attachment;
import org.kuali.rice.krad.bo.Note;
import org.kuali.rice.krad.exception.InvalidAddressException;
import org.kuali.rice.krad.exception.ValidationException;
import org.kuali.rice.krad.service.AttachmentService;
import org.kuali.rice.krad.service.BusinessObjectService;
import org.kuali.rice.krad.service.DocumentService;
import org.kuali.rice.krad.service.MailService;
import org.kuali.rice.krad.service.NoteService;
import org.kuali.rice.krad.util.GlobalVariables;
import org.kuali.rice.krad.util.ObjectUtils;
>>>>>>> 6bc08620

import javax.mail.MessagingException;

import java.io.ByteArrayInputStream;
import java.io.File;
import java.io.FileInputStream;
import java.io.FileNotFoundException;
import java.io.IOException;
import java.io.InputStream;
import java.rmi.RemoteException;
import java.sql.Timestamp;
import java.text.DecimalFormat;
import java.text.ParseException;
import java.text.SimpleDateFormat;
import java.util.ArrayList;
import java.util.Collection;
import java.util.HashMap;
import java.util.List;
import java.util.Map;

/**
 * Portions Modified 04/2016 and Copyright Cornell University
 * <p/>
 * This program is free software: you can redistribute it and/or modify
 * it under the terms of the GNU Affero General Public License as
 * published by the Free Software Foundation, either version 3 of the
 * License, or (at your option) any later version.
 * <p/>
 * This program is distributed in the hope that it will be useful,
 * but WITHOUT ANY WARRANTY; without even the implied warranty of
 * MERCHANTABILITY or FITNESS FOR A PARTICULAR PURPOSE.  See the
 * GNU Affero General Public License for more details.
 * <p/>
 * You should have received a copy of the GNU Affero General Public License
 * along with this program.  If not, see <http://www.gnu.org/licenses/>.
 */

/**
 Copyright Indiana University
 This program is free software: you can redistribute it and/or modify
 it under the terms of the GNU Affero General Public License as
 published by the Free Software Foundation, either version 3 of the
 License, or (at your option) any later version.

 This program is distributed in the hope that it will be useful,
 but WITHOUT ANY WARRANTY; without even the implied warranty of
 MERCHANTABILITY or FITNESS FOR A PARTICULAR PURPOSE.  See the
 GNU Affero General Public License for more details.

 You should have received a copy of the GNU Affero General Public License
 along with this program.  If not, see <http://www.gnu.org/licenses/>.
 */
public class AdvanceDepositServiceImpl implements AdvanceDepositService {
    private static final Logger LOG = Logger.getLogger(AdvanceDepositServiceImpl.class);
    private static final String ACH_TRANSACTION_SEQUENCE_NUMBER = "sequenceNumber";
    private static final int MAX_NOTE_SIZE = 800;
    private static final int MIN_NOTE_SIZE = 80;

    protected AttachmentService attachmentService;
    protected BankService bankService;
    protected BatchInputFileService batchInputFileService;
    protected BatchInputFileType batchInputFileType;
    protected BusinessObjectService businessObjectService;
    protected DateTimeService dateTimeService;
    protected DocumentService documentService;
    protected MailService mailService;
    protected NoteService noteService;
    protected ParameterService parameterService;
    protected PersonService personService;

    protected String attachmentsDirectory;
    private int achTotalPostedTransactions;
    private int achTotalSkippedTransactions;
    private int wiredTotalPostedTransactions;
    private int wiredTotalSkippedTransactions;
    private KualiDecimal achTotalPostedTransactionAmount;
    private KualiDecimal achTotalSkippedTransactionAmount;
    private KualiDecimal wiredTotalPostedTransactionAmount;
    private KualiDecimal wiredTotalSkippedTransactionAmount;

    /**
     * @see AdvanceDepositService#createDocuments()
     */
    public void createDocuments() {
        List<AchIncomeTransaction> transactions = (List<AchIncomeTransaction>) businessObjectService.findMatchingOrderBy(AchIncomeTransaction.class, new HashMap<String, Object>(), ACH_TRANSACTION_SEQUENCE_NUMBER, true);

        for (AchIncomeTransaction transaction : transactions) {
            AdvanceDepositDocument document = createAdvanceDepositDocument(transaction);
            saveDocument(document);
            createNotes(transaction, document);
        }
    }

    private void saveDocument(AdvanceDepositDocument document) {
        try {
            documentService.saveDocument(document);
            if (LOG.isInfoEnabled()) {
                LOG.info("Saved Advance Deposit document: " + document.getDocumentNumber());
            }
        } catch (Exception e) {
            LOG.error("Error persisting document # " + document.getDocumentHeader().getDocumentNumber() + " " + e.getMessage(), e);
            throw new RuntimeException("Error persisting document # " + document.getDocumentHeader().getDocumentNumber() + " " + e.getMessage(), e);
        }
    }

    /**
     * @see AdvanceDepositService#routeAdvanceDepositDocuments()
     */
    public boolean routeAdvanceDepositDocuments() {
        List<String> documentIdList;

        try {
            documentIdList = retrieveAdvanceDepositDocumentsToRoute(KewApiConstants.ROUTE_HEADER_SAVED_CD);
        } catch (WorkflowException | RemoteException e) {
            LOG.error("Error retrieving advance deposit documents for routing: " + e.getMessage(), e);
            throw new RuntimeException(e.getMessage(), e);
        }

        if (LOG.isInfoEnabled()) {
            LOG.info("Advance deposit to Route: " + documentIdList);
        }

        for (String documentId : documentIdList) {
            try {
                AdvanceDepositDocument advanceDocument = (AdvanceDepositDocument) documentService.getByDocumentHeaderId(documentId);
                if (LOG.isInfoEnabled()) {
                    LOG.info("Routing advance deposit document # " + documentId + ".");
                }
                documentService.routeDocument(advanceDocument, "document routed by achIncome batch job", null);
            }
            catch (Exception e) {
                LOG.error("Error routing document # " + documentId + " due to exception: " + e.getMessage());
                logException(e);
            }
        }

        return true;
    }  

    private void logException(Exception e) {
        if (e instanceof ValidationException) {
            List<String> errors = GlobalVariablesUtils.extractGlobalVariableErrors();
            if (ObjectUtils.isNotNull(errors) && !errors.isEmpty()) {
                for (String errorMessage : errors) {
                    LOG.error(errorMessage);
                }
            }
        } else {
            LOG.error(e.getStackTrace());
        }
    }
      

	/**
     * Returns a list of all initiated but not yet routed advance deposit documents, using the WorkflowDocumentService.
     *
     * @return a list of advance deposit documents to route
     */
    protected List<String> retrieveAdvanceDepositDocumentsToRoute(String statusCode) throws WorkflowException, RemoteException {
        List<String> documentIds = new ArrayList<String>();

        List<DocumentStatus> routeStatuses = new ArrayList<DocumentStatus>();
        routeStatuses.add(DocumentStatus.fromCode(statusCode));

        Person systemUser = getPersonService().getPersonByPrincipalName(KFSConstants.SYSTEM_USER);
        String principalName = systemUser.getPrincipalName();

        DocumentSearchCriteria.Builder criteria = DocumentSearchCriteria.Builder.create();
        criteria.setDocumentTypeName(KFSConstants.FinancialDocumentTypeCodes.ADVANCE_DEPOSIT);
        criteria.setDocumentStatuses(routeStatuses);
        criteria.setInitiatorPrincipalName(principalName);

        DocumentSearchResults results = getWorkflowDocumentService().documentSearch(systemUser.getPrincipalId(), criteria.build());

        for (DocumentSearchResult resultRow : results.getSearchResults()) {
            Document document = resultRow.getDocument();
            if (ObjectUtils.isNotNull(document)) {
                documentIds.add(document.getDocumentId());
            }
        }

        return documentIds;
    }

    /**
     * Creates a AdvanceDepositDocument from the List of transactions given.
     *
     * @param transaction List of CashReceiptDocument objects to be used for creating the document.
     * @return A AdvanceDepositDocument populated with the transactions provided.
     */
    protected AdvanceDepositDocument createAdvanceDepositDocument(AchIncomeTransaction transaction) {
        AdvanceDepositDocument advanceDepositDocument;

        try {
            String detailReferenceNumber = parameterService.getParameterValueAsString(GenerateAdvanceDepositDocumentsStep.class, CuFPParameterConstants.AdvanceDepositDocument.DETAIL_REFERENCE_NUMBER);
            String detailDescription = parameterService.getParameterValueAsString(GenerateAdvanceDepositDocumentsStep.class, CuFPParameterConstants.AdvanceDepositDocument.DETAIL_DESCRIPTION);
            String bankCode = parameterService.getParameterValueAsString(GenerateAdvanceDepositDocumentsStep.class, CuFPParameterConstants.AdvanceDepositDocument.BANK_CODE);
            String documentDescription = parameterService.getParameterValueAsString(GenerateAdvanceDepositDocumentsStep.class, CuFPParameterConstants.AdvanceDepositDocument.DOCUMENT_DESCRIPTION);

            advanceDepositDocument = (AdvanceDepositDocument) documentService.getNewDocument(KFSConstants.FinancialDocumentTypeCodes.ADVANCE_DEPOSIT);
            advanceDepositDocument.getDocumentHeader().setDocumentDescription(documentDescription);
            advanceDepositDocument.setCampusLocationCode(CuFPConstants.ADVANCE_DEPOSIT_DEFAULT_CAMPUS_CODE);
            advanceDepositDocument.setDepositDate(dateTimeService.convertToSqlDate(transaction.getBankTimestamp()));

            createSourceAccountingLine(transaction, advanceDepositDocument);

            AdvanceDepositDetail advanceDepositDetail = new AdvanceDepositDetail();
            advanceDepositDetail.setDocumentNumber(advanceDepositDocument.getDocumentNumber());
            advanceDepositDetail.setFinancialDocumentAdvanceDepositDate(dateTimeService.convertToSqlDate(transaction.getLoadTimestamp()));
            advanceDepositDetail.setFinancialDocumentAdvanceDepositAmount(transaction.getTransactionAmount());
            advanceDepositDetail.setFinancialDocumentAdvanceDepositReferenceNumber(detailReferenceNumber);
            advanceDepositDetail.setFinancialDocumentAdvanceDepositDescription(detailDescription);
            advanceDepositDetail.setFinancialDocumentBankCode(bankCode);
            Bank bank = bankService.getByPrimaryId(bankCode);
            advanceDepositDetail.setBank(bank);

            advanceDepositDocument.addAdvanceDeposit(advanceDepositDetail);
        } catch (WorkflowException | ParseException e) {
            LOG.error("Error creating advance deposit documents: " + e.getMessage(), e);
            throw new RuntimeException("Error creating advance deposit documents: " + e.getMessage(), e);
        }

        return advanceDepositDocument;
    }

    private void createNotes(AchIncomeTransaction transaction, AdvanceDepositDocument document) {
        String fileName = CuFPConstants.ADVANCE_DEPOSIT_NOTE_FILE_PREFIX + document.getDocumentNumber() + "_" + new SimpleDateFormat("yyyyMMdd_HHmmss").format(dateTimeService.getCurrentDate()) + ".txt";
        StringBuilder notes = new StringBuilder();

        for (AchIncomeNote achIncomeNote : transaction.getNotes()) {
            notes.append(achIncomeNote.getNoteText());
            notes.append("\n");
        }

        byte[] notesAttachmentBytes = notes.toString().getBytes();
        String attachmentType = null;

        try {
            Attachment attachment = attachmentService.createAttachment(document.getDocumentHeader(), fileName, "text", notesAttachmentBytes.length, new ByteArrayInputStream(notesAttachmentBytes), attachmentType);
            Note note = documentService.createNoteFromDocument(document, "Attachment with transaction notes created by ach/incoming wire batch job.");
            note.setAttachment(attachment);
            attachment.setNote(note);
            noteService.save(note);
        } catch (IOException e) {
            LOG.error("Error while adding notes to advance deposit documents: " + e.getMessage(), e);
            throw new RuntimeException("Error while adding notes to the document " + document.getDocumentNumber());
        }
    }

    protected void createSourceAccountingLine(AchIncomeTransaction transaction, AdvanceDepositDocument advanceDepositDocument) {
        String chart = parameterService.getParameterValueAsString(GenerateAdvanceDepositDocumentsStep.class, CuFPParameterConstants.AdvanceDepositDocument.CHART);
        String objectCode = parameterService.getParameterValueAsString(GenerateAdvanceDepositDocumentsStep.class, CuFPParameterConstants.AdvanceDepositDocument.OBJECT_CODE);
        String account = parameterService.getParameterValueAsString(GenerateAdvanceDepositDocumentsStep.class, CuFPParameterConstants.AdvanceDepositDocument.ACCOUNT);

        IncomingWireAchMapping matchingIncomingWireAchMapping = null;
        Collection<IncomingWireAchMapping> incomingWireAchMappings = businessObjectService.findAll(IncomingWireAchMapping.class);

        for (IncomingWireAchMapping mapping : incomingWireAchMappings) {
            List<AchIncomeNote> notes = transaction.getNotes();
            if (doNotesMatch(mapping, notes)) {
                matchingIncomingWireAchMapping = mapping;
                break;
            }
        }

        if (ObjectUtils.isNotNull(matchingIncomingWireAchMapping)) {
            chart = matchingIncomingWireAchMapping.getChartOfAccountsCode();
            objectCode = matchingIncomingWireAchMapping.getFinancialObjectCode();
            account = matchingIncomingWireAchMapping.getAccountNumber();
        }

        setupSourceAccountingLine(transaction, advanceDepositDocument, chart, objectCode, account);
    }

    protected boolean doNotesMatch(IncomingWireAchMapping mapping, List<AchIncomeNote> notes) {
        final String shortDescription = mapping.getShortDescription();
        for (AchIncomeNote note : notes) {
            if (note.getNoteText().indexOf(shortDescription) >= 0) {
                return true;
            }
        }
        return false;
    }

    protected void setupSourceAccountingLine(AchIncomeTransaction transaction, AdvanceDepositDocument advanceDepositDocument, String chart, String objectCode, String account) {
        SourceAccountingLine sourceAccountingLine = new SourceAccountingLine();
        sourceAccountingLine.setSequenceNumber(advanceDepositDocument.getNextSourceLineNumber());
        sourceAccountingLine.setChartOfAccountsCode(chart);
        sourceAccountingLine.setPostingYear(getSourceAccountingLinePostingYear(sourceAccountingLine));
        sourceAccountingLine.setFinancialObjectCode(objectCode);
        setSourceAccountingLineAccountNumber(account, sourceAccountingLine);
        sourceAccountingLine.setFinancialDocumentLineDescription(transaction.getPayerName());
        setSourceAccountingLineAmount(transaction, sourceAccountingLine, chart, objectCode);
        sourceAccountingLine.setOverrideCode(AccountingLineOverride.CODE.NONE);
        sourceAccountingLine.setPostingYear(advanceDepositDocument.getPostingYear());
        sourceAccountingLine.setDocumentNumber(advanceDepositDocument.getDocumentNumber());
        List<SourceAccountingLine> sourceLines = new ArrayList<>();
        sourceLines.add(sourceAccountingLine);
        advanceDepositDocument.setSourceAccountingLines(sourceLines);
    }
    
    protected void setSourceAccountingLineAmount(AchIncomeTransaction transaction, SourceAccountingLine sourceAccountingLine, String chart, String objectCode){
        KualiDecimal amount = transaction.getTransactionAmount();
        String objectTypeCode = getObjectCodeType(chart, objectCode);
        
        if(CUKFSConstants.BasicAccountingCategory.ASSET.equalsIgnoreCase(objectTypeCode) || CUKFSConstants.BasicAccountingCategory.EXPENSE.equalsIgnoreCase(objectTypeCode)){
            amount = amount.negated();         
        }
        sourceAccountingLine.setAmount(amount);
        
    }

    protected String getObjectCodeType(String chart, String objectCode) {
        Map<String, String> keys = new HashMap<String, String>();
        keys.put(KFSPropertyConstants.CHART_OF_ACCOUNTS_CODE, chart);
        keys.put(KFSPropertyConstants.FINANCIAL_OBJECT_CODE, objectCode);
        
        ObjectCode objectCodeInfo = businessObjectService.findByPrimaryKey(ObjectCode.class, keys);
        objectCodeInfo.refreshReferenceObject(KFSPropertyConstants.FINANCIAL_OBJECT_TYPE);
        ObjectType objectType = objectCodeInfo.getFinancialObjectType();
        String objectTypeCode = objectType.getBasicAccountingCategoryCode();
        
        return objectTypeCode;
    }

    /**
     * This is split out so this class can be more easily tested.
     * @param account
     * @param sourceAccountingLine
     */
    protected void setSourceAccountingLineAccountNumber(String account, SourceAccountingLine sourceAccountingLine) {
        sourceAccountingLine.setAccountNumber(account);
    }

    /**
     * This is split out so this class can be more easily tested.
     *
     * @param sourceAccountingLine
     * @return
     */
    protected Integer getSourceAccountingLinePostingYear(SourceAccountingLine sourceAccountingLine) {
        return sourceAccountingLine.getPostingYear();
    }

    /**
     * @see AdvanceDepositService#loadFile()
     */
    public void loadFile() {
        List<PhysicalFlatFileInformation> flatFileInformationList = new ArrayList<>();
        PhysicalFlatFileInformation physicalflatFileInformation;
        List<String> fileNamesToLoad = getListOfFilesToProcess();
        if (LOG.isInfoEnabled()) {
            LOG.info("Found " + fileNamesToLoad.size() + " file(s) to process.");
        }

        for (String inputFileName : fileNamesToLoad) {
            try {
                if (LOG.isInfoEnabled()) {
                    LOG.info("Beginning processing of filename: " + inputFileName + ".");
                }
                physicalflatFileInformation = new PhysicalFlatFileInformation(inputFileName);
                flatFileInformationList.add(physicalflatFileInformation);

                if (loadFile(inputFileName, physicalflatFileInformation)) {
                    physicalflatFileInformation.addFileInfoMessage("File successfully completed processing.");
                } else {
                    physicalflatFileInformation.addFileErrorMessage("Unable to process file.");
                }
            } catch (RuntimeException e) {
                LOG.error("Caught exception trying to load: " + inputFileName, e);
                throw new RuntimeException("Caught exception trying to load: " + inputFileName, e);
            } finally {
                removeDoneFile(inputFileName);
            }
        }

        sendEmailSummary(flatFileInformationList);
    }

    public boolean loadFile(String fileName, PhysicalFlatFileInformation physicalFlatFileInformation) {
        boolean valid = true;
        byte[] fileByteContent = safelyLoadFileBytes(fileName);

        if (LOG.isInfoEnabled()) {
            LOG.info("Attempting to parse the file ");
        }
        Object parsedObject;

        try {
            parsedObject = batchInputFileService.parse(batchInputFileType, fileByteContent);
        } catch (org.kuali.kfs.sys.exception.ParseException e) {
            LOG.error("Error parsing batch file: " + e.getMessage());
            FlatFileInformation fileInformation = new FlatFileInformation();
            fileInformation.addFileInfoMessage("Unable to process file" + StringUtils.substringAfterLast(fileName, "\\") + "." + e.getMessage());
            physicalFlatFileInformation.getFlatFileInfomationList().add(fileInformation);
            return false;
        }

        if (parsedObject != null) {
            valid = validate(parsedObject);
            copyAllMessage(parsedObject, physicalFlatFileInformation);
            if (valid) {
                loadAchIncomeTransactions(parsedObject);
            }
        }

        return valid;
    }

    public boolean validate(Object parsedFileContents) {
        boolean valid = true;
        List<AchIncomeFile> achIncomeFiles = (ArrayList<AchIncomeFile>) parsedFileContents;
        for (AchIncomeFile achIncomeFile : achIncomeFiles) {
            initializeTransactionCountsAndAmounts();
            String payerMessage = "";

            if (validateTrailerRecord(achIncomeFile)) {
                valid &= validateGroupCount(achIncomeFile);
                valid &= validateLogicFileControlNumbers(achIncomeFile);
            } else {
                valid = false;
            }

            for (AchIncomeFileGroup achIncomeFileGroup : achIncomeFile.getGroups()) {
                if (validateGroupTrailer(achIncomeFileGroup)) {
                    valid &= validateTransactionCount(achIncomeFileGroup);
                    valid &= validateGroupControlNumber(achIncomeFileGroup);
                } else {
                    valid = false;
                }

                validateFunctionalIdentifierCode(achIncomeFile, achIncomeFileGroup);

                for (AchIncomeFileTransactionSet achIncomeFileTransactionSet : achIncomeFileGroup.getTransactionSets()) {
                    if (validateTransactionTrailer(achIncomeFileTransactionSet)) {
                        valid &= validateTransactionSetControlNumbers(achIncomeFileTransactionSet);
                    } else {
                        valid = false;
                    }

                    // loop through the AchTransaction to get the total transaction count and amount
                    // for ACH and wired posted and skipped transactions
                    setAchIncomeTransactionCountsAndAmounts(achIncomeFileTransactionSet.getTransactionGuts());
                    payerMessage += validatePayerName(achIncomeFileTransactionSet.getTransactionGuts());
                }
            }

            valid &= validateTimestamp(achIncomeFile);
            achIncomeFile.setEmailMessageText(getEmailMessageText(achIncomeFile, payerMessage));
        }

        if (LOG.isInfoEnabled()) {
            LOG.info("validate method executing");
        }

        return valid;
    }

    protected void initializeTransactionCountsAndAmounts() {
        achTotalPostedTransactions = 0;
        achTotalSkippedTransactions = 0;
        wiredTotalPostedTransactions = 0;
        wiredTotalSkippedTransactions = 0;
        achTotalPostedTransactionAmount = new KualiDecimal(0.00);
        achTotalSkippedTransactionAmount = new KualiDecimal(0.00);
        wiredTotalPostedTransactionAmount = new KualiDecimal(0.00);
        wiredTotalSkippedTransactionAmount = new KualiDecimal(0.00);
    }

    /**
     * verify there is an ISA and IEA record for each logical file
     *
     * @param achIncomeFile ach income file to validate
     * @return whether the trailer record is valid (i.e. it exists)
     */
    protected boolean validateTrailerRecord(AchIncomeFile achIncomeFile) {
        if (ObjectUtils.isNull(achIncomeFile.getTrailer())) {
            String message = "No logical file trailer found for file header :" + achIncomeFile.getInterchangeControlNumber();
            LOG.error("Error while validating the Ach Income file" + message);
            GlobalVariables.getMessageMap().putError(KFSConstants.GLOBAL_ERRORS, KFSKeyConstants.ERROR_CUSTOM, message);
            return false;
        }

        return true;
    }

    protected boolean validateGroupCount(AchIncomeFile achIncomeFile) {
        int totalGroups = achIncomeFile.getTrailer().getTotalGroups();
        if (totalGroups != achIncomeFile.getGroups().size()) {
            String message = "The group count on the file trailer," + totalGroups + ","
                    + "does not match the number of groups," + achIncomeFile.getGroups().size()
                    + ",in the file:" + achIncomeFile.getInterchangeControlNumber();
            LOG.error("Error while validating the Ach Income file" + message);
            GlobalVariables.getMessageMap().putError(KFSConstants.GLOBAL_ERRORS, KFSKeyConstants.ERROR_CUSTOM, message);
            return false;
        }

        return true;
    }

    protected boolean validateLogicFileControlNumbers(AchIncomeFile achIncomeFile) {
        if (!achIncomeFile.getInterchangeControlNumber().equals(achIncomeFile.getTrailer().getInterchangeControlNumber())) {
            String message = "Cannot match logical file header to file trailer for file: ISA Control Number [" + achIncomeFile.getInterchangeControlNumber() + "] "
                    + "IEA Control Number [" + achIncomeFile.getTrailer().getInterchangeControlNumber() + "]";
            LOG.error("Error while validating the Ach Income file" + message);
            GlobalVariables.getMessageMap().putError(KFSConstants.GLOBAL_ERRORS, KFSKeyConstants.ERROR_CUSTOM, message);
            return false;
        }

        return true;
    }

    /**
     * verify there is an GS and GE record for each logical file
     *
     * @param achIncomeFileGroup ach income file group to validate
     * @return true if valid, false if otherwise
     */
    protected boolean validateGroupTrailer(AchIncomeFileGroup achIncomeFileGroup) {
        if (ObjectUtils.isNull(achIncomeFileGroup.getGroupTrailer())) {
            String message = "No group trailer found for group: [" + achIncomeFileGroup.getGroupControlNumber() + "]";
            LOG.error("Error while validating the Ach Income file" + message);
            GlobalVariables.getMessageMap().putError(KFSConstants.GLOBAL_ERRORS, KFSKeyConstants.ERROR_CUSTOM, message);
            return false;
        }

        return true;
    }

    /**
     * verify the group trailer transactionSets count matches the numbers of transactions
     *
     * @param achIncomeFileGroup ach income file group to validate
     * @return true if valid, false if otherwise
     */
    protected boolean validateTransactionCount(AchIncomeFileGroup achIncomeFileGroup) {
        int totalTransactionSets = achIncomeFileGroup.getGroupTrailer().getTotalTransactionSets();
        if (totalTransactionSets != achIncomeFileGroup.getTransactionSets().size()) {
            String message = "The transaction count on the group trailer, " + totalTransactionSets
                    + ", does not match the number of transactions, " + achIncomeFileGroup.getTransactionSets().size()
                    + ", in the group: [" + achIncomeFileGroup.getGroupControlNumber() + "]";
            LOG.error("Error while validating the Ach Income file" + message);
            GlobalVariables.getMessageMap().putError(KFSConstants.GLOBAL_ERRORS, KFSKeyConstants.ERROR_CUSTOM, message);
            return false;
        }

        return true;
    }

    /**
     * verify that group control number on GS and GE match
     *
     * @param achIncomeFileGroup ach income file group to validate
     * @return true if valid, false if otherwise
     */
    protected boolean validateGroupControlNumber(AchIncomeFileGroup achIncomeFileGroup) {
        if (!achIncomeFileGroup.getGroupControlNumber().equals(achIncomeFileGroup.getGroupTrailer().getGroupControlNumber())) {
            String message = "Cannot match group header to group trailer for group: GS Control Number [" + achIncomeFileGroup.getGroupControlNumber() + "] "
                    + "IEA Control Number [" + achIncomeFileGroup.getGroupTrailer().getGroupControlNumber() + "]";
            LOG.error("Error while validating the Ach Income file" + message);
            GlobalVariables.getMessageMap().putError(KFSConstants.GLOBAL_ERRORS, KFSKeyConstants.ERROR_CUSTOM, message);
            return false;
        }

        return true;
    }

    /**
     * verify RA is on the functional identifier code on the GS record
     *
     * @param achIncomeFile ach income file to validate
     * @param achIncomeFileGroup ach income file group to validate
     */
    protected void validateFunctionalIdentifierCode(AchIncomeFile achIncomeFile, AchIncomeFileGroup achIncomeFileGroup) {
        if (!StringUtils.equals(CuFPConstants.AchIncomeFileGroup.GROUP_FUNCTIONAL_IDENTIFIER_CD_RA, achIncomeFileGroup.getGroupFunctionIdentifierCode())) {
            String message = "The Functional Identifier Code is not " + CuFPConstants.AchIncomeFileGroup.GROUP_FUNCTIONAL_IDENTIFIER_CD_RA
                    + " for group: " + achIncomeFileGroup.getGroupControlNumber() + "-" + achIncomeFileGroup.getGroupFunctionIdentifierCode();
            achIncomeFile.getFlatFileTransactionInformation().addWarnMessage(message);
            GlobalVariables.getMessageMap().putWarning(KFSConstants.GLOBAL_ERRORS, KFSKeyConstants.ERROR_CUSTOM, message);
        }
    }

    /**
     * verify there is an ST and SE record for each logical file
     *
     * @param achIncomeFileTransactionSet ach income file transaction set to validate
     * @return true if valid, false if otherwise
     */
    protected boolean validateTransactionTrailer(AchIncomeFileTransactionSet achIncomeFileTransactionSet) {
        if (ObjectUtils.isNull(achIncomeFileTransactionSet.getTransactionSetTrailer())) {
            String message = "No transaction trailer found for transaction: [" + achIncomeFileTransactionSet.getTransactionSetControlNumber() + "]";
            LOG.error("Error while validating the Ach Income file" + message);
            GlobalVariables.getMessageMap().putError(KFSConstants.GLOBAL_ERRORS, KFSKeyConstants.ERROR_CUSTOM, message);
            return false;
        }

        return true;
    }

    /**
     * verify that the transaction set control number on SE and ST match
     *
     * @param achIncomeFileTransactionSet ach income file transaction set to validate
     * @return true if valid, false if otherwise
     */
    protected boolean validateTransactionSetControlNumbers(AchIncomeFileTransactionSet achIncomeFileTransactionSet) {
        if (!achIncomeFileTransactionSet.getTransactionSetControlNumber().
                equals(achIncomeFileTransactionSet.getTransactionSetTrailer().getTransactionSetControlNumber())) {
            String message = "Cannot match transaction header to transaction trailer for transaction set: ST Control Number: [" + achIncomeFileTransactionSet.getTransactionSetControlNumber() + "] "
                    + "SE Control Number: [" + achIncomeFileTransactionSet.getTransactionSetTrailer().getTransactionSetControlNumber() + "]";
            LOG.error("Error while validating the Ach Income file" + message);
            GlobalVariables.getMessageMap().putError(KFSConstants.GLOBAL_ERRORS, KFSKeyConstants.ERROR_CUSTOM, message);
            return false;
        }

        return true;
    }

    private String validatePayerName(List<AchIncomeFileTransaction> achIncomeFileTransaction) {
        StringBuilder payerMessage = new StringBuilder();

        for (AchIncomeFileTransaction transaction : achIncomeFileTransaction) {
            if (StringUtils.equals(CuFPConstants.AchIncomeFileTransaction.PAYER_NOT_IDENTIFIED, transaction.getPayerName())) {
                payerMessage.append("Payer Name was not found for transaction amount $" + getFormattedAmount("##,##,##0.00", transaction.getTransactionAmount()));
                payerMessage.append(" [Date: ");
                payerMessage.append(transaction.getEffectiveDate());
                payerMessage.append("]");
                payerMessage.append("\n");
            }
        }

        return payerMessage.toString();
    }

    protected boolean validateTimestamp(AchIncomeFile achIncomeFile) {
        try {
            getFormattedTimestamp(achIncomeFile, "fileDate/Time");
        } catch (FormatException e) {
            LOG.error("Error while validating the ACH Income file: " + e.getMessage());
            GlobalVariables.getMessageMap().putError(KFSConstants.GLOBAL_ERRORS, KFSKeyConstants.ERROR_CUSTOM, e.getMessage());
            return false;
        }

        return true;
    }

    public void sendEmailSummary(List<PhysicalFlatFileInformation> flatFileInformationList) {
        for (PhysicalFlatFileInformation physicalFlatFileInformation : flatFileInformationList) {
            List<FlatFileInformation> fileInformations = physicalFlatFileInformation.getFlatFileInfomationList();
            for (FlatFileInformation fileInformation : fileInformations) {
                sendEmail(fileInformation);
            }
        }
    }

    private void sendEmail(FlatFileInformation fileInformation) {
        if (LOG.isDebugEnabled()) {
            LOG.debug("sendEmail() starting");
        }
        MailMessage message = new MailMessage();

        String returnAddress = parameterService.getParameterValueAsString(LoadAchIncomeFileStep.class, CuFPParameterConstants.AchIncome.ACH_INCOME_SUMMARY_FROM_EMAIL_ADDRESS);
        if (StringUtils.isEmpty(returnAddress)) {
            returnAddress = mailService.getBatchMailingList();
        }
        message.setFromAddress(returnAddress);
        String subject = parameterService.getParameterValueAsString(LoadAchIncomeFileStep.class, CuFPParameterConstants.AchIncome.ACH_INCOME_SUMMARY_EMAIL_SUBJECT);

        message.setSubject(subject);
        List<String> toAddressList = new ArrayList<>(parameterService.getParameterValuesAsString(LoadAchIncomeFileStep.class, CuFPParameterConstants.AchIncome.ACH_INCOME_SUMMARY_TO_EMAIL_ADDRESSES));
        message.getToAddresses().addAll(toAddressList);
        String body = composeAchIncomeSummaryEmailBody(fileInformation);
        message.setMessage(body);

        try {
            mailService.sendMessage(message);
        } catch (InvalidAddressException e) {
            LOG.error("sendErrorEmail() Invalid email address. Message not sent", e);
        } catch (MessagingException me) {
            throw new RuntimeException("Could not send mail", me);
        }

    }

    private String composeAchIncomeSummaryEmailBody(FlatFileInformation flatFileInformation) {
        StringBuilder body = new StringBuilder();

        for (String[] resultMessage : flatFileInformation.getMessages()) {
            body.append(resultMessage[1]);
            body.append("\n");
        }

        for (Object object : flatFileInformation.getFlatFileIdentifierToTransactionInfomationMap().values()) {
            for (String[] message : ((FlatFileTransactionInformation) object).getMessages()) {
                body.append(message[1]);
                body.append("\n");
            }
        }

        return body.toString();
    }

    protected List<String> getListOfFilesToProcess() {
        List<String> fileNamesToLoad = batchInputFileService.listInputFileNamesWithDoneFile(batchInputFileType);

        if (fileNamesToLoad == null) {
            LOG.error("BatchInputFileService.listInputFileNamesWithDoneFile(" +
                    batchInputFileType.getFileTypeIdentifer() + ") returned NULL which should never happen.");
            throw new RuntimeException("BatchInputFileService.listInputFileNamesWithDoneFile(" +
                    batchInputFileType.getFileTypeIdentifer() + ") returned NULL which should never happen.");
        }

        for (String inputFileName : fileNamesToLoad) {
            if (StringUtils.isBlank(inputFileName)) {
                LOG.error("One of the file names returned as ready to process [" + inputFileName +
                        "] was blank.  This should not happen, so throwing an error to investigate.");
                throw new RuntimeException("One of the file names returned as ready to process [" + inputFileName +
                        "] was blank.  This should not happen, so throwing an error to investigate.");
            }
        }

        return fileNamesToLoad;
    }

    /**
     * Accepts a file name and returns a byte-array of the file name contents, if possible.
     *
     * Throws RuntimeExceptions if FileNotFound or IOExceptions occur.
     *
     * @param fileName String containing valid path & filename (relative or absolute) of file to load.
     * @return A Byte Array of the contents of the file.
     */
    protected byte[] safelyLoadFileBytes(String fileName) {
        InputStream fileContents;
        byte[] fileByteContent;
        try {
            fileContents = new FileInputStream(fileName);
        } catch (FileNotFoundException e1) {
            LOG.error("Batch file not found [" + fileName + "]. " + e1.getMessage());
            throw new RuntimeException("Batch File not found [" + fileName + "]. " + e1.getMessage());
        }
        try {
            fileByteContent = IOUtils.toByteArray(fileContents);
        } catch (IOException e1) {
            LOG.error("IO Exception loading: [" + fileName + "]. " + e1.getMessage());
            throw new RuntimeException("IO Exception loading: [" + fileName + "]. " + e1.getMessage());
        } finally {
            IOUtils.closeQuietly(fileContents);
        }

        return fileByteContent;
    }

    /**
     * Clears out associated .done files for the processed data files.
     * @param dataFileName
     */
    protected void removeDoneFile(String dataFileName) {
        File doneFile = new File(StringUtils.substringBeforeLast(dataFileName, ".") + ".done");
        if (doneFile.exists()) {
            doneFile.delete();
        }
    }

    private void loadAchIncomeTransactions(Object parsedObject) {
        List<AchIncomeTransaction> achIncomeTransactions = new ArrayList();
        List<AchIncomeFile> achIncomeFiles = (List<AchIncomeFile>) parsedObject;
        for (AchIncomeFile achIncomeFile : achIncomeFiles) {
            setAchTransactions(achIncomeFile, achIncomeTransactions);
        }

        saveTransaction(achIncomeTransactions);
    }

    private void saveTransaction(List<AchIncomeTransaction>  achIncomeFileTransactions) {
        businessObjectService.save(achIncomeFileTransactions);
    }

    /**
     * Calls businessObjectService to remove all the ach Income transaction rows from the transaction load table.
     */
    public void cleanTransactionsTable() {
        businessObjectService.deleteMatching(AchIncomeTransaction.class, new HashMap<String, Object>());
    }

    protected void setAchTransactions(AchIncomeFile achIncomeFile, List achIncomeTransactions) {
        Timestamp bankTimestamp = getFormattedTimestamp(achIncomeFile, "fileDate/time");

        for (AchIncomeFileGroup achIncomeFileGroup : achIncomeFile.getGroups()) {
            for (AchIncomeFileTransactionSet achIncomeFileTransactionSet : achIncomeFileGroup.getTransactionSets()) {
                for (AchIncomeFileTransaction achIncomeFileTransaction : achIncomeFileTransactionSet.getTransactionGuts()) {
                    if (KFSConstants.GL_CREDIT_CODE.equals(achIncomeFileTransaction.getCreditDebitIndicator())) {
                        AchIncomeTransaction achIncomeTransaction = new AchIncomeTransaction();
                        achIncomeTransaction.setPaymentMethodCode(achIncomeFileTransaction.getPaymentMethodCode());
                        achIncomeTransaction.setEffectiveDate(achIncomeFileTransaction.getEffectiveDate());
                        achIncomeTransaction.setLoadTimestamp(dateTimeService.getCurrentTimestamp());
                        achIncomeTransaction.setBankTimestamp(bankTimestamp);
                        achIncomeTransaction.setTransactionAmount(achIncomeFileTransaction.getTransactionAmount());
                        achIncomeTransaction.setPayerName(truncatePayerNameIfNecessary(achIncomeFileTransaction));
                        achIncomeTransaction.setNotes(createNotes(achIncomeFileTransaction));
                        achIncomeTransactions.add(achIncomeTransaction);
                    }
                }
            }
        }
    }

    protected String truncatePayerNameIfNecessary(AchIncomeFileTransaction achIncomeFileTransaction) {
        String payerName = achIncomeFileTransaction.getPayerName();

        if (payerName.length() > CuFPConstants.AchIncomeFileTransactionPayerOrPayeeName.ACH_TRN_PAYER_NM_DB_SIZE) {
            payerName = payerName.substring(0, CuFPConstants.AchIncomeFileTransactionPayerOrPayeeName.ACH_TRN_PAYER_NM_DB_SIZE);
        }

        return payerName;
    }

    private List<AchIncomeNote> createNotes(AchIncomeFileTransaction achIncomeFileTransaction) {
        StringBuilder notes = addPaymentInformationToNotes(achIncomeFileTransaction);
        List<String> achNotes = addRMRAndNTELinesToNotes(achIncomeFileTransaction, notes);

        List<AchIncomeNote> achIncomeNotes = new ArrayList<>();
        int noteLineNumber = 1;
        for (String noteText : achNotes) {
            AchIncomeNote achIncomeNote = new AchIncomeNote();
            achIncomeNote.setNoteLineNumber(noteLineNumber);
            achIncomeNote.setNoteText(noteText);
            achIncomeNotes.add(achIncomeNote);
            noteLineNumber++;
        }

        return achIncomeNotes;
    }

    private StringBuilder addPaymentInformationToNotes(AchIncomeFileTransaction achIncomeFileTransaction) {
        StringBuilder notes = new StringBuilder();

        if (CuFPConstants.AchIncomeFileTransaction.TRANS_PAYMENT_METHOD_ACH.equals(achIncomeFileTransaction.getPaymentMethodCode())) {
            notes.append("ACH PAYMENT INFORMATION: ");
        }

        if (CuFPConstants.AchIncomeFileTransaction.TRANS_PAYMENT_METHOD_FWT.equals(achIncomeFileTransaction.getPaymentMethodCode())) {
            notes.append("WIRE PAYMENT INFORMATION: ");
        }
        notes.append("\n");
        notes.append("CREDIT: ");
        notes.append("$");
        notes.append(getFormattedAmount("##,##,###.00", achIncomeFileTransaction.getTransactionAmount()));
        notes.append(" ");
        notes.append(achIncomeFileTransaction.getCreditDebitIndicator());
        notes.append("\n");
        notes.append("EFFECTIVE DATE: ");
        notes.append(achIncomeFileTransaction.getEffectiveDate());
        notes.append("\n");
        notes.append("COMPANY ID: ");
        notes.append(achIncomeFileTransaction.getCompanyId());
        notes.append("\n");

        if (achIncomeFileTransaction.getTrace() != null) {
            notes.append("TRACE NUMBER: ");
            notes.append(achIncomeFileTransaction.getTrace().getTraceNumber());
            notes.append("\n");
        }

        List<AchIncomeFileTransactionReference> fileTransactionReferences = achIncomeFileTransaction.getReferences();
        for (AchIncomeFileTransactionReference fileTransactionReference : fileTransactionReferences) {
            if (CuFPConstants.AchIncomeFileTransactionReference.REF_REFERENCE_TYPE_TN.equals(fileTransactionReference.getType())) {
                notes.append("TRANSACTION NUMBER: ");
                notes.append(fileTransactionReference.getValue());
                notes.append("\n");
            }

            if (CuFPConstants.AchIncomeFileTransactionReference.REF_REFERENCE_TYPE_CT.equals(fileTransactionReference.getType())) {
                notes.append("CONTRACT NUMBER: ");
                notes.append(fileTransactionReference.getValue());
                notes.append("\n");
            }

            if (CuFPConstants.AchIncomeFileTransactionReference.REF_REFERENCE_TYPE_VV.equals(fileTransactionReference.getType())) {
                notes.append("VOUCHER NUMBER: ");
                notes.append(fileTransactionReference.getValue());
                notes.append("\n");
            }
        }

        List<AchIncomeFileTransactionDateTime> transactionDateTimes = achIncomeFileTransaction.getDateTimes();
        for (AchIncomeFileTransactionDateTime transactionDateTime : transactionDateTimes) {
            if (CuFPConstants.AchIncomeFileTransactionDateTime.DTM_DATE_TYPE_097.equals(transactionDateTime.getType())) {
                notes.append("TRANSACTION CREATION: ");
                notes.append(transactionDateTime.getDateTime());
                notes.append("\n");
            }
        }

        String payerNoteText = "";
        String receiverNoteText = "";

        List<AchIncomeFileTransactionPayerOrPayeeName> payerOrPayeeNames = achIncomeFileTransaction.getPayerOrPayees();
        for (AchIncomeFileTransactionPayerOrPayeeName payerOrPayeeName : payerOrPayeeNames) {
            if (CuFPConstants.AchIncomeFileTransactionPayerOrPayeeName.PAYER_TYPE_PE.equals(payerOrPayeeName.getType())) {
                receiverNoteText = payerOrPayeeName.getName();
                if (payerOrPayeeName.getIdCode() != null &&
                        payerOrPayeeName.getIdQualifier() != null) {
                    receiverNoteText = receiverNoteText + " " + payerOrPayeeName.getIdCode() + ":" + payerOrPayeeName.getIdQualifier();
                }
            }

            if (CuFPConstants.AchIncomeFileTransactionPayerOrPayeeName.PAYER_TYPE_PR.equals(payerOrPayeeName.getType())) {
                payerNoteText = payerOrPayeeName.getName();
            }
        }

        if (StringUtils.isBlank(payerNoteText) && achIncomeFileTransaction.getPremiumAdminsContact() != null) {
            payerNoteText = achIncomeFileTransaction.getPremiumAdminsContact().getName();
        }

        if (StringUtils.isBlank(receiverNoteText) && achIncomeFileTransaction.getPremiumReceiverName() != null) {
            receiverNoteText = achIncomeFileTransaction.getPremiumReceiverName().getName();
        }

        if (StringUtils.isNotBlank(receiverNoteText)) {
            notes.append("RECEIVER: ");
            notes.append(receiverNoteText);
            notes.append("\n");
        }

        if (StringUtils.isNotBlank(payerNoteText)) {
            notes.append("ORIGINATOR: ");
            notes.append(payerNoteText);
            notes.append("\n");
        }

        return notes;
    }

    private List<String> addRMRAndNTELinesToNotes(AchIncomeFileTransaction achIncomeFileTransaction, StringBuilder notes) {
        List<String> achNotes = new ArrayList<>();

        boolean header = true;
        Integer lineCount = 1;

        for (AchIncomeFileTransactionOpenItemReference openItemReference : achIncomeFileTransaction.getOpenItemReferences()) {
            int leftNoteSize = MAX_NOTE_SIZE - notes.length();
            if ((notes.length() >= MAX_NOTE_SIZE) || (leftNoteSize <= MIN_NOTE_SIZE)) {
                achNotes.add(notes.toString());
                notes = new StringBuilder();
                header = true;
            }
            String type = openItemReference.getType();
            if (CuFPConstants.AchIncomeFileTransactionOpenItemReference.RMR_REFERENCE_TYPE_CR.equals(type) ||
                    CuFPConstants.AchIncomeFileTransactionOpenItemReference.RMR_REFERENCE_TYPE_IV.equals(type) ||
                    CuFPConstants.AchIncomeFileTransactionOpenItemReference.RMR_REFERENCE_TYPE_OI.equals(type)) {
                if (header) {
                    notes.append(StringUtils.rightPad("LINE", CuFPConstants.AchIncomeFileTransactionOpenItemReference.RMR_NOTE_LINE_COLUMN_WIDTH));
                    notes.append(StringUtils.rightPad("INVOICE NUMBER", CuFPConstants.AchIncomeFileTransactionOpenItemReference.RMR_NOTE_INVOICE_NUMBER_COLUMN_WIDTH));
                    notes.append(StringUtils.rightPad("NETAMOUNT PAID", CuFPConstants.AchIncomeFileTransactionOpenItemReference.RMR_NOTE_NET_AMOUNT_COLUMN_WIDTH));
                    notes.append(StringUtils.rightPad("INVOICE AMOUNT", CuFPConstants.AchIncomeFileTransactionOpenItemReference.RMR_NOTE_INVOICE_AMOUNT_COLUMN_WIDTH));
                    notes.append("\n");
                    header = false;
                }

                notes.append(StringUtils.rightPad(getFormattedAmount("00000", lineCount), CuFPConstants.AchIncomeFileTransactionOpenItemReference.RMR_NOTE_LINE_COLUMN_WIDTH));
                notes.append(StringUtils.rightPad(openItemReference.getInvoiceNumber(), CuFPConstants.AchIncomeFileTransactionOpenItemReference.RMR_NOTE_INVOICE_NUMBER_COLUMN_WIDTH));
                if (openItemReference.getNetAmount() != null) {
                    notes.append(StringUtils.leftPad(getFormattedAmount("##,##,###.00", openItemReference.getNetAmount()), CuFPConstants.AchIncomeFileTransactionOpenItemReference.RMR_NOTE_NET_AMOUNT_COLUMN_WIDTH));

                }
                if (openItemReference.getInvoiceAmount() != null) {
                    notes.append(StringUtils.leftPad(getFormattedAmount("##,##,###.00", openItemReference.getInvoiceAmount()), CuFPConstants.AchIncomeFileTransactionOpenItemReference.RMR_NOTE_INVOICE_AMOUNT_COLUMN_WIDTH));
                }
                notes.append("\n");
                lineCount++;
            }
        }

        List<AchIncomeFileTransactionNote> fileTransactionNotes = achIncomeFileTransaction.getNotes();
        for (AchIncomeFileTransactionNote fileTransactionNote : fileTransactionNotes) {
            if (fileTransactionNote.getType() != null) {
                String nteTxt = fileTransactionNote.getType().toUpperCase() + ": " + fileTransactionNote.getValue();
                int notesPlusNoteTxtLength = nteTxt.length() + notes.length();
                if (notesPlusNoteTxtLength >= MAX_NOTE_SIZE) {
                    achNotes.add(notes.toString());
                    notes = new StringBuilder();
                }
                notes.append(nteTxt.trim());
                notes.append("\n");
            }

        }
        achNotes.add(notes.toString());

        return achNotes;
    }

    private void setAchIncomeTransactionCountsAndAmounts(List<AchIncomeFileTransaction> achIncomeFileTransaction) {
        for (AchIncomeFileTransaction transaction : achIncomeFileTransaction) {
            boolean isSkippedTransaction = false;

            if (KFSConstants.GL_DEBIT_CODE.equals(transaction.getCreditDebitIndicator())) {
                isSkippedTransaction = true;
            }

            if (CuFPConstants.AchIncomeFileTransaction.TRANS_PAYMENT_METHOD_ACH.equals(transaction.getPaymentMethodCode())) {
                if (isSkippedTransaction) {
                    achTotalSkippedTransactions++;
                    achTotalSkippedTransactionAmount = achTotalSkippedTransactionAmount.add(transaction.getTransactionAmount());
                } else {
                    achTotalPostedTransactions++;
                    achTotalPostedTransactionAmount = achTotalPostedTransactionAmount.add(transaction.getTransactionAmount());
                }
            } else if (CuFPConstants.AchIncomeFileTransaction.TRANS_PAYMENT_METHOD_FWT.equals(transaction.getPaymentMethodCode())) {
                if (isSkippedTransaction) {
                    wiredTotalSkippedTransactions++;
                    wiredTotalSkippedTransactionAmount = wiredTotalSkippedTransactionAmount.add(transaction.getTransactionAmount());
                } else {
                    wiredTotalPostedTransactions++;
                    wiredTotalPostedTransactionAmount = wiredTotalPostedTransactionAmount.add(transaction.getTransactionAmount());
                }
            }
        }
    }

    private String getEmailMessageText(AchIncomeFile achIncomeFile, String payerMessage) {
        StringBuilder message = new StringBuilder();

        int totalPostedTransation = achTotalPostedTransactions + wiredTotalPostedTransactions;
        KualiDecimal totalPostedTransactionAmount = achTotalPostedTransactionAmount.add(wiredTotalPostedTransactionAmount);

        String fileDateTime;
        try {
            fileDateTime = getFormattedTimestamp(achIncomeFile, "fileDate/Time").toString();
        } catch (FormatException e) {
            // use the original file Date/Time string if encountered invalid format
            fileDateTime = achIncomeFile.getFileDate() + " " + achIncomeFile.getFileTime();
        }

        message.append("File Date: " + fileDateTime);
        message.append("\n");
        message.append("                    ");
        message.append("COUNT               ");
        message.append("        AMOUNT     ");
        message.append("\n");
        message.append(StringUtils.rightPad("ACH Posted", 20));
        message.append(StringUtils.rightPad(achTotalPostedTransactions + "", 20));
        message.append(StringUtils.leftPad(getFormattedAmount("##,##,##0.00", achTotalPostedTransactionAmount), 20));
        message.append("\n");
        message.append(StringUtils.rightPad("Wire Posted", 20));
        message.append(StringUtils.rightPad(wiredTotalPostedTransactions + "", 20));
        message.append(StringUtils.leftPad(getFormattedAmount("##,##,##0.00", wiredTotalPostedTransactionAmount), 20));
        message.append("\n");
        message.append(StringUtils.rightPad("Total Posted", 20));
        message.append(StringUtils.rightPad(totalPostedTransation + "", 20));
        message.append(StringUtils.leftPad(getFormattedAmount("##,##,##0.00", totalPostedTransactionAmount), 20));
        message.append("\n");
        message.append("\n");
        message.append(StringUtils.rightPad("ACH Skipped", 20));
        message.append(StringUtils.rightPad(achTotalSkippedTransactions + "", 20));
        message.append(StringUtils.leftPad(getFormattedAmount("##,##,##0.00", achTotalSkippedTransactionAmount), 20));
        message.append("\n");
        message.append(StringUtils.rightPad("Wire Skipped", 20));
        message.append(StringUtils.rightPad(wiredTotalSkippedTransactions + "", 20));
        message.append(StringUtils.leftPad(getFormattedAmount("##,##,##0.00", wiredTotalSkippedTransactionAmount), 20));
        message.append("\n");
        if (StringUtils.isNotBlank(payerMessage)) {
            message.append("\n");
            message.append("Transactions Missing Payer Name: ");
            message.append("\n");
            message.append(payerMessage);
        }
        return message.toString();
    }

    private Timestamp getFormattedTimestamp(AchIncomeFile achIncomeFile, String fieldName) {
        String fileDateTime = achIncomeFile.getFileDate() + achIncomeFile.getFileTime();

        // need to use 24 hour format, since otherwise exception will be thrown if the time falls in PM range.
        SimpleDateFormat dateFormat = new SimpleDateFormat(CuFPConstants.ACH_INCOME_FILE_DATE_FORMAT);
        dateFormat.setLenient(false);

        try {
            java.util.Date parsedDate = dateFormat.parse(fileDateTime);
            return new Timestamp(parsedDate.getTime());
        } catch (ParseException e) {
            throw new FormatException(fieldName + " must be of the format " + CuFPConstants.ACH_INCOME_FILE_DATE_FORMAT + "\n" + e);
        }
    }

    private void copyAllMessage(Object parsedObject, PhysicalFlatFileInformation physicalFlatFileInformation) {
        List<AchIncomeFile> achIncomeFiles = (List<AchIncomeFile>) parsedObject;
        for (AchIncomeFile achIncomeFile : achIncomeFiles) {
            FlatFileInformation fileInformation = new FlatFileInformation();
            FlatFileTransactionInformation information = achIncomeFile.getFlatFileTransactionInformation();
            fileInformation.getOrAddFlatFileData(achIncomeFile.getInterchangeControlNumber(), information);
            fileInformation.addFileInfoMessage(achIncomeFile.getEmailMessageText());
            physicalFlatFileInformation.getFlatFileInfomationList().add(fileInformation);
        }
    }

    private String getFormattedAmount(String pattern, KualiDecimal amount) {
        DecimalFormat formatter = new DecimalFormat(pattern);
        return formatter.format(amount);
    }

    private String getFormattedAmount(String pattern, Integer value) {
        DecimalFormat formatter = new DecimalFormat(pattern);
        return formatter.format(value);
    }

    public void process(String fileName, Object parsedFileContents) {
        // nothing to do
    }

    public String getFileName(String principalName, Object parsedFileContents, String fileUserIdentifier) {
        return null;
    }

    protected WorkflowDocumentService getWorkflowDocumentService() {
        return KewApiServiceLocator.getWorkflowDocumentService();
    }

    public AttachmentService getAttachmentService() {
        return attachmentService;
    }

    public void setAttachmentService(AttachmentService attachmentService) {
        this.attachmentService = attachmentService;
    }

    public BankService getBankService() {
        return bankService;
    }

    public void setBankService(BankService bankService) {
        this.bankService = bankService;
    }

    public void setBusinessObjectService(BusinessObjectService businessObjectService) {
        this.businessObjectService = businessObjectService;
    }

    public void setDocumentService(DocumentService documentService) {
        this.documentService = documentService;
    }

    public PersonService getPersonService() {
        return personService;
    }

    public void setPersonService(PersonService personService) {
        this.personService = personService;
    }

    public void setNoteService(NoteService noteService) {
        this.noteService = noteService;
    }

    public void setAttachmentsDirectory(String attachmentsDirectory) {
        this.attachmentsDirectory = attachmentsDirectory;
    }

    public void setBatchInputFileService(BatchInputFileService batchInputFileService) {
        this.batchInputFileService = batchInputFileService;
    }

    public void setBatchInputFileType(BatchInputFileType batchInputFileType) {
        this.batchInputFileType = batchInputFileType;
    }

    public void setDateTimeService(DateTimeService dateTimeService) {
        this.dateTimeService = dateTimeService;
    }

    public void setMailService(MailService mailService) {
        this.mailService = mailService;
    }

    public void setParameterService(ParameterService parameterService) {
        this.parameterService = parameterService;
    }

}<|MERGE_RESOLUTION|>--- conflicted
+++ resolved
@@ -55,10 +55,10 @@
 import org.kuali.rice.kew.api.exception.WorkflowException;
 import org.kuali.rice.kim.api.identity.Person;
 import org.kuali.rice.kim.api.identity.PersonService;
-<<<<<<< HEAD
 import org.kuali.kfs.krad.bo.Attachment;
 import org.kuali.kfs.krad.bo.Note;
 import org.kuali.kfs.krad.exception.InvalidAddressException;
+import org.kuali.kfs.krad.exception.ValidationException;
 import org.kuali.kfs.krad.service.AttachmentService;
 import org.kuali.kfs.krad.service.BusinessObjectService;
 import org.kuali.kfs.krad.service.DocumentService;
@@ -66,19 +66,6 @@
 import org.kuali.kfs.krad.service.NoteService;
 import org.kuali.kfs.krad.util.GlobalVariables;
 import org.kuali.kfs.krad.util.ObjectUtils;
-=======
-import org.kuali.rice.krad.bo.Attachment;
-import org.kuali.rice.krad.bo.Note;
-import org.kuali.rice.krad.exception.InvalidAddressException;
-import org.kuali.rice.krad.exception.ValidationException;
-import org.kuali.rice.krad.service.AttachmentService;
-import org.kuali.rice.krad.service.BusinessObjectService;
-import org.kuali.rice.krad.service.DocumentService;
-import org.kuali.rice.krad.service.MailService;
-import org.kuali.rice.krad.service.NoteService;
-import org.kuali.rice.krad.util.GlobalVariables;
-import org.kuali.rice.krad.util.ObjectUtils;
->>>>>>> 6bc08620
 
 import javax.mail.MessagingException;
 
@@ -216,7 +203,7 @@
         }
 
         return true;
-    }  
+    }
 
     private void logException(Exception e) {
         if (e instanceof ValidationException) {
@@ -230,7 +217,7 @@
             LOG.error(e.getStackTrace());
         }
     }
-      
+
 
 	/**
      * Returns a list of all initiated but not yet routed advance deposit documents, using the WorkflowDocumentService.
@@ -379,28 +366,28 @@
         sourceLines.add(sourceAccountingLine);
         advanceDepositDocument.setSourceAccountingLines(sourceLines);
     }
-    
+
     protected void setSourceAccountingLineAmount(AchIncomeTransaction transaction, SourceAccountingLine sourceAccountingLine, String chart, String objectCode){
         KualiDecimal amount = transaction.getTransactionAmount();
         String objectTypeCode = getObjectCodeType(chart, objectCode);
-        
+
         if(CUKFSConstants.BasicAccountingCategory.ASSET.equalsIgnoreCase(objectTypeCode) || CUKFSConstants.BasicAccountingCategory.EXPENSE.equalsIgnoreCase(objectTypeCode)){
-            amount = amount.negated();         
+            amount = amount.negated();
         }
         sourceAccountingLine.setAmount(amount);
-        
+
     }
 
     protected String getObjectCodeType(String chart, String objectCode) {
         Map<String, String> keys = new HashMap<String, String>();
         keys.put(KFSPropertyConstants.CHART_OF_ACCOUNTS_CODE, chart);
         keys.put(KFSPropertyConstants.FINANCIAL_OBJECT_CODE, objectCode);
-        
+
         ObjectCode objectCodeInfo = businessObjectService.findByPrimaryKey(ObjectCode.class, keys);
         objectCodeInfo.refreshReferenceObject(KFSPropertyConstants.FINANCIAL_OBJECT_TYPE);
         ObjectType objectType = objectCodeInfo.getFinancialObjectType();
         String objectTypeCode = objectType.getBasicAccountingCategoryCode();
-        
+
         return objectTypeCode;
     }
 
