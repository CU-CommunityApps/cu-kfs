--- conflicted
+++ resolved
@@ -1,481 +1,477 @@
-package edu.cornell.kfs.tax.dataaccess.impl;
-
-import java.security.GeneralSecurityException;
-import java.sql.PreparedStatement;
-import java.sql.ResultSet;
-import java.sql.SQLException;
-import java.text.DecimalFormat;
-import java.util.ArrayList;
-import java.util.Collections;
-import java.util.EnumMap;
-import java.util.HashMap;
-import java.util.Iterator;
-import java.util.List;
-import java.util.Map;
-import java.util.Set;
-
-import org.apache.commons.lang.StringUtils;
-import org.kuali.kfs.coa.businessobject.Account;
-import org.kuali.kfs.coa.service.AccountService;
-import org.kuali.kfs.coa.service.OrganizationService;
-import org.kuali.kfs.sys.context.SpringContext;
-import org.kuali.rice.core.api.CoreApiServiceLocator;
-import org.kuali.rice.core.api.encryption.EncryptionService;
-import org.kuali.rice.coreservice.framework.parameter.ParameterService;
-import org.kuali.rice.kew.api.KEWPropertyConstants;
-import org.kuali.rice.kew.api.KewApiConstants;
-import org.kuali.rice.kew.api.KewApiServiceLocator;
-import org.kuali.rice.kew.api.document.Document;
-import org.kuali.rice.kew.api.document.WorkflowDocumentService;
-import org.kuali.rice.kew.api.document.search.DocumentSearchCriteria;
-import org.kuali.rice.kew.api.document.search.DocumentSearchResult;
-import org.kuali.rice.kew.api.document.search.DocumentSearchResults;
-import org.kuali.rice.kim.api.identity.IdentityService;
-import org.kuali.rice.kim.api.identity.principal.EntityNamePrincipalName;
-import org.kuali.rice.kim.api.services.KimApiServiceLocator;
-<<<<<<< HEAD
-import org.kuali.kfs.krad.util.BeanPropertyComparator;
-=======
-import org.kuali.rice.krad.util.BeanPropertyComparator;
-import org.kuali.rice.krad.util.KRADConstants;
->>>>>>> b4538d53
-
-import edu.cornell.kfs.tax.CUTaxConstants;
-import edu.cornell.kfs.tax.dataaccess.TaxProcessingDao;
-import edu.cornell.kfs.tax.dataaccess.impl.TaxTableRow.TransactionDetailRow;
-
-/**
- * Base helper class for objects that construct transaction detail rows from KFS-side tax data.
- * 
- * @param <T> An implementation of the abstract TransactionDetailSummary class.
- */
-abstract class TransactionRowBuilder<T extends TransactionDetailSummary> {
-    static final int INSERTION_BATCH_SIZE = 500;
-    private static final int DOC_ID_CRITERIA_SIZE = 5000;
-    private static final int MAX_AUTO_TAXNUM_DIGITS = 8;
-    private static final org.apache.log4j.Logger LOG = org.apache.log4j.Logger.getLogger(TransactionRowBuilder.class);
-
-    // Convenience map for associating payee IDs with auto-generated tax ID, in the event of encountering a vendor with a blank tax ID.
-    private Map<String,String> nullTaxNumberReplacementsByPayeeId;
-    // A counter indicating how many payees currently have a null tax ID.
-    private int numNullTaxNumbersForDistinctPayees;
-    // A counter indicating the total number of transaction rows with null tax IDs.
-    private int numNullTaxNumbers;
-    // An object for formatting auto-generated tax IDs.
-    private DecimalFormat autoGenTaxNumFormat;
-
-    // Helper variables for batch-related processing.
-    private List<String> documentIds;
-    private Iterator<String> documentIdsForBulkQuery;
-    private List<Document> documentsForBatch;
-    private Iterator<Document> documentsForProcessing;
-    private Document currentDocument;
-
-    // Other statistics.
-    private int numNullDocumentHeaders;
-    private int numNoDocumentHeaders;
-    private int numNoEntityName;
-    private int numNoAccount;
-    private int numNoOrg;
-
-    // The various services used by all builders.
-    private WorkflowDocumentService workflowDocumentService;
-    private IdentityService identityService;
-    private EncryptionService encryptionService;
-    private AccountService accountService;
-    private OrganizationService organizationService;
-    
-    private Integer maxSearchResultSize;
-
-
-
-    /**
-     * Gets the name of the tax source (DV, PDP, etc.) that this builder uses for creating
-     * the transaction rows. It is primarily used for logging purposes.
-     * 
-     * @return The name of the source of the tax data used by this builder.
-     */
-    abstract String getTaxSourceName();
-
-    /**
-     * Gets the SQL for retrieving the tax source data from the appropriate KFS tables.
-     * 
-     * @param summary The object encapsulating the tax-type-specific summary info.
-     * @return A String representing the tax source retrieval SQL.
-     */
-    abstract String getSqlForSelect(T summary);
-
-    /**
-     * Gets the WHERE clause section of tax source data retrieval SQL that is specific
-     * to the given type of tax reporting (1099, 1042S, etc.). It is expected that this
-     * method will be called by the getSqlForSelect() method during its processing.
-     * 
-     * <p>If no extra SQL is needed for the given tax reporting, then this method
-     * should return an empty String. Otherwise, it is recommended that the SQL
-     * snippet should start with "AND"/"OR" and end with a trailing space.</p>
-     * 
-     * @param summary The object encapsulating the tax-type-specific summary info.
-     * @return A String representing the tax-type-specific WHERE clause condition(s).
-     */
-    abstract String getTaxTypeSpecificConditionForSelect(T summary);
-
-    /**
-     * Returns the parameter values that should be set on the PreparedStatement that was built
-     * from the SQL returned by getSqlForSelect().
-     * 
-     * <p>The result should be a two-dimensional array configured as follows:</p>
-     * 
-     * <p>The first dimension defines each individual parameter. Index 0 refers to
-     * query parameter 1, index 1 refers to query parameter 2, and so on.</p>
-     * 
-     * <p>The second dimension provides data on the parameter values. Index 0 contains
-     * the value to set. Index 1, if defined, contains an Integer denoting the
-     * JDBC type of the value. Index 2, if defined, contains an Integer denoting the
-     * scale/length of the numeric or stream/reader value (default of zero).</p>
-     * 
-     * <p>For a given parameter, the second dimension is permitted to have a length
-     * of 1 if the value is a String, java.sql.Date, or Integer. For all other
-     * parameter types, the second dimension should have a length of 2 or higher.</p>
-     * 
-     * @param summary The object encapsulating the tax-type-specific summary info.
-     * @return A two-dimensional Object array defining the parameters to set for the tax source data SELECT query.
-     */
-    abstract Object[][] getParameterValuesForSelect(T summary);
-
-
-
-    /**
-     * Gets the SQL for retrieving the transaction rows built by the buildTransactionRows() method.
-     * 
-     * @param summary The object encapsulating the tax-type-specific summary info.
-     * @return A String representing the tax source retrieval SQL.
-     */
-    abstract String getSqlForSelectingCreatedRows(T summary);
-
-    /**
-     * Returns the parameter values that should be set on the PreparedStatement that was built
-     * from the SQL returned by getSqlForSelecttingCreatedRows(). See the
-     * getParameterValuesForSelect() method for details on what data is
-     * expected in the returned array.
-     * 
-     * @param summary The object encapsulating the tax-type-specific summary info.
-     * @return A two-dimensional Object array defining the parameters to set for the transaction row SELECT query.
-     */
-    abstract Object[][] getParameterValuesForSelectingCreatedRows(T summary);
-
-
-
-    /**
-     * Creates transaction rows from the given source.
-     * 
-     * @param rs The ResultSet containing the tax source data; can only move forwards and is read-only.
-     * @param insertStatement The PreparedStatement to use for inserting new transaction rows.
-     * @param summary The object encapsulating the tax-type-specific summary info.
-     * @throws SQLException
-     */
-    abstract void buildTransactionRows(ResultSet rs, PreparedStatement insertStatement, T summary) throws SQLException;
-
-    /**
-     * Helper method for performing tax-type-specific setup in the transaction row creation process.
-     * This method is typically called by the buildTransactionRows() method at some point.
-     * 
-     * @param rs The ResultSet containing the tax source data; can only move forwards and is read-only.
-     * @param insertStatement The PreparedStatement to use for inserting new transaction rows.
-     * @param financialObjectCode The object code related to the current tax source row; may be blank.
-     * @param summary The object encapsulating the tax-type-specific summary info.
-     * @throws SQLException
-     */
-    abstract void doTaxSpecificRowSetup(ResultSet rs, PreparedStatement insertStatement, String financialObjectCode, T summary) throws SQLException;
-
-    /**
-     * Helper method for performing tax-type-specific setup in the second pass of the transaction row creation process.
-     * This method is typically called by the updateTransactionRowsFromWorkflowDocuments() method at some point.
-     * 
-     * @param rs The ResultSet containing the generated transaction rows; can only move forwards, but is updatable.
-     * @param summary The object encapsulating the tax-type-specific summary info.
-     * @throws SQLException
-     */
-    abstract void doTaxSpecificSecondPassRowSetup(ResultSet rs, T summary) throws SQLException;
-
-
-
-    /**
-     * Performs another iteration over the transaction rows created by the buildTransactionRows() method,
-     * to perform updates based on workflow-document-related data.
-     * 
-     * @param rs The ResultSet containing the transaction row data; can only move forwards, but is updatable.
-     * @param summary The object encapsulating the tax-type-specific summary info.
-     * @throws SQLException
-     */
-    abstract void updateTransactionRowsFromWorkflowDocuments(ResultSet rs, T summary) throws SQLException;
-
-
-
-    /**
-     * Helper method for copying certain data over to this builder from the previous one, if any.
-     * If there was no previous builder, then perform first-in-the-chain initialization instead.
-     * Also perform any other initialization as needed.
-     * 
-     * @param builder The previously-executed builder in the chain; may be null.
-     * @param processingDao the DAO pertaining to the tax processing, in case any other data needs retrieving for setup.
-     * @param summary The object encapsulating the tax-type-specific summary info.
-     */
-    void copyValuesFromPreviousBuilder(TransactionRowBuilder<?> builder, TaxProcessingDao processingDao, T summary) {
-        if (builder != null) {
-            this.nullTaxNumberReplacementsByPayeeId = builder.nullTaxNumberReplacementsByPayeeId;
-            this.autoGenTaxNumFormat = builder.autoGenTaxNumFormat;
-            this.workflowDocumentService = builder.workflowDocumentService;
-            this.identityService = builder.identityService;
-            this.encryptionService = builder.encryptionService;
-            this.accountService = builder.accountService;
-            this.organizationService = builder.organizationService;
-        } else {
-            this.nullTaxNumberReplacementsByPayeeId = new HashMap<String,String>();
-            this.autoGenTaxNumFormat = new DecimalFormat("~00000000");
-            this.autoGenTaxNumFormat.setMaximumIntegerDigits(MAX_AUTO_TAXNUM_DIGITS);
-            this.workflowDocumentService = KewApiServiceLocator.getWorkflowDocumentService();
-            this.identityService = KimApiServiceLocator.getIdentityService();
-            this.encryptionService = CoreApiServiceLocator.getEncryptionService();
-            this.accountService = SpringContext.getBean(AccountService.class);
-            this.organizationService = SpringContext.getBean(OrganizationService.class);
-        }
-    }
-
-
-
-    /**
-     * Helper method for explicitly inserting nulls into the appropriate placeholders
-     * on the transaction detail insertion statement. The default implementation inserts
-     * nulls for the following field placeholders:
-     * 
-     * <ul>
-     *   <li>vendorName</li>
-     *   <li>parentVendorName</li>
-     *   <li>vendorEmailAddress</li>
-     *   <li>vendorChapter4StatusCode</li>
-     *   <li>vendorGIIN</li>
-     *   <li>vendorLine1Address</li>
-     *   <li>vendorLine2Address</li>
-     *   <li>vendorCityName</li>
-     *   <li>vendorStateCode</li>
-     *   <li>vendorZipCode</li>
-     *   <li>vendorForeignLine1Address</li>
-     *   <li>vendorForeignLine2Address</li>
-     *   <li>vendorForeignCityName</li>
-     *   <li>vendorForeignZipCode</li>
-     *   <li>vendorForeignCountryCode</li>
-     *   <li>initiatorNetId</li>
-     * </ul>
-     * 
-     * @param insertStatement The prepared statement that will insert the transaction detail rows.
-     * @param detailRow The helper object containing metadata about the transaction detail table.
-     * @param offset The amount to subtract from the metadata indexes to get the actual insertion statement indexes.
-     * @throws SQLException
-     */
-    void insertNullsForTransactionRow(PreparedStatement insertStatement, TransactionDetailRow detailRow, int offset) throws SQLException {
-        insertStatement.setString(detailRow.vendorName.index - offset, null);
-        insertStatement.setString(detailRow.parentVendorName.index - offset, null);
-        insertStatement.setString(detailRow.vendorEmailAddress.index - offset, null);
-        insertStatement.setString(detailRow.vendorChapter4StatusCode.index - offset, null);
-        insertStatement.setString(detailRow.vendorGIIN.index - offset, null);
-        insertStatement.setString(detailRow.vendorLine1Address.index - offset, null);
-        insertStatement.setString(detailRow.vendorLine2Address.index - offset, null);
-        insertStatement.setString(detailRow.vendorCityName.index - offset, null);
-        insertStatement.setString(detailRow.vendorStateCode.index - offset, null);
-        insertStatement.setString(detailRow.vendorZipCode.index - offset, null);
-        insertStatement.setString(detailRow.vendorForeignLine1Address.index - offset, null);
-        insertStatement.setString(detailRow.vendorForeignLine2Address.index - offset, null);
-        insertStatement.setString(detailRow.vendorForeignCityName.index - offset, null);
-        insertStatement.setString(detailRow.vendorForeignZipCode.index - offset, null);
-        insertStatement.setString(detailRow.vendorForeignCountryCode.index - offset, null);
-        insertStatement.setString(detailRow.initiatorNetId.index - offset, null);
-    }
-
-
-
-    /**
-     * Convenience method for preparing to retrieve and reprocess the created transaction rows.
-     * This allows for bulk retrieval of Cynergy-side data, thus dividing the transaction row
-     * creation into a two-pass process.
-     * 
-     * @param summary The object encapsulating the tax-type-specific summary info.
-     * @param uniqueDocumentIds The document IDs from the created transaction rows; cannot be null or contain null/blank values.
-     */
-    void prepareForSecondPass(T summary, Set<String> uniqueDocumentIds) {
-        // Create and sort the document IDs list.
-        documentIds = new ArrayList<String>(uniqueDocumentIds);
-        Collections.sort(documentIds);
-        // Prepare the iterators and other variables.
-        documentIdsForBulkQuery = documentIds.iterator();
-        currentDocument = Document.Builder.create(
-                CUTaxConstants.DOC_ID_ZERO, CUTaxConstants.DOC_ID_ZERO, CUTaxConstants.DOC_ID_ZERO, CUTaxConstants.DOC_ID_ZERO).build();
-        documentsForBatch = null;
-        documentsForProcessing = Collections.emptyIterator();
-    }
-
-
-
-    /**
-     * Helper method for retrieving the workflow document of the current tax source row,
-     * and for updating statistics accordingly if the document could not be found.
-     * 
-     * <p>NOTE: In order for this method to work as intended, the list of doc IDs for
-     * retrieval *MUST* be sorted in ascending order, and the invocations of this method
-     * for a given builder *MUST* pass in the individual document IDs in ascending order
-     * (preferably with null/blank values coming first).</p>
-     * 
-     * @param documentId The document's ID; may be blank.
-     * @param summary The object encapsulating the tax-type-specific summary info.
-     * @return The workflow document for the current tax row, or null if no such document exists.
-     */
-    @SuppressWarnings("unchecked")
-    Document getWorkflowDocumentForTaxRow(String documentId, T summary) {
-        if (StringUtils.isNotBlank(documentId)) {
-            int idCompareResult = documentId.compareTo(currentDocument.getDocumentId());
-            if (idCompareResult > 0) {
-                // If no match and doc ID is greater than cached one, then get next document from bulk-retrieved ones.
-                do {
-                    while (documentsForProcessing.hasNext() && idCompareResult > 0) {
-                        currentDocument = documentsForProcessing.next();
-                        idCompareResult = documentId.compareTo(currentDocument.getDocumentId());
-                    }
-                    
-                    // If still greater than cached ID and more unfetched docs exist, perform next bulk retrieval.
-                    if (idCompareResult > 0 && documentIdsForBulkQuery.hasNext()) {
-                        StringBuilder docIdCriteria = new StringBuilder(DOC_ID_CRITERIA_SIZE);
-                        for (int i = 0; documentIdsForBulkQuery.hasNext() && i < getMaxSearchSize(); i++) {
-                            // Build a docId criteria string with "|" (Kuali lookup OR) as the separator.
-                            docIdCriteria.append(documentIdsForBulkQuery.next()).append('|');
-                        }
-                        // Remove last unneeded "|" separator.
-                        docIdCriteria.deleteCharAt(docIdCriteria.length() - 1);
-                        // Get and sort the documents.
-                        DocumentSearchCriteria.Builder criteria = DocumentSearchCriteria.Builder.create();
-                        criteria.setDocumentId(docIdCriteria.toString());
-                        DocumentSearchResults results = workflowDocumentService.documentSearch(null, criteria.build());
-                        documentsForBatch = new ArrayList<Document>(results.getSearchResults().size());
-                        for (DocumentSearchResult result : results.getSearchResults()) {
-                            documentsForBatch.add(result.getDocument());
-                        }
-                        Collections.sort(documentsForBatch, new BeanPropertyComparator(Collections.singletonList(KEWPropertyConstants.DOCUMENT_ID)));
-                        documentsForProcessing = documentsForBatch.iterator();
-                        // Select and compare first document from new batch, if non-empty.
-                        if (documentsForProcessing.hasNext()) {
-                            currentDocument = documentsForProcessing.next();
-                            idCompareResult = documentId.compareTo(currentDocument.getDocumentId());
-                        }
-                    }
-                    
-                    // Keep looping until doc ID is less than or equal to cached one, or until cached values are exhausted.
-                } while (idCompareResult > 0 && (documentsForProcessing.hasNext() || documentIdsForBulkQuery.hasNext()));
-            }
-            if (idCompareResult == 0) {
-                // Return document if found.
-                return currentDocument;
-            }
-            // No document was found, so update statistics and return null.
-            numNoDocumentHeaders++;
-        } else {
-            numNullDocumentHeaders++;
-        }
-        return null;
-    }
-
-    /**
-     * Helper method for checking if entity, account, and org objects exist
-     * for the current tax source row. Certain statistics will be updated
-     * accordingly if one or more of these objects cannot not be found.
-     * The initiator's principal name will also be returned, if found.
-     * 
-     * @param initiatorPrincipalId The document initiator's principal ID; may be blank.
-     * @param chartCode The chart code; may be blank.
-     * @param accountNumber The account number; may be blank.
-     * @param summary The object encapsulating the tax-type-specific summary info.
-     * @return The initiator's principal name, or null if a principal name could not be found.
-     */
-    String checkForEntityAndAccountAndOrgExistence(String initiatorPrincipalId, String chartCode, String accountNumber, T summary) {
-        Account account;
-        EntityNamePrincipalName entityName;
-        
-        // Check for null entity name info.
-        entityName = (StringUtils.isNotBlank(initiatorPrincipalId)) ? identityService.getDefaultNamesForPrincipalId(initiatorPrincipalId) : null;
-        if (entityName == null) {
-            numNoEntityName++;
-        }
-        
-        // Check for null account or null org.
-        account = (StringUtils.isNotBlank(chartCode) && StringUtils.isNotBlank(accountNumber))
-                ? accountService.getByPrimaryIdWithCaching(chartCode, accountNumber) : null;
-        if (account != null) {
-            if (organizationService.getByPrimaryIdWithCaching(chartCode, account.getOrganizationCode()) == null) {
-                numNoOrg++;
-            }
-        } else {
-            numNoAccount++;
-        }
-        
-        // Return the initiator's principal name, if found.
-        return (entityName != null) ? entityName.getPrincipalName() : null;
-    }
-
-    /**
-     * Helper method for auto-generating a tax ID, in the event that the current
-     * tax source row has none. The same auto-generated key will be used for all
-     * source rows that have the same payee ID.
-     * 
-     * @param payeeId The ID of the payee lacking a tax ID.
-     * @param summary The object encapsulating the tax-type-specific summary info.
-     * @return A new auto-generated tax ID, or an existing auto-generated tax ID if one exists for the given payee.
-     */
-    String getReplacementVendorTaxNumber(String payeeId, T summary) {
-        numNullTaxNumbers++;
-        String newTaxNumber = nullTaxNumberReplacementsByPayeeId.get(payeeId);
-        if (StringUtils.isBlank(newTaxNumber)) {
-            numNullTaxNumbersForDistinctPayees++;
-            try {
-                newTaxNumber = encryptionService.encrypt(
-                        autoGenTaxNumFormat.format(nullTaxNumberReplacementsByPayeeId.size() + 1));
-            } catch (GeneralSecurityException e) {
-                throw new RuntimeException(e);
-            }
-            nullTaxNumberReplacementsByPayeeId.put(payeeId, newTaxNumber);
-        }
-        
-        return newTaxNumber;
-    }
-
-    EnumMap<TaxStatType,Integer> getStatistics() {
-        EnumMap<TaxStatType,Integer> stats = new EnumMap<TaxStatType,Integer>(TaxStatType.class);
-        stats.put(TaxStatType.NUM_NULL_TAX_NUMBERS, Integer.valueOf(numNullTaxNumbers));
-        stats.put(TaxStatType.NUM_NULL_TAX_NUMBERS_FOR_DISTINCT_PAYEES, Integer.valueOf(numNullTaxNumbersForDistinctPayees));
-        stats.put(TaxStatType.NUM_NULL_DOCUMENT_HEADERS, Integer.valueOf(numNullDocumentHeaders));
-        stats.put(TaxStatType.NUM_NO_DOCUMENT_HEADERS, Integer.valueOf(numNoDocumentHeaders));
-        stats.put(TaxStatType.NUM_NO_ENTITY_NAME, Integer.valueOf(numNoEntityName));
-        stats.put(TaxStatType.NUM_NO_ACCOUNT, Integer.valueOf(numNoAccount));
-        stats.put(TaxStatType.NUM_NO_ORG, Integer.valueOf(numNoOrg));
-        
-        return stats;
-    }
-    
-    protected int getMaxSearchSize() {
-    	if (maxSearchResultSize == null) {
-	    	String searchLimit = getParameterService().getParameterValueAsString(KewApiConstants.KEW_NAMESPACE, 
-	        		KRADConstants.DetailTypes.DOCUMENT_SEARCH_DETAIL_TYPE, KewApiConstants.DOC_SEARCH_RESULT_CAP);
-	    	try {
-	    		LOG.debug("Found a value for KewApiConstants.DOC_SEARCH_RESULT_CAP, and it is '" + searchLimit + "'");
-	    		maxSearchResultSize = new Integer(searchLimit);
-	    	} catch (Exception e) {
-	    		LOG.error("Unable to convert '" + searchLimit + 
-	    				"' to an integer.  Returning value of KewApiConstants.DOCUMENT_LOOKUP_DEFAULT_RESULT_CAP which is " + 
-	    				KewApiConstants.DOCUMENT_LOOKUP_DEFAULT_RESULT_CAP);
-	    		maxSearchResultSize = new Integer(KewApiConstants.DOCUMENT_LOOKUP_DEFAULT_RESULT_CAP);
-	    	}
-    	}
-    	return maxSearchResultSize.intValue();
-    }
-    
-    protected ParameterService getParameterService() {
-    	return SpringContext.getBean(ParameterService.class);
-    }
-
-}
+package edu.cornell.kfs.tax.dataaccess.impl;
+
+import java.security.GeneralSecurityException;
+import java.sql.PreparedStatement;
+import java.sql.ResultSet;
+import java.sql.SQLException;
+import java.text.DecimalFormat;
+import java.util.ArrayList;
+import java.util.Collections;
+import java.util.EnumMap;
+import java.util.HashMap;
+import java.util.Iterator;
+import java.util.List;
+import java.util.Map;
+import java.util.Set;
+
+import org.apache.commons.lang.StringUtils;
+import org.kuali.kfs.coa.businessobject.Account;
+import org.kuali.kfs.coa.service.AccountService;
+import org.kuali.kfs.coa.service.OrganizationService;
+import org.kuali.kfs.sys.context.SpringContext;
+import org.kuali.rice.core.api.CoreApiServiceLocator;
+import org.kuali.rice.core.api.encryption.EncryptionService;
+import org.kuali.rice.coreservice.framework.parameter.ParameterService;
+import org.kuali.rice.kew.api.KEWPropertyConstants;
+import org.kuali.rice.kew.api.KewApiConstants;
+import org.kuali.rice.kew.api.KewApiServiceLocator;
+import org.kuali.rice.kew.api.document.Document;
+import org.kuali.rice.kew.api.document.WorkflowDocumentService;
+import org.kuali.rice.kew.api.document.search.DocumentSearchCriteria;
+import org.kuali.rice.kew.api.document.search.DocumentSearchResult;
+import org.kuali.rice.kew.api.document.search.DocumentSearchResults;
+import org.kuali.rice.kim.api.identity.IdentityService;
+import org.kuali.rice.kim.api.identity.principal.EntityNamePrincipalName;
+import org.kuali.rice.kim.api.services.KimApiServiceLocator;
+import org.kuali.kfs.krad.util.BeanPropertyComparator;
+import org.kuali.kfs.krad.util.KRADConstants;
+
+import edu.cornell.kfs.tax.CUTaxConstants;
+import edu.cornell.kfs.tax.dataaccess.TaxProcessingDao;
+import edu.cornell.kfs.tax.dataaccess.impl.TaxTableRow.TransactionDetailRow;
+
+/**
+ * Base helper class for objects that construct transaction detail rows from KFS-side tax data.
+ * 
+ * @param <T> An implementation of the abstract TransactionDetailSummary class.
+ */
+abstract class TransactionRowBuilder<T extends TransactionDetailSummary> {
+    static final int INSERTION_BATCH_SIZE = 500;
+    private static final int DOC_ID_CRITERIA_SIZE = 5000;
+    private static final int MAX_AUTO_TAXNUM_DIGITS = 8;
+    private static final org.apache.log4j.Logger LOG = org.apache.log4j.Logger.getLogger(TransactionRowBuilder.class);
+
+    // Convenience map for associating payee IDs with auto-generated tax ID, in the event of encountering a vendor with a blank tax ID.
+    private Map<String,String> nullTaxNumberReplacementsByPayeeId;
+    // A counter indicating how many payees currently have a null tax ID.
+    private int numNullTaxNumbersForDistinctPayees;
+    // A counter indicating the total number of transaction rows with null tax IDs.
+    private int numNullTaxNumbers;
+    // An object for formatting auto-generated tax IDs.
+    private DecimalFormat autoGenTaxNumFormat;
+
+    // Helper variables for batch-related processing.
+    private List<String> documentIds;
+    private Iterator<String> documentIdsForBulkQuery;
+    private List<Document> documentsForBatch;
+    private Iterator<Document> documentsForProcessing;
+    private Document currentDocument;
+
+    // Other statistics.
+    private int numNullDocumentHeaders;
+    private int numNoDocumentHeaders;
+    private int numNoEntityName;
+    private int numNoAccount;
+    private int numNoOrg;
+
+    // The various services used by all builders.
+    private WorkflowDocumentService workflowDocumentService;
+    private IdentityService identityService;
+    private EncryptionService encryptionService;
+    private AccountService accountService;
+    private OrganizationService organizationService;
+
+    private Integer maxSearchResultSize;
+
+
+
+    /**
+     * Gets the name of the tax source (DV, PDP, etc.) that this builder uses for creating
+     * the transaction rows. It is primarily used for logging purposes.
+     * 
+     * @return The name of the source of the tax data used by this builder.
+     */
+    abstract String getTaxSourceName();
+
+    /**
+     * Gets the SQL for retrieving the tax source data from the appropriate KFS tables.
+     * 
+     * @param summary The object encapsulating the tax-type-specific summary info.
+     * @return A String representing the tax source retrieval SQL.
+     */
+    abstract String getSqlForSelect(T summary);
+
+    /**
+     * Gets the WHERE clause section of tax source data retrieval SQL that is specific
+     * to the given type of tax reporting (1099, 1042S, etc.). It is expected that this
+     * method will be called by the getSqlForSelect() method during its processing.
+     * 
+     * <p>If no extra SQL is needed for the given tax reporting, then this method
+     * should return an empty String. Otherwise, it is recommended that the SQL
+     * snippet should start with "AND"/"OR" and end with a trailing space.</p>
+     * 
+     * @param summary The object encapsulating the tax-type-specific summary info.
+     * @return A String representing the tax-type-specific WHERE clause condition(s).
+     */
+    abstract String getTaxTypeSpecificConditionForSelect(T summary);
+
+    /**
+     * Returns the parameter values that should be set on the PreparedStatement that was built
+     * from the SQL returned by getSqlForSelect().
+     * 
+     * <p>The result should be a two-dimensional array configured as follows:</p>
+     * 
+     * <p>The first dimension defines each individual parameter. Index 0 refers to
+     * query parameter 1, index 1 refers to query parameter 2, and so on.</p>
+     * 
+     * <p>The second dimension provides data on the parameter values. Index 0 contains
+     * the value to set. Index 1, if defined, contains an Integer denoting the
+     * JDBC type of the value. Index 2, if defined, contains an Integer denoting the
+     * scale/length of the numeric or stream/reader value (default of zero).</p>
+     * 
+     * <p>For a given parameter, the second dimension is permitted to have a length
+     * of 1 if the value is a String, java.sql.Date, or Integer. For all other
+     * parameter types, the second dimension should have a length of 2 or higher.</p>
+     * 
+     * @param summary The object encapsulating the tax-type-specific summary info.
+     * @return A two-dimensional Object array defining the parameters to set for the tax source data SELECT query.
+     */
+    abstract Object[][] getParameterValuesForSelect(T summary);
+
+
+
+    /**
+     * Gets the SQL for retrieving the transaction rows built by the buildTransactionRows() method.
+     * 
+     * @param summary The object encapsulating the tax-type-specific summary info.
+     * @return A String representing the tax source retrieval SQL.
+     */
+    abstract String getSqlForSelectingCreatedRows(T summary);
+
+    /**
+     * Returns the parameter values that should be set on the PreparedStatement that was built
+     * from the SQL returned by getSqlForSelecttingCreatedRows(). See the
+     * getParameterValuesForSelect() method for details on what data is
+     * expected in the returned array.
+     * 
+     * @param summary The object encapsulating the tax-type-specific summary info.
+     * @return A two-dimensional Object array defining the parameters to set for the transaction row SELECT query.
+     */
+    abstract Object[][] getParameterValuesForSelectingCreatedRows(T summary);
+
+
+
+    /**
+     * Creates transaction rows from the given source.
+     * 
+     * @param rs The ResultSet containing the tax source data; can only move forwards and is read-only.
+     * @param insertStatement The PreparedStatement to use for inserting new transaction rows.
+     * @param summary The object encapsulating the tax-type-specific summary info.
+     * @throws SQLException
+     */
+    abstract void buildTransactionRows(ResultSet rs, PreparedStatement insertStatement, T summary) throws SQLException;
+
+    /**
+     * Helper method for performing tax-type-specific setup in the transaction row creation process.
+     * This method is typically called by the buildTransactionRows() method at some point.
+     * 
+     * @param rs The ResultSet containing the tax source data; can only move forwards and is read-only.
+     * @param insertStatement The PreparedStatement to use for inserting new transaction rows.
+     * @param financialObjectCode The object code related to the current tax source row; may be blank.
+     * @param summary The object encapsulating the tax-type-specific summary info.
+     * @throws SQLException
+     */
+    abstract void doTaxSpecificRowSetup(ResultSet rs, PreparedStatement insertStatement, String financialObjectCode, T summary) throws SQLException;
+
+    /**
+     * Helper method for performing tax-type-specific setup in the second pass of the transaction row creation process.
+     * This method is typically called by the updateTransactionRowsFromWorkflowDocuments() method at some point.
+     * 
+     * @param rs The ResultSet containing the generated transaction rows; can only move forwards, but is updatable.
+     * @param summary The object encapsulating the tax-type-specific summary info.
+     * @throws SQLException
+     */
+    abstract void doTaxSpecificSecondPassRowSetup(ResultSet rs, T summary) throws SQLException;
+
+
+
+    /**
+     * Performs another iteration over the transaction rows created by the buildTransactionRows() method,
+     * to perform updates based on workflow-document-related data.
+     * 
+     * @param rs The ResultSet containing the transaction row data; can only move forwards, but is updatable.
+     * @param summary The object encapsulating the tax-type-specific summary info.
+     * @throws SQLException
+     */
+    abstract void updateTransactionRowsFromWorkflowDocuments(ResultSet rs, T summary) throws SQLException;
+
+
+
+    /**
+     * Helper method for copying certain data over to this builder from the previous one, if any.
+     * If there was no previous builder, then perform first-in-the-chain initialization instead.
+     * Also perform any other initialization as needed.
+     * 
+     * @param builder The previously-executed builder in the chain; may be null.
+     * @param processingDao the DAO pertaining to the tax processing, in case any other data needs retrieving for setup.
+     * @param summary The object encapsulating the tax-type-specific summary info.
+     */
+    void copyValuesFromPreviousBuilder(TransactionRowBuilder<?> builder, TaxProcessingDao processingDao, T summary) {
+        if (builder != null) {
+            this.nullTaxNumberReplacementsByPayeeId = builder.nullTaxNumberReplacementsByPayeeId;
+            this.autoGenTaxNumFormat = builder.autoGenTaxNumFormat;
+            this.workflowDocumentService = builder.workflowDocumentService;
+            this.identityService = builder.identityService;
+            this.encryptionService = builder.encryptionService;
+            this.accountService = builder.accountService;
+            this.organizationService = builder.organizationService;
+        } else {
+            this.nullTaxNumberReplacementsByPayeeId = new HashMap<String,String>();
+            this.autoGenTaxNumFormat = new DecimalFormat("~00000000");
+            this.autoGenTaxNumFormat.setMaximumIntegerDigits(MAX_AUTO_TAXNUM_DIGITS);
+            this.workflowDocumentService = KewApiServiceLocator.getWorkflowDocumentService();
+            this.identityService = KimApiServiceLocator.getIdentityService();
+            this.encryptionService = CoreApiServiceLocator.getEncryptionService();
+            this.accountService = SpringContext.getBean(AccountService.class);
+            this.organizationService = SpringContext.getBean(OrganizationService.class);
+        }
+    }
+
+
+
+    /**
+     * Helper method for explicitly inserting nulls into the appropriate placeholders
+     * on the transaction detail insertion statement. The default implementation inserts
+     * nulls for the following field placeholders:
+     * 
+     * <ul>
+     *   <li>vendorName</li>
+     *   <li>parentVendorName</li>
+     *   <li>vendorEmailAddress</li>
+     *   <li>vendorChapter4StatusCode</li>
+     *   <li>vendorGIIN</li>
+     *   <li>vendorLine1Address</li>
+     *   <li>vendorLine2Address</li>
+     *   <li>vendorCityName</li>
+     *   <li>vendorStateCode</li>
+     *   <li>vendorZipCode</li>
+     *   <li>vendorForeignLine1Address</li>
+     *   <li>vendorForeignLine2Address</li>
+     *   <li>vendorForeignCityName</li>
+     *   <li>vendorForeignZipCode</li>
+     *   <li>vendorForeignCountryCode</li>
+     *   <li>initiatorNetId</li>
+     * </ul>
+     * 
+     * @param insertStatement The prepared statement that will insert the transaction detail rows.
+     * @param detailRow The helper object containing metadata about the transaction detail table.
+     * @param offset The amount to subtract from the metadata indexes to get the actual insertion statement indexes.
+     * @throws SQLException
+     */
+    void insertNullsForTransactionRow(PreparedStatement insertStatement, TransactionDetailRow detailRow, int offset) throws SQLException {
+        insertStatement.setString(detailRow.vendorName.index - offset, null);
+        insertStatement.setString(detailRow.parentVendorName.index - offset, null);
+        insertStatement.setString(detailRow.vendorEmailAddress.index - offset, null);
+        insertStatement.setString(detailRow.vendorChapter4StatusCode.index - offset, null);
+        insertStatement.setString(detailRow.vendorGIIN.index - offset, null);
+        insertStatement.setString(detailRow.vendorLine1Address.index - offset, null);
+        insertStatement.setString(detailRow.vendorLine2Address.index - offset, null);
+        insertStatement.setString(detailRow.vendorCityName.index - offset, null);
+        insertStatement.setString(detailRow.vendorStateCode.index - offset, null);
+        insertStatement.setString(detailRow.vendorZipCode.index - offset, null);
+        insertStatement.setString(detailRow.vendorForeignLine1Address.index - offset, null);
+        insertStatement.setString(detailRow.vendorForeignLine2Address.index - offset, null);
+        insertStatement.setString(detailRow.vendorForeignCityName.index - offset, null);
+        insertStatement.setString(detailRow.vendorForeignZipCode.index - offset, null);
+        insertStatement.setString(detailRow.vendorForeignCountryCode.index - offset, null);
+        insertStatement.setString(detailRow.initiatorNetId.index - offset, null);
+    }
+
+
+
+    /**
+     * Convenience method for preparing to retrieve and reprocess the created transaction rows.
+     * This allows for bulk retrieval of Cynergy-side data, thus dividing the transaction row
+     * creation into a two-pass process.
+     * 
+     * @param summary The object encapsulating the tax-type-specific summary info.
+     * @param uniqueDocumentIds The document IDs from the created transaction rows; cannot be null or contain null/blank values.
+     */
+    void prepareForSecondPass(T summary, Set<String> uniqueDocumentIds) {
+        // Create and sort the document IDs list.
+        documentIds = new ArrayList<String>(uniqueDocumentIds);
+        Collections.sort(documentIds);
+        // Prepare the iterators and other variables.
+        documentIdsForBulkQuery = documentIds.iterator();
+        currentDocument = Document.Builder.create(
+                CUTaxConstants.DOC_ID_ZERO, CUTaxConstants.DOC_ID_ZERO, CUTaxConstants.DOC_ID_ZERO, CUTaxConstants.DOC_ID_ZERO).build();
+        documentsForBatch = null;
+        documentsForProcessing = Collections.emptyIterator();
+    }
+
+
+
+    /**
+     * Helper method for retrieving the workflow document of the current tax source row,
+     * and for updating statistics accordingly if the document could not be found.
+     * 
+     * <p>NOTE: In order for this method to work as intended, the list of doc IDs for
+     * retrieval *MUST* be sorted in ascending order, and the invocations of this method
+     * for a given builder *MUST* pass in the individual document IDs in ascending order
+     * (preferably with null/blank values coming first).</p>
+     * 
+     * @param documentId The document's ID; may be blank.
+     * @param summary The object encapsulating the tax-type-specific summary info.
+     * @return The workflow document for the current tax row, or null if no such document exists.
+     */
+    @SuppressWarnings("unchecked")
+    Document getWorkflowDocumentForTaxRow(String documentId, T summary) {
+        if (StringUtils.isNotBlank(documentId)) {
+            int idCompareResult = documentId.compareTo(currentDocument.getDocumentId());
+            if (idCompareResult > 0) {
+                // If no match and doc ID is greater than cached one, then get next document from bulk-retrieved ones.
+                do {
+                    while (documentsForProcessing.hasNext() && idCompareResult > 0) {
+                        currentDocument = documentsForProcessing.next();
+                        idCompareResult = documentId.compareTo(currentDocument.getDocumentId());
+                    }
+                    
+                    // If still greater than cached ID and more unfetched docs exist, perform next bulk retrieval.
+                    if (idCompareResult > 0 && documentIdsForBulkQuery.hasNext()) {
+                        StringBuilder docIdCriteria = new StringBuilder(DOC_ID_CRITERIA_SIZE);
+                        for (int i = 0; documentIdsForBulkQuery.hasNext() && i < getMaxSearchSize(); i++) {
+                            // Build a docId criteria string with "|" (Kuali lookup OR) as the separator.
+                            docIdCriteria.append(documentIdsForBulkQuery.next()).append('|');
+                        }
+                        // Remove last unneeded "|" separator.
+                        docIdCriteria.deleteCharAt(docIdCriteria.length() - 1);
+                        // Get and sort the documents.
+                        DocumentSearchCriteria.Builder criteria = DocumentSearchCriteria.Builder.create();
+                        criteria.setDocumentId(docIdCriteria.toString());
+                        DocumentSearchResults results = workflowDocumentService.documentSearch(null, criteria.build());
+                        documentsForBatch = new ArrayList<Document>(results.getSearchResults().size());
+                        for (DocumentSearchResult result : results.getSearchResults()) {
+                            documentsForBatch.add(result.getDocument());
+                        }
+                        Collections.sort(documentsForBatch, new BeanPropertyComparator(Collections.singletonList(KEWPropertyConstants.DOCUMENT_ID)));
+                        documentsForProcessing = documentsForBatch.iterator();
+                        // Select and compare first document from new batch, if non-empty.
+                        if (documentsForProcessing.hasNext()) {
+                            currentDocument = documentsForProcessing.next();
+                            idCompareResult = documentId.compareTo(currentDocument.getDocumentId());
+                        }
+                    }
+                    
+                    // Keep looping until doc ID is less than or equal to cached one, or until cached values are exhausted.
+                } while (idCompareResult > 0 && (documentsForProcessing.hasNext() || documentIdsForBulkQuery.hasNext()));
+            }
+            if (idCompareResult == 0) {
+                // Return document if found.
+                return currentDocument;
+            }
+            // No document was found, so update statistics and return null.
+            numNoDocumentHeaders++;
+        } else {
+            numNullDocumentHeaders++;
+        }
+        return null;
+    }
+
+    /**
+     * Helper method for checking if entity, account, and org objects exist
+     * for the current tax source row. Certain statistics will be updated
+     * accordingly if one or more of these objects cannot not be found.
+     * The initiator's principal name will also be returned, if found.
+     * 
+     * @param initiatorPrincipalId The document initiator's principal ID; may be blank.
+     * @param chartCode The chart code; may be blank.
+     * @param accountNumber The account number; may be blank.
+     * @param summary The object encapsulating the tax-type-specific summary info.
+     * @return The initiator's principal name, or null if a principal name could not be found.
+     */
+    String checkForEntityAndAccountAndOrgExistence(String initiatorPrincipalId, String chartCode, String accountNumber, T summary) {
+        Account account;
+        EntityNamePrincipalName entityName;
+        
+        // Check for null entity name info.
+        entityName = (StringUtils.isNotBlank(initiatorPrincipalId)) ? identityService.getDefaultNamesForPrincipalId(initiatorPrincipalId) : null;
+        if (entityName == null) {
+            numNoEntityName++;
+        }
+        
+        // Check for null account or null org.
+        account = (StringUtils.isNotBlank(chartCode) && StringUtils.isNotBlank(accountNumber))
+                ? accountService.getByPrimaryIdWithCaching(chartCode, accountNumber) : null;
+        if (account != null) {
+            if (organizationService.getByPrimaryIdWithCaching(chartCode, account.getOrganizationCode()) == null) {
+                numNoOrg++;
+            }
+        } else {
+            numNoAccount++;
+        }
+        
+        // Return the initiator's principal name, if found.
+        return (entityName != null) ? entityName.getPrincipalName() : null;
+    }
+
+    /**
+     * Helper method for auto-generating a tax ID, in the event that the current
+     * tax source row has none. The same auto-generated key will be used for all
+     * source rows that have the same payee ID.
+     * 
+     * @param payeeId The ID of the payee lacking a tax ID.
+     * @param summary The object encapsulating the tax-type-specific summary info.
+     * @return A new auto-generated tax ID, or an existing auto-generated tax ID if one exists for the given payee.
+     */
+    String getReplacementVendorTaxNumber(String payeeId, T summary) {
+        numNullTaxNumbers++;
+        String newTaxNumber = nullTaxNumberReplacementsByPayeeId.get(payeeId);
+        if (StringUtils.isBlank(newTaxNumber)) {
+            numNullTaxNumbersForDistinctPayees++;
+            try {
+                newTaxNumber = encryptionService.encrypt(
+                        autoGenTaxNumFormat.format(nullTaxNumberReplacementsByPayeeId.size() + 1));
+            } catch (GeneralSecurityException e) {
+                throw new RuntimeException(e);
+            }
+            nullTaxNumberReplacementsByPayeeId.put(payeeId, newTaxNumber);
+        }
+        
+        return newTaxNumber;
+    }
+
+    EnumMap<TaxStatType,Integer> getStatistics() {
+        EnumMap<TaxStatType,Integer> stats = new EnumMap<TaxStatType,Integer>(TaxStatType.class);
+        stats.put(TaxStatType.NUM_NULL_TAX_NUMBERS, Integer.valueOf(numNullTaxNumbers));
+        stats.put(TaxStatType.NUM_NULL_TAX_NUMBERS_FOR_DISTINCT_PAYEES, Integer.valueOf(numNullTaxNumbersForDistinctPayees));
+        stats.put(TaxStatType.NUM_NULL_DOCUMENT_HEADERS, Integer.valueOf(numNullDocumentHeaders));
+        stats.put(TaxStatType.NUM_NO_DOCUMENT_HEADERS, Integer.valueOf(numNoDocumentHeaders));
+        stats.put(TaxStatType.NUM_NO_ENTITY_NAME, Integer.valueOf(numNoEntityName));
+        stats.put(TaxStatType.NUM_NO_ACCOUNT, Integer.valueOf(numNoAccount));
+        stats.put(TaxStatType.NUM_NO_ORG, Integer.valueOf(numNoOrg));
+        
+        return stats;
+    }
+
+    protected int getMaxSearchSize() {
+    	if (maxSearchResultSize == null) {
+	    	String searchLimit = getParameterService().getParameterValueAsString(KewApiConstants.KEW_NAMESPACE,
+	        		KRADConstants.DetailTypes.DOCUMENT_SEARCH_DETAIL_TYPE, KewApiConstants.DOC_SEARCH_RESULT_CAP);
+	    	try {
+	    		LOG.debug("Found a value for KewApiConstants.DOC_SEARCH_RESULT_CAP, and it is '" + searchLimit + "'");
+	    		maxSearchResultSize = new Integer(searchLimit);
+	    	} catch (Exception e) {
+	    		LOG.error("Unable to convert '" + searchLimit +
+	    				"' to an integer.  Returning value of KewApiConstants.DOCUMENT_LOOKUP_DEFAULT_RESULT_CAP which is " +
+	    				KewApiConstants.DOCUMENT_LOOKUP_DEFAULT_RESULT_CAP);
+	    		maxSearchResultSize = new Integer(KewApiConstants.DOCUMENT_LOOKUP_DEFAULT_RESULT_CAP);
+	    	}
+    	}
+    	return maxSearchResultSize.intValue();
+    }
+
+    protected ParameterService getParameterService() {
+    	return SpringContext.getBean(ParameterService.class);
+    }
+
+}