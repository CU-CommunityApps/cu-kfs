--- conflicted
+++ resolved
@@ -13,11 +13,8 @@
 import org.kuali.kfs.sys.service.UniversityDateService;
 import org.kuali.rice.core.api.util.type.KualiDecimal;
 import org.kuali.kfs.krad.bo.PersistableBusinessObjectBase;
-<<<<<<< HEAD
 
 import edu.cornell.kfs.module.purap.CUPurapConstants;
-=======
->>>>>>> 83000f23
 
 public class IWantAccount extends PersistableBusinessObjectBase implements GeneralLedgerPendingEntrySourceDetail {
 
@@ -213,7 +210,7 @@
 
     /**
      * Returns the amount-or-percent value if configured to use amounts, zero otherwise.
-     * 
+     *
      * @see org.kuali.kfs.sys.businessobject.GeneralLedgerPendingEntrySourceDetail#getAmount()
      */
     @Override
