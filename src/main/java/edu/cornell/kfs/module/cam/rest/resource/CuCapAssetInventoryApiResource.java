--- conflicted
+++ resolved
@@ -13,12 +13,8 @@
 import org.kuali.kfs.krad.util.ObjectUtils;
 import org.kuali.kfs.module.cam.CamsConstants;
 import org.kuali.kfs.module.cam.businessobject.Asset;
-<<<<<<< HEAD
-import org.kuali.kfs.module.cam.businessobject.AssetCondition;
 import org.kuali.kfs.module.cam.businessobject.BarcodeInventoryErrorDetail;
 import org.kuali.kfs.module.cam.document.BarcodeInventoryErrorDocument;
-=======
->>>>>>> 8776d9f2
 import org.kuali.kfs.sys.KFSConstants;
 import org.kuali.kfs.sys.businessobject.Building;
 import org.kuali.kfs.sys.businessobject.Room;
@@ -129,20 +125,16 @@
             String conditionCode = servletRequest.getParameter(CuCamsConstants.CapAssetApi.CONDITION_CODE);
             String buildingCode = servletRequest.getParameter(CuCamsConstants.CapAssetApi.BUILDING_CODE);
             String roomNumber = servletRequest.getParameter(CuCamsConstants.CapAssetApi.ROOM_NUMBER);
-<<<<<<< HEAD
-            String netid = "ajd299";
+            String netid = servletRequest.getParameter(CuCamsConstants.CapAssetApi.NETID);
+
             Asset asset = getCuCapAssetInventoryDao().getAssetByTagNumber(assetTag);
-=======
-            String netid = servletRequest.getParameter(CuCamsConstants.CapAssetApi.NETID);
-            Asset asset = getCuAssetService().updateAssetInventory(capitalAssetNumber, conditionCode, buildingCode, roomNumber, netid);
->>>>>>> 8776d9f2
             if (ObjectUtils.isNull(asset)) {
                 LOG.error("updateAsset: Asset Inventory Tag #" + assetTag + " Not Found");
                 createCapitalAssetErrorDocument(netid, assetTag, conditionCode, buildingCode, roomNumber);
                 return respondNotFound();
             }
-            asset = getCuAssetService().updateAssetInventory(asset, conditionCode, buildingCode, roomNumber);
-
+
+            asset = getCuAssetService().updateAssetInventory(asset, conditionCode, buildingCode, roomNumber, netid);
             LOG.info("updateAsset: Updated Capital Asset Inventory Tag #" + assetTag + " " + asset.getLastInventoryDate().toString());
             Properties properties = getAssetProperties(asset);
             return Response.ok(gson.toJson(properties)).build();
