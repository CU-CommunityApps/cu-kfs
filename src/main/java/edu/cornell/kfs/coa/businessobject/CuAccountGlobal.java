--- conflicted
+++ resolved
@@ -69,17 +69,10 @@
     protected boolean removeContinuationChartAndAccount;
     protected String financialIcrSeriesIdentifier;
     protected Boolean everify;
-<<<<<<< HEAD
-    protected boolean removeIncomeStreamChartAndAccount;
-
-	protected MajorReportingCategory majorReportingCategory;
-    protected CampusEbo accountPhysicalCampus;
-=======
     protected boolean removeIncomeStreamChartAndAccount;  
     
     protected MajorReportingCategory majorReportingCategory;
     protected CampusEbo accountPhysicalCampus;  
->>>>>>> 6bc08620
     protected Account contractControlAccount;
     protected Chart contractControlChartOfAccounts;
     protected IndirectCostRecoveryType acctIndirectCostRcvyType;
@@ -388,19 +381,6 @@
 	}
 
 	private void updateAccountExtendedAttribute(Account account) {
-<<<<<<< HEAD
-		AccountExtendedAttribute aea = (AccountExtendedAttribute) (account.getExtension());
-		if (this.getClosed() != null && this.getClosed() && aea.getAccountClosedDate() == null) {
-		    aea.setAccountClosedDate(SpringContext.getBean(DateTimeService.class).getCurrentSqlDate());
-		} else if (this.getClosed() != null && !this.getClosed() && aea.getAccountClosedDate() != null) {
-		    aea.setAccountClosedDate(null);
-		}
-	}
-
-    public List<IndirectCostRecoveryAccountChange> getActiveIndirectCostRecoveryAccounts() {
-    	return SpringContext.getBean(GlobalObjectWithIndirectCostRecoveryAccountsService.class).getActiveIndirectCostRecoveryAccounts(this);
-    }
-=======
 	    AccountExtendedAttribute aea = (AccountExtendedAttribute) (account.getExtension());
 	    if (this.getClosed() != null && this.getClosed() && aea.getAccountClosedDate() == null) {
 	        aea.setAccountClosedDate(this.getDateTimeService().getCurrentSqlDate());
@@ -412,7 +392,6 @@
 	public List<IndirectCostRecoveryAccountChange> getActiveIndirectCostRecoveryAccounts() {
 	    return getGlobalObjectWithIndirectCostRecoveryAccountsService().getActiveIndirectCostRecoveryAccounts(this);
 	}
->>>>>>> 6bc08620
 
 	public boolean hasIcrAccounts(){
 		return ObjectUtils.isNotNull(indirectCostRecoveryAccounts) && indirectCostRecoveryAccounts.size() > 0;
