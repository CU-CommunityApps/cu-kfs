--- conflicted
+++ resolved
@@ -1,249 +1,234 @@
-<?xml version="1.0" encoding="UTF-8"?><beans xmlns="http://www.springframework.org/schema/beans" xmlns:xsi="http://www.w3.org/2001/XMLSchema-instance" xmlns:p="http://www.springframework.org/schema/p" xmlns:dd="http://rice.kuali.org/dd" xsi:schemaLocation="http://www.springframework.org/schema/beans         http://www.springframework.org/schema/beans/spring-beans-2.0.xsd         http://rice.kuali.org/dd         http://rice.kuali.org/dd/dd.xsd">
-<!--
- Copyright 2007-2009 The Kuali Foundation
- 
- Licensed under the Educational Community License, Version 2.0 (the "License");
- you may not use this file except in compliance with the License.
- You may obtain a copy of the License at
- 
- http://www.opensource.org/licenses/ecl2.php
- 
- Unless required by applicable law or agreed to in writing, software
- distributed under the License is distributed on an "AS IS" BASIS,
- WITHOUT WARRANTIES OR CONDITIONS OF ANY KIND, either express or implied.
- See the License for the specific language governing permissions and
- limitations under the License.
--->
-
-  <bean id="VendorMaintenanceDocument" parent="VendorMaintenanceDocument-parentBean">
-    <property name="maintainableClass" value="edu.cornell.kfs.vnd.document.CuVendorMaintainableImpl"/>
-  
-    <property name="maintainableSections">
-      <list merge="true">
-        <ref bean="VendorMaintenanceDocument-InsuranceTracking"/>
-        <ref bean="VendorMaintenanceDocument-CreditCardMerchant"/>
-      </list>
-    </property>
-  
-    <property name="businessRulesClass" value="edu.cornell.kfs.vnd.document.validation.impl.CuVendorRule"/>  
-    <property name="documentAuthorizerClass" value="edu.cornell.kfs.vnd.document.authorization.CuVendorDocumentAuthorizer"/>
-    <property name="promptBeforeValidationClass" value="edu.cornell.kfs.vnd.document.validation.impl.CuVendorPreRules"/>
-    <property name="webScriptFiles">
-      <list merge="true">
-        <value>../scripts/vnd/procMethods.js</value>
-      </list>
-    </property>
-    
-  </bean>
-
-   <bean parent="DataDictionaryBeanOverride">
-       <property name="beanName" value="VendorMaintenanceDocument-Vendor" />
-       <property name="fieldOverrides">
-           <list>
-              
-<<<<<<< HEAD
-               <bean parent="FieldOverrideForListElementInsert">
-                   <property name="propertyName" value="maintainableItems" />
-                   <property name="element">
-                           <bean parent="MaintainableFieldDefinition" p:name="vendorHeader.vendorDebarredIndicator" />
-                   </property>
-                   <property name="insertAfter">
-                       <list>
-                          <bean parent="MaintainableFieldDefinition" p:name="vendorHeader.extension.vendorLocale" />
-                       </list>
-                   </property>
-               </bean>
-               
-=======
->>>>>>> 9d8611ad
-               <bean parent="FieldOverrideForListElementInsert">
-                   <property name="propertyName" value="maintainableItems" />
-                   <property name="element">
-                           <bean parent="MaintainableFieldDefinition" p:name="vendorPaymentTermsCode" />
-                   </property>
-                   <property name="insertAfter">
-                       <list>
-                          <bean parent="MaintainableFieldDefinition" p:name="extension.einvoiceVendorIndicator" />
-                          <bean parent="MaintainableFieldDefinition" p:name="extension.procurementMethodsArray"
-                                  p:alternateDisplayAttributeName="extension.procurementMethodsForDisplay" />
-                          <bean parent="MaintainableFieldDefinition" p:name="extension.procurementMethods" />
-                       </list>
-                   </property>
-               </bean>
-               <bean parent="FieldOverrideForListElementInsert">
-                   <property name="propertyName" value="maintainableItems" />
-                   <property name="element">
-                           <bean parent="MaintainableFieldDefinition" p:name="vendorFirstLastNameIndicator" />
-                   </property>
-                   <property name="insertAfter">
-                       <list>
-                           <bean parent="MaintainableFieldDefinition" p:name="extension.defaultB2BPaymentMethodCode" p:required="true" />
-                       </list>
-                   </property>
-               </bean>
-           </list>
-       </property>
-   </bean>
-   
-   <bean id="VendorMaintenanceDocument-Address" parent="VendorMaintenanceDocument-Address-parentBean">
-    <property name="maintainableItems">
-      <list>
-        <bean parent="MaintainableCollectionDefinition">
-          <property name="name" value="vendorAddresses"/>
-          <property name="businessObjectClass" value="org.kuali.kfs.vnd.businessobject.VendorAddress"/>
-          <property name="summaryTitle" value="Address"/>
-          <property name="summaryFields">
-            <list>
-              <bean parent="MaintainableFieldDefinition" p:name="vendorAddressTypeCode"/>
-              <bean parent="MaintainableFieldDefinition" p:name="vendorCityName"/>
-            </list>
-          </property>
-          <property name="maintainableFields">
-            <list>
-              <bean parent="MaintainableFieldDefinition" p:name="vendorAddressGeneratedIdentifier" p:unconditionallyReadOnly="true"/>
-              <bean parent="MaintainableFieldDefinition" p:name="vendorAddressTypeCode" p:required="true" p:noLookup="true"/>
-              <bean parent="MaintainableFieldDefinition" p:name="vendorLine1Address" p:required="true"/>
-              <bean parent="MaintainableFieldDefinition" p:name="vendorLine2Address"/>
-              <bean parent="MaintainableFieldDefinition" p:name="vendorCityName" p:required="true"/>
-              <bean parent="MaintainableFieldDefinition" p:name="vendorStateCode"/>
-              <bean parent="MaintainableFieldDefinition" p:name="vendorZipCode"/>
-              <bean parent="MaintainableFieldDefinition" p:name="vendorAddressInternationalProvinceName"/>
-              <bean parent="MaintainableFieldDefinition" p:name="vendorCountryCode" p:required="true" p:noLookup="true"/>
-              <bean parent="MaintainableFieldDefinition" p:name="vendorAttentionName"/>
-              <bean parent="MaintainableFieldDefinition" p:name="vendorBusinessToBusinessUrlAddress"/>
-              <bean parent="MaintainableFieldDefinition" p:name="vendorFaxNumber"/>
-              <bean parent="MaintainableFieldDefinition" p:name="vendorAddressEmailAddress"/>
-              <bean parent="MaintainableFieldDefinition" p:name="vendorDefaultAddressIndicator"/>
-              <bean parent="MaintainableFieldDefinition" p:name="newCollectionRecord"/>
-              <bean parent="MaintainableFieldDefinition" p:name="vendorHeaderGeneratedIdentifier" p:unconditionallyReadOnly="true"/>
-              <bean parent="MaintainableFieldDefinition" p:name="vendorDetailAssignedIdentifier" p:unconditionallyReadOnly="true"/>
-              <bean parent="MaintainableFieldDefinition" p:name="active" p:defaultValue="true"/>
-              <bean parent="MaintainableFieldDefinition" p:name="extension.purchaseOrderTransmissionMethodCode" p:noLookup="true"/>
-            </list>
-          </property>
-          <property name="maintainableCollections">
-            <list>
-              <bean parent="MaintainableCollectionDefinition">
-                <property name="name" value="vendorDefaultAddresses"/>
-                <property name="businessObjectClass" value="org.kuali.kfs.vnd.businessobject.VendorDefaultAddress"/>
-                <property name="summaryTitle" value="Default Address"/>
-                <property name="summaryFields">
-                  <list>
-                    <bean parent="MaintainableFieldDefinition" p:name="vendorCampusCode" p:noLookup="true"/>
-                  </list>
-                </property>
-                <property name="maintainableFields">
-                  <list>
-                    <bean parent="MaintainableFieldDefinition" p:name="vendorCampusCode" p:required="true"/>
-                    <bean parent="MaintainableFieldDefinition" p:name="vendorAddressGeneratedIdentifier" p:unconditionallyReadOnly="true"/>
-                    <bean parent="MaintainableFieldDefinition" p:name="vendorDefaultAddressGeneratedIdentifier" p:unconditionallyReadOnly="true"/>
-                    <bean parent="MaintainableFieldDefinition" p:name="newCollectionRecord"/>
-                    <bean parent="MaintainableFieldDefinition" p:name="active" p:defaultValue="true"/>
-                  </list>
-                </property>
-              </bean>
-            </list>
-          </property>
-        </bean>
-      </list>
-    </property>
-  </bean>
-
-  <bean id="VendorMaintenanceDocument-SupplierDiversity" parent="VendorMaintenanceDocument-SupplierDiversity-parentBean">
-    <property name="maintainableItems">
-      <list>
-        <bean parent="MaintainableCollectionDefinition">
-          <property name="name" value="vendorHeader.vendorSupplierDiversities"/>
-          <property name="businessObjectClass" value="org.kuali.kfs.vnd.businessobject.VendorSupplierDiversity"/>
-          <property name="summaryTitle" value="Supplier Diversity"/>
-          <property name="summaryFields">
-            <list>
-              <bean parent="MaintainableFieldDefinition" p:name="vendorSupplierDiversityCode"/>
-              <bean parent="MaintainableFieldDefinition" p:name="extension.vendorSupplierDiversityExpirationDate"/>
-            </list>
-          </property>
-          <property name="maintainableFields">
-            <list>
-              <bean parent="MaintainableFieldDefinition" p:name="vendorSupplierDiversityCode" p:required="true"/>
-              <bean parent="MaintainableFieldDefinition" p:name="extension.vendorSupplierDiversityExpirationDate" p:required="true"/>
-              <bean parent="MaintainableFieldDefinition" p:name="vendorHeaderGeneratedIdentifier" p:unconditionallyReadOnly="true"/>
-              <bean parent="MaintainableFieldDefinition" p:name="newCollectionRecord"/>
-              <bean parent="MaintainableFieldDefinition" p:name="active" p:defaultValue="true"/>
-            </list>
-          </property>
-          <property name="duplicateIdentificationFields">
-          	<list>
-          		<bean parent="MaintainableFieldDefinition" p:name="vendorSupplierDiversityCode"/>
-          	</list>
-          </property>
-        </bean>
-      </list>
-    </property>
-  </bean>
-
-
-  <bean id="VendorMaintenanceDocument-InsuranceTracking" parent="VendorMaintenanceDocument-InsuranceTracking-parentBean"/>
-
-  <bean id="VendorMaintenanceDocument-InsuranceTracking-parentBean" abstract="true" parent="MaintainableSectionDefinition">
-    <property name="id" value="InsuranceTracking"/>
-    <property name="title" value="Insurance Tracking"/>
-    <property name="defaultOpen" value="false"/>
-    <property name="maintainableItems">
-      <list>
-        <bean parent="MaintainableFieldDefinition" p:name="extension.insuranceRequiredIndicator"/>
-        <bean parent="MaintainableFieldDefinition" p:name="extension.insuranceRequirementsCompleteIndicator"/>
-        <bean parent="MaintainableFieldDefinition" p:name="extension.cornellAdditionalInsuredIndicator"/>
-        <bean parent="MaintainableFieldDefinition" p:name="extension.generalLiabilityCoverageAmount"/>
-        <bean parent="MaintainableFieldDefinition" p:name="extension.generalLiabilityExpiration"/>
-        <bean parent="MaintainableFieldDefinition" p:name="extension.automobileLiabilityCoverageAmount"/>
-        <bean parent="MaintainableFieldDefinition" p:name="extension.automobileLiabilityExpiration"/>
-        <bean parent="MaintainableFieldDefinition" p:name="extension.workmansCompCoverageAmount"/>
-        <bean parent="MaintainableFieldDefinition" p:name="extension.workmansCompExpiration"/>
-        <bean parent="MaintainableFieldDefinition" p:name="extension.excessLiabilityUmbrellaAmount"/>
-        <bean parent="MaintainableFieldDefinition" p:name="extension.excessLiabilityUmbExpiration"/>
-        <bean parent="MaintainableFieldDefinition" p:name="extension.healthOffSiteCateringLicenseReq"/>
-        <bean parent="MaintainableFieldDefinition" p:name="extension.healthOffSiteLicenseExpirationDate"/>
-        <bean parent="MaintainableSubSectionHeaderDefinition" p:name="**Alcohol permits are issued on an event-by-event basis; units are responsible for ensuring the chosen caterer/bartending service has the appropriate permit for the event."/>        
-        <bean parent="MaintainableFieldDefinition" p:name="extension.insuranceNotes"/>
-      </list>
-    </property>
-  </bean>
-
-  <bean id="VendorMaintenanceDocument-CreditCardMerchant" parent="VendorMaintenanceDocument-CreditCardMerchant-parentBean"/>
-
-  <bean id="VendorMaintenanceDocument-CreditCardMerchant-parentBean" abstract="true" parent="MaintainableSectionDefinition">
-    <property name="id" value="vendorCreditCardMerchants"/>
-    <property name="title" value="Credit Card Merchant Name"/>
-    <property name="defaultOpen" value="false"/>
-    <property name="maintainableItems">
-      <list>
-        <bean parent="MaintainableCollectionDefinition">
-          <property name="name" value="extension.vendorCreditCardMerchants"/>
-          <property name="businessObjectClass" value="edu.cornell.kfs.vnd.businessobject.CuVendorCreditCardMerchant"/>
-          <property name="summaryTitle" value="Credit Card Merchant"/>
-          <property name="summaryFields">
-            <list>
-              <bean parent="MaintainableFieldDefinition" p:name="merchantName"/>
-            </list>
-          </property>
-          <property name="maintainableFields">
-            <list>
-              <bean parent="MaintainableFieldDefinition" p:name="creditMerchantName" p:required="true"/>
-              <bean parent="MaintainableFieldDefinition" p:name="merchantCategoryCodeOne"/>
-              <bean parent="MaintainableFieldDefinition" p:name="merchantCategoryCodeTwo"/>
-              <bean parent="MaintainableFieldDefinition" p:name="merchantCategoryCodeThree"/>
-              <bean parent="MaintainableFieldDefinition" p:name="merchantCategoryCodeFour"/>
-              <bean parent="MaintainableFieldDefinition" p:name="newCollectionRecord"/>
-<!--          <bean parent="MaintainableFieldDefinition" p:name="vendorHeaderGeneratedIdentifier" p:unconditionallyReadOnly="true"/>
-              <bean parent="MaintainableFieldDefinition" p:name="vendorDetailAssignedIdentifier" p:unconditionallyReadOnly="true"/> -->
-              <bean parent="MaintainableFieldDefinition" p:name="active" p:defaultValue="true"/>
-            </list>
-          </property>
-        </bean>
-        <bean parent="MaintainableSubSectionHeaderDefinition" p:name="Notes"/>
-        <bean parent="MaintainableFieldDefinition" p:name="extension.merchantNotes"/>
-      </list>
-    </property>
-  </bean>  
-
-</beans>
+<?xml version="1.0" encoding="UTF-8"?><beans xmlns="http://www.springframework.org/schema/beans" xmlns:xsi="http://www.w3.org/2001/XMLSchema-instance" xmlns:p="http://www.springframework.org/schema/p" xmlns:dd="http://rice.kuali.org/dd" xsi:schemaLocation="http://www.springframework.org/schema/beans         http://www.springframework.org/schema/beans/spring-beans-2.0.xsd         http://rice.kuali.org/dd         http://rice.kuali.org/dd/dd.xsd">
+<!--
+ Copyright 2007-2009 The Kuali Foundation
+ 
+ Licensed under the Educational Community License, Version 2.0 (the "License");
+ you may not use this file except in compliance with the License.
+ You may obtain a copy of the License at
+ 
+ http://www.opensource.org/licenses/ecl2.php
+ 
+ Unless required by applicable law or agreed to in writing, software
+ distributed under the License is distributed on an "AS IS" BASIS,
+ WITHOUT WARRANTIES OR CONDITIONS OF ANY KIND, either express or implied.
+ See the License for the specific language governing permissions and
+ limitations under the License.
+-->
+
+  <bean id="VendorMaintenanceDocument" parent="VendorMaintenanceDocument-parentBean">
+    <property name="maintainableClass" value="edu.cornell.kfs.vnd.document.CuVendorMaintainableImpl"/>
+  
+    <property name="maintainableSections">
+      <list merge="true">
+        <ref bean="VendorMaintenanceDocument-InsuranceTracking"/>
+        <ref bean="VendorMaintenanceDocument-CreditCardMerchant"/>
+      </list>
+    </property>
+  
+    <property name="businessRulesClass" value="edu.cornell.kfs.vnd.document.validation.impl.CuVendorRule"/>  
+    <property name="documentAuthorizerClass" value="edu.cornell.kfs.vnd.document.authorization.CuVendorDocumentAuthorizer"/>
+    <property name="promptBeforeValidationClass" value="edu.cornell.kfs.vnd.document.validation.impl.CuVendorPreRules"/>
+    <property name="webScriptFiles">
+      <list merge="true">
+        <value>../scripts/vnd/procMethods.js</value>
+      </list>
+    </property>
+    
+  </bean>
+
+   <bean parent="DataDictionaryBeanOverride">
+       <property name="beanName" value="VendorMaintenanceDocument-Vendor" />
+       <property name="fieldOverrides">
+           <list>
+              
+               <bean parent="FieldOverrideForListElementInsert">
+                   <property name="propertyName" value="maintainableItems" />
+                   <property name="element">
+                           <bean parent="MaintainableFieldDefinition" p:name="vendorPaymentTermsCode" />
+                   </property>
+                   <property name="insertAfter">
+                       <list>
+                          <bean parent="MaintainableFieldDefinition" p:name="extension.einvoiceVendorIndicator" />
+                          <bean parent="MaintainableFieldDefinition" p:name="extension.procurementMethodsArray"
+                                  p:alternateDisplayAttributeName="extension.procurementMethodsForDisplay" />
+                          <bean parent="MaintainableFieldDefinition" p:name="extension.procurementMethods" />
+                       </list>
+                   </property>
+               </bean>
+               <bean parent="FieldOverrideForListElementInsert">
+                   <property name="propertyName" value="maintainableItems" />
+                   <property name="element">
+                           <bean parent="MaintainableFieldDefinition" p:name="vendorFirstLastNameIndicator" />
+                   </property>
+                   <property name="insertAfter">
+                       <list>
+                           <bean parent="MaintainableFieldDefinition" p:name="extension.defaultB2BPaymentMethodCode" p:required="true" />
+                       </list>
+                   </property>
+               </bean>
+           </list>
+       </property>
+   </bean>
+   
+   <bean id="VendorMaintenanceDocument-Address" parent="VendorMaintenanceDocument-Address-parentBean">
+    <property name="maintainableItems">
+      <list>
+        <bean parent="MaintainableCollectionDefinition">
+          <property name="name" value="vendorAddresses"/>
+          <property name="businessObjectClass" value="org.kuali.kfs.vnd.businessobject.VendorAddress"/>
+          <property name="summaryTitle" value="Address"/>
+          <property name="summaryFields">
+            <list>
+              <bean parent="MaintainableFieldDefinition" p:name="vendorAddressTypeCode"/>
+              <bean parent="MaintainableFieldDefinition" p:name="vendorCityName"/>
+            </list>
+          </property>
+          <property name="maintainableFields">
+            <list>
+              <bean parent="MaintainableFieldDefinition" p:name="vendorAddressGeneratedIdentifier" p:unconditionallyReadOnly="true"/>
+              <bean parent="MaintainableFieldDefinition" p:name="vendorAddressTypeCode" p:required="true" p:noLookup="true"/>
+              <bean parent="MaintainableFieldDefinition" p:name="vendorLine1Address" p:required="true"/>
+              <bean parent="MaintainableFieldDefinition" p:name="vendorLine2Address"/>
+              <bean parent="MaintainableFieldDefinition" p:name="vendorCityName" p:required="true"/>
+              <bean parent="MaintainableFieldDefinition" p:name="vendorStateCode"/>
+              <bean parent="MaintainableFieldDefinition" p:name="vendorZipCode"/>
+              <bean parent="MaintainableFieldDefinition" p:name="vendorAddressInternationalProvinceName"/>
+              <bean parent="MaintainableFieldDefinition" p:name="vendorCountryCode" p:required="true" p:noLookup="true"/>
+              <bean parent="MaintainableFieldDefinition" p:name="vendorAttentionName"/>
+              <bean parent="MaintainableFieldDefinition" p:name="vendorBusinessToBusinessUrlAddress"/>
+              <bean parent="MaintainableFieldDefinition" p:name="vendorFaxNumber"/>
+              <bean parent="MaintainableFieldDefinition" p:name="vendorAddressEmailAddress"/>
+              <bean parent="MaintainableFieldDefinition" p:name="vendorDefaultAddressIndicator"/>
+              <bean parent="MaintainableFieldDefinition" p:name="newCollectionRecord"/>
+              <bean parent="MaintainableFieldDefinition" p:name="vendorHeaderGeneratedIdentifier" p:unconditionallyReadOnly="true"/>
+              <bean parent="MaintainableFieldDefinition" p:name="vendorDetailAssignedIdentifier" p:unconditionallyReadOnly="true"/>
+              <bean parent="MaintainableFieldDefinition" p:name="active" p:defaultValue="true"/>
+              <bean parent="MaintainableFieldDefinition" p:name="extension.purchaseOrderTransmissionMethodCode" p:noLookup="true"/>
+            </list>
+          </property>
+          <property name="maintainableCollections">
+            <list>
+              <bean parent="MaintainableCollectionDefinition">
+                <property name="name" value="vendorDefaultAddresses"/>
+                <property name="businessObjectClass" value="org.kuali.kfs.vnd.businessobject.VendorDefaultAddress"/>
+                <property name="summaryTitle" value="Default Address"/>
+                <property name="summaryFields">
+                  <list>
+                    <bean parent="MaintainableFieldDefinition" p:name="vendorCampusCode" p:noLookup="true"/>
+                  </list>
+                </property>
+                <property name="maintainableFields">
+                  <list>
+                    <bean parent="MaintainableFieldDefinition" p:name="vendorCampusCode" p:required="true"/>
+                    <bean parent="MaintainableFieldDefinition" p:name="vendorAddressGeneratedIdentifier" p:unconditionallyReadOnly="true"/>
+                    <bean parent="MaintainableFieldDefinition" p:name="vendorDefaultAddressGeneratedIdentifier" p:unconditionallyReadOnly="true"/>
+                    <bean parent="MaintainableFieldDefinition" p:name="newCollectionRecord"/>
+                    <bean parent="MaintainableFieldDefinition" p:name="active" p:defaultValue="true"/>
+                  </list>
+                </property>
+              </bean>
+            </list>
+          </property>
+        </bean>
+      </list>
+    </property>
+  </bean>
+
+  <bean id="VendorMaintenanceDocument-SupplierDiversity" parent="VendorMaintenanceDocument-SupplierDiversity-parentBean">
+    <property name="maintainableItems">
+      <list>
+        <bean parent="MaintainableCollectionDefinition">
+          <property name="name" value="vendorHeader.vendorSupplierDiversities"/>
+          <property name="businessObjectClass" value="org.kuali.kfs.vnd.businessobject.VendorSupplierDiversity"/>
+          <property name="summaryTitle" value="Supplier Diversity"/>
+          <property name="summaryFields">
+            <list>
+              <bean parent="MaintainableFieldDefinition" p:name="vendorSupplierDiversityCode"/>
+              <bean parent="MaintainableFieldDefinition" p:name="extension.vendorSupplierDiversityExpirationDate"/>
+            </list>
+          </property>
+          <property name="maintainableFields">
+            <list>
+              <bean parent="MaintainableFieldDefinition" p:name="vendorSupplierDiversityCode" p:required="true"/>
+              <bean parent="MaintainableFieldDefinition" p:name="extension.vendorSupplierDiversityExpirationDate" p:required="true"/>
+              <bean parent="MaintainableFieldDefinition" p:name="vendorHeaderGeneratedIdentifier" p:unconditionallyReadOnly="true"/>
+              <bean parent="MaintainableFieldDefinition" p:name="newCollectionRecord"/>
+              <bean parent="MaintainableFieldDefinition" p:name="active" p:defaultValue="true"/>
+            </list>
+          </property>
+          <property name="duplicateIdentificationFields">
+          	<list>
+          		<bean parent="MaintainableFieldDefinition" p:name="vendorSupplierDiversityCode"/>
+          	</list>
+          </property>
+        </bean>
+      </list>
+    </property>
+  </bean>
+
+
+  <bean id="VendorMaintenanceDocument-InsuranceTracking" parent="VendorMaintenanceDocument-InsuranceTracking-parentBean"/>
+
+  <bean id="VendorMaintenanceDocument-InsuranceTracking-parentBean" abstract="true" parent="MaintainableSectionDefinition">
+    <property name="id" value="InsuranceTracking"/>
+    <property name="title" value="Insurance Tracking"/>
+    <property name="defaultOpen" value="false"/>
+    <property name="maintainableItems">
+      <list>
+        <bean parent="MaintainableFieldDefinition" p:name="extension.insuranceRequiredIndicator"/>
+        <bean parent="MaintainableFieldDefinition" p:name="extension.insuranceRequirementsCompleteIndicator"/>
+        <bean parent="MaintainableFieldDefinition" p:name="extension.cornellAdditionalInsuredIndicator"/>
+        <bean parent="MaintainableFieldDefinition" p:name="extension.generalLiabilityCoverageAmount"/>
+        <bean parent="MaintainableFieldDefinition" p:name="extension.generalLiabilityExpiration"/>
+        <bean parent="MaintainableFieldDefinition" p:name="extension.automobileLiabilityCoverageAmount"/>
+        <bean parent="MaintainableFieldDefinition" p:name="extension.automobileLiabilityExpiration"/>
+        <bean parent="MaintainableFieldDefinition" p:name="extension.workmansCompCoverageAmount"/>
+        <bean parent="MaintainableFieldDefinition" p:name="extension.workmansCompExpiration"/>
+        <bean parent="MaintainableFieldDefinition" p:name="extension.excessLiabilityUmbrellaAmount"/>
+        <bean parent="MaintainableFieldDefinition" p:name="extension.excessLiabilityUmbExpiration"/>
+        <bean parent="MaintainableFieldDefinition" p:name="extension.healthOffSiteCateringLicenseReq"/>
+        <bean parent="MaintainableFieldDefinition" p:name="extension.healthOffSiteLicenseExpirationDate"/>
+        <bean parent="MaintainableSubSectionHeaderDefinition" p:name="**Alcohol permits are issued on an event-by-event basis; units are responsible for ensuring the chosen caterer/bartending service has the appropriate permit for the event."/>        
+        <bean parent="MaintainableFieldDefinition" p:name="extension.insuranceNotes"/>
+      </list>
+    </property>
+  </bean>
+
+  <bean id="VendorMaintenanceDocument-CreditCardMerchant" parent="VendorMaintenanceDocument-CreditCardMerchant-parentBean"/>
+
+  <bean id="VendorMaintenanceDocument-CreditCardMerchant-parentBean" abstract="true" parent="MaintainableSectionDefinition">
+    <property name="id" value="vendorCreditCardMerchants"/>
+    <property name="title" value="Credit Card Merchant Name"/>
+    <property name="defaultOpen" value="false"/>
+    <property name="maintainableItems">
+      <list>
+        <bean parent="MaintainableCollectionDefinition">
+          <property name="name" value="extension.vendorCreditCardMerchants"/>
+          <property name="businessObjectClass" value="edu.cornell.kfs.vnd.businessobject.CuVendorCreditCardMerchant"/>
+          <property name="summaryTitle" value="Credit Card Merchant"/>
+          <property name="summaryFields">
+            <list>
+              <bean parent="MaintainableFieldDefinition" p:name="merchantName"/>
+            </list>
+          </property>
+          <property name="maintainableFields">
+            <list>
+              <bean parent="MaintainableFieldDefinition" p:name="creditMerchantName" p:required="true"/>
+              <bean parent="MaintainableFieldDefinition" p:name="merchantCategoryCodeOne"/>
+              <bean parent="MaintainableFieldDefinition" p:name="merchantCategoryCodeTwo"/>
+              <bean parent="MaintainableFieldDefinition" p:name="merchantCategoryCodeThree"/>
+              <bean parent="MaintainableFieldDefinition" p:name="merchantCategoryCodeFour"/>
+              <bean parent="MaintainableFieldDefinition" p:name="newCollectionRecord"/>
+<!--          <bean parent="MaintainableFieldDefinition" p:name="vendorHeaderGeneratedIdentifier" p:unconditionallyReadOnly="true"/>
+              <bean parent="MaintainableFieldDefinition" p:name="vendorDetailAssignedIdentifier" p:unconditionallyReadOnly="true"/> -->
+              <bean parent="MaintainableFieldDefinition" p:name="active" p:defaultValue="true"/>
+            </list>
+          </property>
+        </bean>
+        <bean parent="MaintainableSubSectionHeaderDefinition" p:name="Notes"/>
+        <bean parent="MaintainableFieldDefinition" p:name="extension.merchantNotes"/>
+      </list>
+    </property>
+  </bean>  
+
+</beans>