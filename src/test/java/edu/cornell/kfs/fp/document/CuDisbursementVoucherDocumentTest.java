--- conflicted
+++ resolved
@@ -1,9 +1,5 @@
 package edu.cornell.kfs.fp.document;
 
-<<<<<<< HEAD
-import edu.cornell.kfs.fp.businessobject.CuDisbursementVoucherPayeeDetail;
-import edu.cornell.kfs.fp.document.service.impl.CULegacyTravelServiceImpl;
-=======
 import static org.junit.Assert.assertEquals;
 import static org.junit.Assert.assertNotEquals;
 import static org.junit.Assert.assertNotNull;
@@ -20,7 +16,6 @@
 import java.util.Map;
 import java.util.Set;
 
->>>>>>> b4538d53
 import org.apache.commons.lang.StringUtils;
 import org.easymock.EasyMock;
 import org.easymock.IMockBuilder;
@@ -29,18 +24,6 @@
 import org.junit.Before;
 import org.junit.BeforeClass;
 import org.junit.Test;
-<<<<<<< HEAD
-import org.kuali.kfs.kns.util.KNSGlobalVariables;
-import org.kuali.kfs.sys.KFSKeyConstants;
-
-import java.lang.reflect.Method;
-import java.lang.reflect.Modifier;
-import java.util.ArrayList;
-
-import static org.junit.Assert.assertEquals;
-import static org.junit.Assert.assertNull;
-import static org.junit.Assert.assertTrue;
-=======
 import org.kuali.kfs.fp.businessobject.DisbursementPayee;
 import org.kuali.kfs.fp.businessobject.DisbursementVoucherPayeeDetail;
 import org.kuali.kfs.fp.businessobject.PaymentReasonCode;
@@ -63,17 +46,17 @@
 import org.kuali.rice.core.api.util.type.KualiDecimal;
 import org.kuali.rice.kim.api.identity.Person;
 import org.kuali.rice.kim.impl.identity.PersonImpl;
-import org.kuali.rice.kns.document.authorization.DocumentAuthorizer;
-import org.kuali.rice.kns.document.authorization.DocumentPresentationController;
-import org.kuali.rice.kns.document.authorization.TransactionalDocumentAuthorizer;
-import org.kuali.rice.kns.document.authorization.TransactionalDocumentPresentationController;
-import org.kuali.rice.kns.util.KNSGlobalVariables;
-import org.kuali.rice.kns.util.MessageList;
-import org.kuali.rice.krad.UserSession;
-import org.kuali.rice.krad.bo.Note;
-import org.kuali.rice.krad.bo.PersistableBusinessObjectExtension;
-import org.kuali.rice.krad.document.Document;
-import org.kuali.rice.krad.util.GlobalVariables;
+import org.kuali.kfs.kns.document.authorization.DocumentAuthorizer;
+import org.kuali.kfs.kns.document.authorization.DocumentPresentationController;
+import org.kuali.kfs.kns.document.authorization.TransactionalDocumentAuthorizer;
+import org.kuali.kfs.kns.document.authorization.TransactionalDocumentPresentationController;
+import org.kuali.kfs.kns.util.KNSGlobalVariables;
+import org.kuali.kfs.kns.util.MessageList;
+import org.kuali.kfs.krad.UserSession;
+import org.kuali.kfs.krad.bo.Note;
+import org.kuali.kfs.krad.bo.PersistableBusinessObjectExtension;
+import org.kuali.kfs.krad.document.Document;
+import org.kuali.kfs.krad.util.GlobalVariables;
 
 import edu.cornell.kfs.fp.businessobject.CuDisbursementPayee;
 import edu.cornell.kfs.fp.businessobject.CuDisbursementVoucherPayeeDetail;
@@ -81,7 +64,6 @@
 import edu.cornell.kfs.fp.document.authorization.CuDisbursementVoucherDocumentPresentationController;
 import edu.cornell.kfs.fp.document.service.impl.CULegacyTravelServiceImpl;
 import edu.cornell.kfs.sys.CUKFSKeyConstants;
->>>>>>> b4538d53
 
 public class CuDisbursementVoucherDocumentTest {
 
@@ -94,8 +76,6 @@
 
     @Mock
     private static CuDisbursementVoucherDocument cuDisbursementVoucherDocument;
-<<<<<<< HEAD
-=======
     @Mock
     private static Person ccs1Person;
     @Mock
@@ -109,19 +89,13 @@
     private static DisbursementVoucherPaymentReasonService disbursementVoucherPaymentReasonService;
     private static TestDocumentHelperService documentHelperService;
     private static CuDisbursementVoucherPayeeDetail dvPayeeDetail;
->>>>>>> b4538d53
 
     @BeforeClass
     public static void setUp() throws Exception {
         ArrayList<String> methodNames = new ArrayList<>();
         Set<String> mockingBlacklist = new HashSet<>(Arrays.asList("refreshPayeeTypeSuffixIfPaymentIsEditable", "createVendorPayeeTypeSuffix"));
         for (Method method : CuDisbursementVoucherDocument.class.getMethods()) {
-<<<<<<< HEAD
             if (!Modifier.isFinal(method.getModifiers()) && !method.getName().startsWith("set") && !method.getName().startsWith("get") && !method.getName().equals("toCopy")) {
-=======
-            if (!Modifier.isFinal(method.getModifiers()) && !method.getName().startsWith("set") && !method.getName().startsWith("get")
-                    && !mockingBlacklist.contains(method.getName())) {
->>>>>>> b4538d53
                 methodNames.add(method.getName());
             }
         }
@@ -129,22 +103,14 @@
 
         IMockBuilder<CuDisbursementVoucherDocument> builder = EasyMock.createMockBuilder(CuDisbursementVoucherDocument.class).addMockedMethods(methodNames.toArray(new String[0]));
         cuDisbursementVoucherDocument = builder.createNiceMock();
-<<<<<<< HEAD
-=======
 
         ccs1Person = createMockPerson(UserNameFixture.ccs1);
         mo14Person = createMockPerson(UserNameFixture.mo14);
         ccs1Session = createMockUserSession(ccs1Person);
         mo14Session = createMockUserSession(mo14Person);
 
-        vendorService = new TestVendorService();
-        disbursementVoucherPayeeService = new TestDisbursementVoucherPayeeService();
-        disbursementVoucherPaymentReasonService = new TestDisbursementVoucherPaymentReasonService();
         documentHelperService = new TestDocumentHelperService();
 
-        cuDisbursementVoucherDocument.setVendorService(vendorService);
-        cuDisbursementVoucherDocument.setDisbursementVoucherPayeeService(disbursementVoucherPayeeService);
-        cuDisbursementVoucherDocument.setDvPymentReasonService(disbursementVoucherPaymentReasonService);
         cuDisbursementVoucherDocument.setDocumentHelperService(documentHelperService);
     }
 
@@ -170,7 +136,6 @@
         EasyMock.expect(person.getPrincipalId()).andStubReturn(userNameFixture.toString());
         EasyMock.replay(person);
         return person;
->>>>>>> b4538d53
     }
 
     @Before
@@ -183,38 +148,6 @@
     }
 
     @Test
-<<<<<<< HEAD
-=======
-    public void testClearInvalidPayeeValidPayeeVendor() throws Exception {
-        setupPayeeDetail("0", "12345");
-
-        cuDisbursementVoucherDocument.clearInvalidPayee();
-        assertTrue("Should be valid and have no error messages, but had " + KNSGlobalVariables.getMessageList().size(), KNSGlobalVariables.getMessageList().size() == 0);
-        assertEquals("DV Payee ID Number should not be cleared", "12345-0", cuDisbursementVoucherDocument.getDvPayeeDetail().getDisbVchrPayeeIdNumber());
-    }
-
-    @Test
-    public void testClearInvalidPayeeInvalidPayeeEmployee() throws Exception {
-        setupPayeeDetail("1", "23456");
-
-        cuDisbursementVoucherDocument.clearInvalidPayee();
-        assertTrue("Should be valid and have one error messages, but had " + KNSGlobalVariables.getMessageList().size(), KNSGlobalVariables.getMessageList().size() == 1);
-        assertEquals("The error message isn't what we expected.", KFSKeyConstants.WARNING_DV_PAYEE_NONEXISTANT_CLEARED, KNSGlobalVariables.getMessageList().get(0).getErrorKey());
-        assertEquals("DV Payee ID Number should be cleared", StringUtils.EMPTY, cuDisbursementVoucherDocument.getDvPayeeDetail().getDisbVchrPayeeIdNumber());
-    }
-
-    @Test
-    public void testClearInvalidPayeeInvalidPayeeVendor() throws Exception {
-        setupPayeeDetail("1", "12345");
-
-        cuDisbursementVoucherDocument.clearInvalidPayee();
-        assertTrue("Should be valid and have one error messages, but had " + KNSGlobalVariables.getMessageList().size(), KNSGlobalVariables.getMessageList().size() == 1);
-        assertEquals("The error message isn't what we expected.", CUKFSKeyConstants.MESSAGE_DV_PAYEE_INVALID_PAYMENT_TYPE, KNSGlobalVariables.getMessageList().get(0).getErrorKey());
-        assertEquals("DV Payee ID Number should be cleared", StringUtils.EMPTY, cuDisbursementVoucherDocument.getDvPayeeDetail().getDisbVchrPayeeIdNumber());
-    }
-
-    @Test
->>>>>>> b4538d53
     public void testClearPayee() throws Exception {
         cuDisbursementVoucherDocument.setDvPayeeDetail(new CuDisbursementVoucherPayeeDetail());
         cuDisbursementVoucherDocument.getDvPayeeDetail().setDisbVchrPayeeIdNumber("12345");
@@ -244,8 +177,6 @@
         assertNull("Trip ID should be null", cuDisbursementVoucherDocument.getTripId());
     }
 
-<<<<<<< HEAD
-=======
     @Test
     public void testGeneratePayeeTypeDisplayName() throws Exception {
         setupPayeeDetail("0", "12345");
@@ -254,17 +185,17 @@
                 StringUtils.isBlank(getDetailExtensionFromDv().getPayeeTypeSuffixForDisplay()));
         assertEquals("Payee Detail has the wrong Payee Type display name",
                 VENDOR_PAYEE_TYPE_NAME, cuDisbursementVoucherDocument.getDvPayeeDetail().getDisbursementVoucherPayeeTypeName());
-        
+
         VendorDetail vendor = vendorService.getVendorDetail("12345-0");
         assertNotNull("Vendor 12345-0 should have been found", vendor);
-        
+
         getDetailExtensionFromDv().setPayeeTypeSuffix(cuDisbursementVoucherDocument.createVendorPayeeTypeSuffix(vendor.getVendorHeader().getVendorType()));
         assertEquals("Payee Detail Extension has the wrong suffix defined", VENDOR_PAYEE_TYPE_SUFFIX, getDetailExtensionFromDv().getPayeeTypeSuffix());
         assertEquals("Payee Detail Extension has the wrong suffix display value",
                 VENDOR_PAYEE_TYPE_SUFFIX_FOR_DISPLAY, getDetailExtensionFromDv().getPayeeTypeSuffixForDisplay());
         assertEquals("Payee Detail has the wrong Payee Type suffix-included display name",
                 VENDOR_PAYEE_TYPE_NAME_WITH_SUFFIX, cuDisbursementVoucherDocument.getDvPayeeDetail().getDisbursementVoucherPayeeTypeName());
-        
+
         cuDisbursementVoucherDocument.setDvPayeeDetail(new TestDisbursementVoucherPayeeDetail());
         assertTrue("DV Payee ID Number should be cleared",
                 StringUtils.isBlank(cuDisbursementVoucherDocument.getDvPayeeDetail().getDisbVchrPayeeIdNumber()));
@@ -374,291 +305,6 @@
         return new HashSet<String>(Arrays.asList(values));
     }
 
-
-
-    private static class TestVendorService implements VendorService {
-
-        @Override
-        public void saveVendorHeader(VendorDetail vendorDetail) {
-
-        }
-
-        @Override
-        public VendorDetail getByVendorNumber(String s) {
-            return getVendorDetail(s);
-        }
-
-        @Override
-        public VendorDetail getVendorDetail(String s) {
-            try {
-                return getVendorDetail(
-                        Integer.valueOf(StringUtils.substringBefore(s, "-")),
-                        Integer.valueOf(StringUtils.substringAfter(s, "-")));
-            } catch (NumberFormatException e) {
-                return null;
-            }
-        }
-
-        @Override
-        public VendorDetail getVendorDetail(Integer integer, Integer integer1) {
-            if (integer == 23456) {
-                return null;
-            } else {
-                VendorType vendorType = new VendorType();
-                vendorType.setVendorTypeCode(VENDOR_TYPE_CODE_DV);
-                vendorType.setVendorTypeDescription(VENDOR_TYPE_DESCRIPTION_DV);
-                
-                VendorHeader vendorHeader = new VendorHeader();
-                vendorHeader.setVendorHeaderGeneratedIdentifier(integer);
-                vendorHeader.setVendorTypeCode(VENDOR_TYPE_CODE_DV);
-                vendorHeader.setVendorType(vendorType);
-                
-                VendorDetail vendorDetail = new VendorDetail();
-                vendorDetail.setVendorHeaderGeneratedIdentifier(integer);
-                vendorDetail.setVendorDetailAssignedIdentifier(integer1);
-                vendorDetail.setVendorHeader(vendorHeader);
-                return vendorDetail;
-            }
-        }
-
-        @Override
-        public VendorDetail getParentVendor(Integer integer) {
-            return null;
-        }
-
-        @Override
-        public VendorDetail getVendorByDunsNumber(String s) {
-            return null;
-        }
-
-        @Override
-        public KualiDecimal getApoLimitFromContract(Integer integer, String s, String s1) {
-            return null;
-        }
-
-        @Override
-        public VendorAddress getVendorDefaultAddress(Integer integer, Integer integer1, String s, String s1) {
-            return null;
-        }
-
-        @Override
-        public VendorAddress getVendorDefaultAddress(Collection<VendorAddress> collection, String s, String s1) {
-            return null;
-        }
-
-        @Override
-        public boolean shouldVendorRouteForApproval(String s) {
-            return false;
-        }
-
-        @Override
-        public boolean equalMemberLists(List<? extends VendorRoutingComparable> list, List<? extends VendorRoutingComparable> list1) {
-            return false;
-        }
-
-        @Override
-        public boolean noRouteSignificantChangeOccurred(VendorDetail vendorDetail, VendorHeader vendorHeader, VendorDetail vendorDetail1, VendorHeader vendorHeader1) {
-            return false;
-        }
-
-        @Override
-        public boolean isVendorInstitutionEmployee(Integer integer) {
-            return false;
-        }
-
-        @Override
-        public boolean isVendorForeign(Integer integer) {
-            return false;
-        }
-
-        @Override
-        public boolean isSubjectPaymentVendor(Integer integer) {
-            return false;
-        }
-
-        @Override
-        public boolean isRevolvingFundCodeVendor(Integer integer) {
-            return false;
-        }
-
-        @Override
-        public VendorContract getVendorB2BContract(VendorDetail vendorDetail, String s) {
-            return null;
-        }
-
-        @Override
-        public List<Note> getVendorNotes(VendorDetail vendorDetail) {
-            return null;
-        }
-
-        @Override
-        public boolean isVendorContractExpired(Document document, Integer integer, VendorDetail vendorDetail) {
-            return false;
-        }
-
-        @Override
-        public VendorAddress getVendorDefaultAddress(Integer integer, Integer integer1, String s, String s1, boolean b) {
-            return null;
-        }
-    }
-
-    private static class TestDisbursementVoucherPayeeService implements DisbursementVoucherPayeeService {
-
-        @Override
-        public String getPayeeTypeDescription(String s) {
-            if (StringUtils.isNotBlank(s)) {
-                if (KFSConstants.PaymentPayeeTypes.VENDOR.equals(s)) {
-                    return "Vendor";
-                }
-            }
-            return StringUtils.EMPTY;
-        }
-
-        @Override
-        public boolean isEmployee(DisbursementVoucherPayeeDetail disbursementVoucherPayeeDetail) {
-            return false;
-        }
-
-        @Override
-        public boolean isEmployee(DisbursementPayee disbursementPayee) {
-            return false;
-        }
-
-        @Override
-        public boolean isVendor(DisbursementVoucherPayeeDetail disbursementVoucherPayeeDetail) {
-            return false;
-        }
-
-        @Override
-        public boolean isVendor(DisbursementPayee disbursementPayee) {
-            return false;
-        }
-
-        @Override
-        public boolean isPayeeIndividualVendor(DisbursementVoucherPayeeDetail disbursementVoucherPayeeDetail) {
-            return false;
-        }
-
-        @Override
-        public boolean isPayeeIndividualVendor(DisbursementPayee disbursementPayee) {
-            return false;
-        }
-
-        @Override
-        public void checkPayeeAddressForChanges(DisbursementVoucherDocument disbursementVoucherDocument) {
-
-        }
-
-        @Override
-        public String getVendorOwnershipTypeCode(DisbursementPayee disbursementPayee) {
-            return null;
-        }
-
-        @Override
-        public Map<String, String> getFieldConversionBetweenPayeeAndVendor() {
-            return null;
-        }
-
-        @Override
-        public Map<String, String> getFieldConversionBetweenPayeeAndPerson() {
-            return null;
-        }
-
-        @Override
-        public DisbursementPayee getPayeeFromVendor(VendorDetail vendorDetail) {
-            CuDisbursementPayee cuDisbursementPayee = new CuDisbursementPayee();
-            cuDisbursementPayee.setPayeeIdNumber(vendorDetail.getVendorNumber());
-            return cuDisbursementPayee;
-        }
-
-        @Override
-        public DisbursementPayee getPayeeFromPerson(Person person) {
-            return null;
-        }
-    }
-
-    private static class TestDisbursementVoucherPaymentReasonService implements DisbursementVoucherPaymentReasonService {
-
-        @Override
-        public boolean isPayeeQualifiedForPayment(DisbursementPayee disbursementPayee, String s) {
-            if (disbursementPayee.getPayeeIdNumber().equals("12345-1")) {
-                return false;
-            } else {
-                return true;
-            }
-        }
-
-        @Override
-        public boolean isPayeeQualifiedForPayment(DisbursementPayee disbursementPayee, String s, Collection<String> collection) {
-            return false;
-        }
-
-        @Override
-        public boolean isNonEmployeeTravelPaymentReason(String s) {
-            return false;
-        }
-
-        @Override
-        public boolean isMovingPaymentReason(String s) {
-            return false;
-        }
-
-        @Override
-        public boolean isPrepaidTravelPaymentReason(String s) {
-            return false;
-        }
-
-        @Override
-        public boolean isResearchPaymentReason(String s) {
-            return false;
-        }
-
-        @Override
-        public boolean isRevolvingFundPaymentReason(String s) {
-            return false;
-        }
-
-        @Override
-        public boolean isDecedentCompensationPaymentReason(String s) {
-            return false;
-        }
-
-        @Override
-        public boolean isPaymentReasonOfType(String s, String s1) {
-            return false;
-        }
-
-        @Override
-        public String getReserchNonVendorPayLimit() {
-            return null;
-        }
-
-        @Override
-        public Collection<String> getPayeeTypesByPaymentReason(String s) {
-            return null;
-        }
-
-        @Override
-        public PaymentReasonCode getPaymentReasonByPrimaryId(String s) {
-            return null;
-        }
-
-        @Override
-        public void postPaymentReasonCodeUsage(String s, MessageList messageList) {
-
-        }
-
-        @Override
-        public boolean isTaxReviewRequired(String s) {
-            return false;
-        }
-
-        @Override
-        public Collection<String> getVendorOwnershipTypesByPaymentReason(String s) {
-            return null;
-        }
-    }
-
     private static class TestDisbursementVoucherPayeeDetail extends CuDisbursementVoucherPayeeDetail {
         private CuDisbursementVoucherPayeeDetailExtension extension;
 
@@ -680,7 +326,7 @@
         public void setExtension(PersistableBusinessObjectExtension extension) {
             this.extension = (CuDisbursementVoucherPayeeDetailExtension) extension;
         }
-        
+
         @Override
         protected DisbursementVoucherPayeeService getDisbursementVoucherPayeeService() {
             return disbursementVoucherPayeeService;
@@ -692,7 +338,7 @@
         public boolean isVendor() {
             return false;
         }
-        
+
         @Override
         public boolean isEmployee() {
             return true;
@@ -705,26 +351,26 @@
         private Set<String> presentationEditModes;
         private Set<String> authorizationEditModes;
         private Person authorizedPerson;
-        
+
         public void setPresentationEditModes(Set<String> presentationEditModes) {
             this.presentationEditModes = presentationEditModes;
         }
-        
+
         public void setAuthorizationEditModes(Set<String> authorizationEditModes) {
             this.authorizationEditModes = authorizationEditModes;
         }
-        
+
         public void setAuthorizedPerson(Person authorizedPerson) {
             this.authorizedPerson = authorizedPerson;
         }
-        
-        
-        
+
+
+
         public void setupMockObjects() {
             this.documentPresentationController = createMockPresentationController();
             this.documentAuthorizer = createMockAuthorizer();
         }
-        
+
         private TransactionalDocumentPresentationController createMockPresentationController() {
             TransactionalDocumentPresentationController presentationController = EasyMock.createMock(
                     CuDisbursementVoucherDocumentPresentationController.class);
@@ -733,7 +379,7 @@
             EasyMock.replay(presentationController);
             return presentationController;
         }
-        
+
         private TransactionalDocumentAuthorizer createMockAuthorizer() {
             TransactionalDocumentAuthorizer authorizer = EasyMock.createMock(TransactionalDocumentAuthorizer.class);
             EasyMock.expect(authorizer.canEdit(EasyMock.isA(CuDisbursementVoucherDocument.class), EasyMock.eq(authorizedPerson)))
@@ -745,9 +391,9 @@
             EasyMock.replay(authorizer);
             return authorizer;
         }
-        
-        
-        
+
+
+
         @Override
         public DocumentAuthorizer getDocumentAuthorizer(String documentType) {
             if (DisbursementVoucherConstants.DOCUMENT_TYPE_CODE.equals(documentType)) {
@@ -755,7 +401,7 @@
             }
             return null;
         }
-        
+
         @Override
         public DocumentAuthorizer getDocumentAuthorizer(Document document) {
             if (document instanceof CuDisbursementVoucherDocument) {
@@ -763,7 +409,7 @@
             }
             return null;
         }
-        
+
         @Override
         public DocumentPresentationController getDocumentPresentationController(String documentType) {
             if (DisbursementVoucherConstants.DOCUMENT_TYPE_CODE.equals(documentType)) {
@@ -771,7 +417,7 @@
             }
             return null;
         }
-        
+
         @Override
         public DocumentPresentationController getDocumentPresentationController(Document document) {
             if (document instanceof CuDisbursementVoucherDocument) {
@@ -780,5 +426,4 @@
             return null;
         }
     }
->>>>>>> b4538d53
 }