package edu.cornell.kfs.coa.fixture;

import java.util.ArrayList;
import java.util.Arrays;
import java.util.Collections;
import java.util.List;

import org.kuali.kfs.coa.businessobject.Account;
import org.kuali.kfs.coa.businessobject.IndirectCostRecoveryAccount;
<<<<<<< HEAD
import org.kuali.kfs.krad.util.ObjectUtils;
=======
>>>>>>> 6bc08620

public enum AccountFixture {
	ACCOUNT_1111111_2222222_98_2(
			IndirectCostRecoveryAccountFixture.ICR_1111111_98_PERCENT_ACTIVE,
			IndirectCostRecoveryAccountFixture.ICR_2222222_2_PERCENT_ACTIVE),

	ACCOUNT_1111111_98_INACTIVE_98_INACTIVE_3333333_100_PERCENT_ACTIVE(
			IndirectCostRecoveryAccountFixture.ICR_1111111_98_PERCENT_INACTIVE,
			IndirectCostRecoveryAccountFixture.ICR_1111111_98_PERCENT_INACTIVE,
			IndirectCostRecoveryAccountFixture.ICR_3333333_100_PERCENT_ACTIVE),

	ACCOUNT_3333333_100(
			IndirectCostRecoveryAccountFixture.ICR_3333333_100_PERCENT_ACTIVE),

	ACCOUNT_3333333_100_INACTIVATE(
			IndirectCostRecoveryAccountFixture.ICR_3333333_100_PERCENT_ACTIVE,
			IndirectCostRecoveryAccountFixture.ICR_1111111_98_PERCENT_INACTIVE,
			IndirectCostRecoveryAccountFixture.ICR_2222222_2_PERCENT_INACTIVE);

	public final List<IndirectCostRecoveryAccountFixture> icrAccounts;

	private AccountFixture(IndirectCostRecoveryAccountFixture... icrAccounts) {
		this.icrAccounts = Collections.unmodifiableList(Arrays.asList(icrAccounts));
	}

	public Account getAccount() {
		Account account = new Account();	
		List<IndirectCostRecoveryAccount> icrAccountsList = new ArrayList<IndirectCostRecoveryAccount>();
		
		for(IndirectCostRecoveryAccountFixture icrAccount : icrAccounts){
			icrAccountsList.add(icrAccount.getIndirectCostRecoveryAccountChange());
		}
		
		account.setIndirectCostRecoveryAccounts(icrAccountsList);
		return account;
	}
}<|MERGE_RESOLUTION|>--- conflicted
+++ resolved
@@ -7,10 +7,7 @@
 
 import org.kuali.kfs.coa.businessobject.Account;
 import org.kuali.kfs.coa.businessobject.IndirectCostRecoveryAccount;
-<<<<<<< HEAD
 import org.kuali.kfs.krad.util.ObjectUtils;
-=======
->>>>>>> 6bc08620
 
 public enum AccountFixture {
 	ACCOUNT_1111111_2222222_98_2(
@@ -37,13 +34,13 @@
 	}
 
 	public Account getAccount() {
-		Account account = new Account();	
+		Account account = new Account();
 		List<IndirectCostRecoveryAccount> icrAccountsList = new ArrayList<IndirectCostRecoveryAccount>();
-		
+
 		for(IndirectCostRecoveryAccountFixture icrAccount : icrAccounts){
 			icrAccountsList.add(icrAccount.getIndirectCostRecoveryAccountChange());
 		}
-		
+
 		account.setIndirectCostRecoveryAccounts(icrAccountsList);
 		return account;
 	}
