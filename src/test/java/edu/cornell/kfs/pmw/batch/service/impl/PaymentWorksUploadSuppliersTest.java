--- conflicted
+++ resolved
@@ -41,220 +41,6 @@
 import edu.cornell.kfs.sys.CUKFSConstants;
 import edu.cornell.kfs.sys.service.WebServiceCredentialService;
 
-<<<<<<< HEAD
-public class PaymentWorksUploadSuppliersTest extends LocalServerTestBase {
-
-    private static final String TEMP_SUPPLIER_UPLOAD_DIRECTORY = "test/pmw/suppliers/";
-    private static final String DUMMY_AUTHORIZATION_TOKEN = "111122223333444455556666777788889999AAAA";
-
-    private TestPaymentWorksUploadSuppliersService uploadSuppliersService;
-    private TestPaymentWorksWebServiceCallsService webServiceCallsService;
-    private MockPaymentWorksUploadSuppliersEndpoint uploadSuppliersEndpoint;
-    private String baseServerUrl;
-
-    @Override
-    @Before
-    public void setUp() throws Exception {
-        super.setUp();
-        
-        File uploadedSuppliersDirectory = new File(TEMP_SUPPLIER_UPLOAD_DIRECTORY);
-        FileUtils.forceMkdir(uploadedSuppliersDirectory);
-        this.uploadSuppliersEndpoint = new MockPaymentWorksUploadSuppliersEndpoint(TEMP_SUPPLIER_UPLOAD_DIRECTORY, DUMMY_AUTHORIZATION_TOKEN);
-        
-        serverBootstrap.registerHandler(uploadSuppliersEndpoint.getRelativeUrlPatternForHandlerRegistration(), uploadSuppliersEndpoint);
-        HttpHost httpHost = start();
-        
-        this.baseServerUrl = httpHost.toURI();
-        String mockPaymentWorksUrl = baseServerUrl + CUKFSConstants.SLASH;
-        
-        this.webServiceCallsService = new TestPaymentWorksWebServiceCallsService();
-        webServiceCallsService.setWebServiceCredentialService(buildMockWebServiceCredentialService(mockPaymentWorksUrl));
-        
-        this.uploadSuppliersService = new TestPaymentWorksUploadSuppliersService();
-        uploadSuppliersService.setPaymentWorksWebServiceCallsService(webServiceCallsService);
-        uploadSuppliersService.setPaymentWorksBatchUtilityService(buildMockBatchUtilityService());
-    }
-
-    private WebServiceCredentialService buildMockWebServiceCredentialService(String mockPaymentWorksUrl) {
-        WebServiceCredentialService webServiceCredentialService = mock(WebServiceCredentialService.class);
-        
-        when(webServiceCredentialService.getWebServiceCredentialValue(
-                PaymentWorksConstants.PAYMENTWORKS_WEB_SERVICE_GROUP_CODE, PaymentWorksCredentialKeys.PAYMENTWORKS_API_URL))
-                .thenReturn(mockPaymentWorksUrl);
-        when(webServiceCredentialService.getWebServiceCredentialValue(
-                PaymentWorksConstants.PAYMENTWORKS_WEB_SERVICE_GROUP_CODE, PaymentWorksCredentialKeys.PAYMENTWORKS_AUTHORIZATION_TOKEN))
-                .thenReturn(DUMMY_AUTHORIZATION_TOKEN);
-        
-        return webServiceCredentialService;
-    }
-
-    private PaymentWorksBatchUtilityService buildMockBatchUtilityService() {
-        PaymentWorksBatchUtilityService batchUtilityService = mock(PaymentWorksBatchUtilityService.class);
-        when(batchUtilityService.retrievePaymentWorksParameterValue(any(String.class)))
-                .then(this::getTestParameterValue);
-        return batchUtilityService;
-    }
-
-    private String getTestParameterValue(InvocationOnMock invocation) {
-        String parameterKey = invocation.getArgument(0);
-        if (StringUtils.isBlank(parameterKey)) {
-            return KFSConstants.EMPTY_STRING;
-        }
-        
-        switch (parameterKey) {
-            case PaymentWorksParameterConstants.PAYMENTWORKS_UPLOAD_SUPPLIERS_REPORT_VENDOR_COUNT_MISMATCH_MESSAGE_PREFIX :
-                return ParameterTestValues.PAYMENTWORKS_UPLOAD_SUPPLIERS_REPORT_VENDOR_COUNT_MISMATCH_MESSAGE_PREFIX;
-            case PaymentWorksParameterConstants.PAYMENTWORKS_UPLOAD_SUPPLIERS_REPORT_VENDOR_UPLOAD_FAILURE_MESSAGE_PREFIX :
-                return ParameterTestValues.PAYMENTWORKS_UPLOAD_SUPPLIERS_REPORT_VENDOR_UPLOAD_FAILURE_MESSAGE_PREFIX;
-            default :
-                return KFSConstants.EMPTY_STRING;
-        }
-    }
-
-    /**
-     * Overridden to force a zero-second grace period on the test server shutdown, and to include some other test-specific cleanup.
-     * 
-     * @see org.apache.http.localserver.LocalServerTestBase#shutDown()
-     */
-    @Override
-    @After
-    public void shutDown() throws Exception {
-        if (this.httpclient != null) {
-            this.httpclient.close();
-        }
-        if (this.server != null) {
-            this.server.shutdown(0L, TimeUnit.SECONDS);
-        }
-        deleteTemporaryFileDirectory();
-        webServiceCallsService.destroy();
-    }
-
-    private void deleteTemporaryFileDirectory() throws Exception {
-        File uploadedSuppliersDirectory = new File(TEMP_SUPPLIER_UPLOAD_DIRECTORY);
-        if (uploadedSuppliersDirectory.exists() && uploadedSuppliersDirectory.isDirectory()) {
-            FileUtils.forceDelete(uploadedSuppliersDirectory.getAbsoluteFile());
-        }
-    }
-
-    @Test
-    public void testUploadSingleVendor() throws Exception {
-        assertUploadSucceedsCompletely(PaymentWorksVendorFixture.JOHN_DOE);
-    }
-
-    @Test
-    public void testUploadMultipleVendors() throws Exception {
-        assertUploadSucceedsCompletely(
-                PaymentWorksVendorFixture.JOHN_DOE, PaymentWorksVendorFixture.MARY_SMITH, PaymentWorksVendorFixture.WIDGET_MAKERS);
-    }
-
-    @Test
-    public void testLargeVendorUploadContainsContentLengthHeader() throws Exception {
-        int rowCount = 200;
-        PaymentWorksVendorFixture[] fixtures = new PaymentWorksVendorFixture[rowCount];
-        Arrays.fill(fixtures, PaymentWorksVendorFixture.JOHN_DOE);
-        assertUploadSucceedsCompletely(fixtures);
-    }
-
-    private void assertUploadSucceedsCompletely(PaymentWorksVendorFixture... fixtures) {
-        PaymentWorksUploadSuppliersBatchReportData reportData = new PaymentWorksUploadSuppliersBatchReportData();
-        assertUploadSucceeds(reportData, fixtures);
-        assertEquals("Wrong vendor count received from server's response",
-                fixtures.length, reportData.getRecordsProcessedByPaymentWorksSummary().getRecordCount());
-        assertEquals("No global messages should have been recorded", 0, reportData.getGlobalMessages().size());
-    }
-
-    private void assertUploadSucceeds(
-            PaymentWorksUploadSuppliersBatchReportData reportData, PaymentWorksVendorFixture... fixtures) {
-        List<PaymentWorksVendor> vendors = buildVendorsFromFixtures(fixtures);
-        uploadSuppliersEndpoint.setExpectedVendorsForNextUpload(fixtures);
-        
-        boolean result = uploadSuppliersService.uploadVendorsToPaymentWorks(vendors, reportData);
-        assertTrue("Supplier upload should have succeeded", result);
-        assertTrue("The Supplier Upload endpoint should have been invoked", uploadSuppliersEndpoint.isCalledUploadSuppliersService());
-        assertTrue("The server should not have sent an error message field",
-                StringUtils.isBlank(webServiceCallsService.getLastSupplierUploadErrorFieldName()));
-        assertTrue("The server should not have sent an error message",
-                StringUtils.isBlank(webServiceCallsService.getLastSupplierUploadErrorMessage()));
-    }
-
-    @Test
-    public void testHandleErrorResponseFromEndpoint() throws Exception {
-        PaymentWorksUploadSuppliersBatchReportData reportData = new PaymentWorksUploadSuppliersBatchReportData();
-        uploadSuppliersEndpoint.setExpectedVendorsForNextUpload(new PaymentWorksVendorFixture[0]);
-        boolean result = uploadSuppliersService.uploadVendorsToPaymentWorks(Collections.emptyList(), reportData);
-        assertFalse("The web service call should have failed", result);
-        assertEquals("Wrong number of global messages recorded", 1, reportData.getGlobalMessages().size());
-        assertTrue("Wrong global message prefix recorded in report", StringUtils.startsWith(
-                reportData.getGlobalMessages().get(0), ParameterTestValues.PAYMENTWORKS_UPLOAD_SUPPLIERS_REPORT_VENDOR_UPLOAD_FAILURE_MESSAGE_PREFIX));
-        assertTrue("The Supplier Upload endpoint should have been invoked", uploadSuppliersEndpoint.isCalledUploadSuppliersService());
-        assertEquals("Wrong error message field returned by endpoint",
-                PaymentWorksSupplierUploadConstants.ERROR_FIELD, webServiceCallsService.getLastSupplierUploadErrorFieldName());
-        assertEquals("Wrong error message returned by endpoint",
-                SupplierUploadErrorMessages.FILE_CONTAINED_ZERO_ROWS, webServiceCallsService.getLastSupplierUploadErrorMessage());
-    }
-
-    @Test
-    public void testHandleDetectionOfVendorDeletionAttempts() throws Exception {
-        List<PaymentWorksVendor> vendors = buildVendorsFromFixtures(
-                PaymentWorksVendorFixture.JOHN_DOE, PaymentWorksVendorFixture.MARY_SMITH_DELETE, PaymentWorksVendorFixture.WIDGET_MAKERS);
-        PaymentWorksUploadSuppliersBatchReportData reportData = new PaymentWorksUploadSuppliersBatchReportData();
-        
-        boolean result = uploadSuppliersService.uploadVendorsToPaymentWorks(vendors, reportData);
-        assertFalse("The processing should have failed", result);
-        assertEquals("Wrong number of global messages recorded", 1, reportData.getGlobalMessages().size());
-        assertTrue("Wrong global message prefix recorded in report", StringUtils.startsWith(
-                reportData.getGlobalMessages().get(0), ParameterTestValues.PAYMENTWORKS_UPLOAD_SUPPLIERS_REPORT_VENDOR_UPLOAD_FAILURE_MESSAGE_PREFIX));
-        assertFalse("The Supplier Upload endpoint should not have been invoked", uploadSuppliersEndpoint.isCalledUploadSuppliersService());
-    }
-
-    @Test
-    public void testHandleDetectionOfVendorCountMismatch() throws Exception {
-        PaymentWorksVendorFixture[] fixtures = { PaymentWorksVendorFixture.JOHN_DOE, PaymentWorksVendorFixture.WIDGET_MAKERS };
-        PaymentWorksUploadSuppliersBatchReportData reportData = new PaymentWorksUploadSuppliersBatchReportData();
-        uploadSuppliersEndpoint.setForceVendorCountMismatch(true);
-        assertUploadSucceeds(reportData, fixtures);
-        
-        assertNotEquals("There should have been a mismatch between the number of vendors uploaded and the server's number of received vendors",
-                fixtures.length, reportData.getRecordsProcessedByPaymentWorksSummary().getRecordCount());
-        assertEquals("Wrong number of global messages recorded", 1, reportData.getGlobalMessages().size());
-        assertTrue("Wrong global message prefix recorded in report", StringUtils.startsWith(
-                reportData.getGlobalMessages().get(0), ParameterTestValues.PAYMENTWORKS_UPLOAD_SUPPLIERS_REPORT_VENDOR_COUNT_MISMATCH_MESSAGE_PREFIX));
-    }
-
-    private List<PaymentWorksVendor> buildVendorsFromFixtures(PaymentWorksVendorFixture... fixtures) {
-        return Arrays.stream(fixtures)
-                .map(PaymentWorksVendorFixture::toPaymentWorksVendor)
-                .collect(Collectors.toCollection(ArrayList::new));
-    }
-
-    private static class TestPaymentWorksUploadSuppliersService extends PaymentWorksUploadSuppliersServiceImpl {
-        @Override
-        public boolean uploadVendorsToPaymentWorks(Collection<PaymentWorksVendor> vendors, PaymentWorksUploadSuppliersBatchReportData reportData) {
-            return super.uploadVendorsToPaymentWorks(vendors, reportData);
-        }
-    }
-
-    private static class TestPaymentWorksWebServiceCallsService extends PaymentWorksWebServiceCallsServiceImpl {
-        private static final long serialVersionUID = 1L;
-        
-        private String lastSupplierUploadErrorFieldName = null;
-        private String lastSupplierUploadErrorMessage = null;
-        
-        @Override
-        protected void handleErrorMessageFromSupplierUploadFailure(String errorFieldName, String errorMessage) {
-            this.lastSupplierUploadErrorFieldName = errorFieldName;
-            this.lastSupplierUploadErrorMessage = errorMessage;
-        }
-        
-        public String getLastSupplierUploadErrorFieldName() {
-            return lastSupplierUploadErrorFieldName;
-        }
-        
-        public String getLastSupplierUploadErrorMessage() {
-            return lastSupplierUploadErrorMessage;
-        }
-    }
-=======
 /* The test has been temporarily commented out as it needs to be reworked after the httpclient version upgrade. This will be fixed with KFSPTS-26117*/
 public class PaymentWorksUploadSuppliersTest { 
 //	extends LocalServerTestBase {
@@ -342,6 +128,7 @@
 //            this.server.shutdown(0L, TimeUnit.SECONDS);
 //        }
 //        deleteTemporaryFileDirectory();
+//        webServiceCallsService.destroy();
 //    }
 //
 //    private void deleteTemporaryFileDirectory() throws Exception {
@@ -469,6 +256,5 @@
 //            return lastSupplierUploadErrorMessage;
 //        }
 //    }
->>>>>>> ea08adc0
 
 }