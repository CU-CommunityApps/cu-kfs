package edu.cornell.kfs.pdp.batch.service.impl;

import static org.junit.Assert.assertEquals;
import static org.junit.Assert.assertFalse;

import java.io.File;
import java.io.IOException;
import java.text.MessageFormat;
import java.util.ArrayList;
import java.util.Arrays;
import java.util.Collections;
import java.util.Iterator;
import java.util.List;

import org.apache.commons.io.FileUtils;
import org.apache.commons.lang.StringUtils;
import org.easymock.EasyMock;
import org.easymock.IAnswer;
import org.junit.After;
import org.junit.Before;
import org.junit.Test;
import org.kuali.kfs.pdp.PdpConstants;
import org.kuali.kfs.pdp.PdpConstants.PayeeIdTypeCodes;
import org.kuali.kfs.pdp.businessobject.ACHBank;
import org.kuali.kfs.pdp.businessobject.PayeeACHAccount;
import org.kuali.kfs.pdp.document.PayeeACHAccountMaintainableImpl;
import org.kuali.kfs.pdp.service.AchBankService;
import org.kuali.kfs.pdp.service.AchService;
import org.kuali.kfs.pdp.service.impl.AchBankServiceImpl;
import org.kuali.kfs.pdp.service.impl.AchServiceImpl;
import org.kuali.kfs.sys.KFSConstants;
import org.kuali.kfs.sys.batch.BatchInputFileType;
import org.kuali.kfs.sys.batch.service.impl.BatchInputFileServiceImpl;
import org.kuali.kfs.sys.document.FinancialSystemMaintainable;
import org.kuali.kfs.sys.service.impl.DevelopmentMailServiceImpl;
import org.kuali.rice.kim.api.identity.Person;
import org.kuali.rice.kim.api.identity.PersonService;
import org.kuali.rice.kim.api.identity.principal.Principal;
import org.kuali.rice.kim.impl.identity.PersonImpl;
import org.kuali.rice.kim.impl.identity.PersonServiceImpl;
import org.kuali.kfs.kns.datadictionary.control.SelectControlDefinition;
import org.kuali.kfs.kns.document.MaintenanceDocument;
import org.kuali.kfs.kns.document.MaintenanceDocumentBase;
import org.kuali.kfs.kns.service.impl.DataDictionaryServiceImpl;
import org.kuali.rice.krad.bo.BusinessObject;
<<<<<<< HEAD
import org.kuali.kfs.krad.bo.DocumentHeader;
import org.kuali.kfs.krad.bo.Note;
import org.kuali.kfs.krad.datadictionary.AttributeDefinition;
import org.kuali.kfs.krad.datadictionary.AttributeSecurity;
import org.kuali.kfs.krad.datadictionary.mask.MaskFormatterLiteral;
import org.kuali.kfs.krad.document.Document;
import org.kuali.kfs.krad.service.DataDictionaryService;
import org.kuali.kfs.krad.service.DocumentService;
import org.kuali.kfs.krad.service.SequenceAccessorService;
import org.kuali.kfs.krad.service.impl.DocumentServiceImpl;
import org.kuali.kfs.krad.util.KRADPropertyConstants;
=======
import org.kuali.rice.krad.bo.DocumentHeader;
import org.kuali.rice.krad.bo.Note;
import org.kuali.rice.krad.datadictionary.AttributeDefinition;
import org.kuali.rice.krad.datadictionary.AttributeSecurity;
import org.kuali.rice.krad.datadictionary.mask.MaskFormatterLiteral;
import org.kuali.rice.krad.document.Document;
import org.kuali.rice.krad.service.DataDictionaryService;
import org.kuali.rice.krad.service.DocumentService;
import org.kuali.rice.krad.service.SequenceAccessorService;
import org.kuali.rice.krad.service.impl.DocumentServiceImpl;
import org.kuali.rice.krad.util.KRADPropertyConstants;
import org.kuali.rice.krad.util.ObjectUtils;
>>>>>>> 6bc08620

import edu.cornell.kfs.coa.businessobject.options.CUCheckingSavingsValuesFinder;
import edu.cornell.kfs.pdp.CUPdpConstants;
import edu.cornell.kfs.pdp.batch.PayeeACHAccountExtractCsv;
import edu.cornell.kfs.pdp.batch.PayeeACHAccountExtractCsvInputFileType;
import edu.cornell.kfs.pdp.businessobject.PayeeACHAccountExtractDetail;
import edu.cornell.kfs.sys.service.mock.MockParameterServiceImpl;

@SuppressWarnings("deprecation")
public class PayeeACHAccountExtractServiceImplTest {

    private static final String BANK_ACCOUNT_NUMBER = "bankAccountNumber";
    private static final String BANK_NAME = "bankRouting.bankName";
    private static final String BANK_ACCOUNT_TYPE_CODE = "bankAccountTypeCode";
    private static final Integer DOCUMENT_DESCRIPTION_MAX_LENGTH = Integer.valueOf(40);

    private static final String ACH_SOURCE_FILE_PATH = "src/test/java/edu/cornell/kfs/pdp/batch/service/fixture";
    private static final String ACH_TESTING_FILE_PATH = "test/pdp/payeeACHAccountExtract";
    private static final String ACH_TESTING_DIRECTORY = ACH_TESTING_FILE_PATH + "/";
    private static final String FILE_PATH_FORMAT = "{0}/{1}.{2}";
    private static final String ACH_CSV_FILE_EXTENSION = "csv";
    private static final String ACH_DONE_FILE_EXTENSION = "done";

    private static final String BAD_HEADERS_FILE = "pdp_ach_test_badHeaders";
    private static final String BAD_LINES_FILE = "pdp_ach_test_badLines";
    private static final String GOOD_LINES_FILE = "pdp_ach_test_good";
    private static final String MIX_GOOD_BAD_LINES_FILE = "pdp_ach_test_mixGoodBadLines";

    private static final String KFS_DIRECT_DEPOSIT_TYPE = "PRAP";
    private static final String COMPLETED_DATE_FROM_TEST_FILES = "01/01/2016";

    private static final String TEST_PRINCIPALID = "1234567";
    private static final String TEST_PRINCIPALNAME = "jad987";
    private static final String TEST_ENTITYID = "2345678";
    private static final String TEST_NAME = "Doe, John A.";
    private static final String TEST_EMPLOYEEID = "1122333";
    private static final String TEST_EMAIL = "jad987@someplace.edu";
    private static final String TEST_BANK_ROUTING_NUMBER = "111000999";
    private static final String TEST_BANK_NAME = "First Bank";
    private static final String TEST_BANK_ACCOUNT_TYPE = CUPdpConstants.PAYEE_ACH_ACCOUNT_EXTRACT_CHECKING_ACCOUNT_TYPE;
    private static final String TEST_ACCOUNT_NUMBER = "44333222111";

    private static final String TEST_ALT_PRINCIPALID = "9876543";
    private static final String TEST_ALT_PRINCIPALNAME = "jd8888";
    private static final String TEST_ALT_ENTITYID = "8765432";
    private static final String TEST_ALT_NAME = "Doe, Jane";
    private static final String TEST_ALT_EMPLOYEEID = "4455666";
    private static final String TEST_ALT_EMAIL = "jd8888@someplace.edu";
    private static final String TEST_ALT_BANK_ROUTING_NUMBER = "666777888";
    private static final String TEST_ALT_BANK_NAME = "Second Bank";
    private static final String TEST_ALT_BANK_ACCOUNT_TYPE = CUPdpConstants.PAYEE_ACH_ACCOUNT_EXTRACT_SAVINGS_ACCOUNT_TYPE;
    private static final String TEST_ALT_ACCOUNT_NUMBER = "66555444333";

    private static final String UNRESOLVED_EMAIL_STRING
            = "Payment $ \\n\\ for [payeeIdentifierTypeCode] of [payeeIdNumber] will go to [bankAccountTypeCode] account at [bankRouting.bankName].[bankAccountNumber]";
    private static final String EMAIL_STRING_AS_FORMAT = "Payment $ \n\\ for {0} of {1} will go to {2} account at {3}.";
    private static final String PERSONAL_SAVINGS_ACCOUNT_TYPE_LABEL = "Personal Savings";

    private TestPayeeACHAccountExtractService payeeACHAccountExtractService;
    
    private static final org.apache.log4j.Logger LOG = org.apache.log4j.Logger.getLogger(PayeeACHAccountExtractServiceImplTest.class);

    @Before
    public void setUp() throws Exception {
        payeeACHAccountExtractService = new TestPayeeACHAccountExtractService();
        payeeACHAccountExtractService.setBatchInputFileService(new BatchInputFileServiceImpl());
        payeeACHAccountExtractService.setBatchInputFileTypes(Collections.<BatchInputFileType>singletonList(getBatchInputFileType()));
        payeeACHAccountExtractService.setParameterService(new MockParameterServiceImpl());
        payeeACHAccountExtractService.setMailService(new DevelopmentMailServiceImpl());
        payeeACHAccountExtractService.setDocumentService(createMockDocumentService());
        payeeACHAccountExtractService.setDataDictionaryService(createMockDataDictionaryService());
        payeeACHAccountExtractService.setPersonService(createMockPersonService());
        payeeACHAccountExtractService.setSequenceAccessorService(new MockSequenceAccessorService());
        payeeACHAccountExtractService.setAchService(createMockAchService());
        payeeACHAccountExtractService.setAchBankService(createMockAchBankService());
    }

    @After
    public void cleanUp() throws Exception {
        removeTestFilesAndDirectories();
    }

    @Test
    public void testLoadValidFile() throws Exception {
        // Load only the "good" file, which we expect to completely succeed.
        List<PayeeACHAccountExtractDetail> expectedSuccessfulDetails = Arrays.asList(
                getExpectedExtractDetailForTestAccount());
        
        copyInputFilesAndGenerateDoneFiles(GOOD_LINES_FILE);
        payeeACHAccountExtractService.processACHBatchDetails();
        assertFileAndRowLoadingResultsAreCorrect(
                new AchFileResults(1, 0, 0), getExpectedResultsForGoodFile(), expectedSuccessfulDetails);
        assertDoneFilesWereDeleted(GOOD_LINES_FILE);
    }

    @Test
    public void testLoadFileWithInvalidFormat() throws Exception {
        // Load only the badly-formatted file, which we expect to fail altogether.
        copyInputFilesAndGenerateDoneFiles(BAD_HEADERS_FILE);
        payeeACHAccountExtractService.processACHBatchDetails();
        assertFileAndRowLoadingResultsAreCorrect(
                new AchFileResults(0, 0, 1), new AchRowResults(), Collections.<PayeeACHAccountExtractDetail>emptyList());
        assertDoneFilesWereDeleted(BAD_HEADERS_FILE);
    }

    @Test
    public void testLoadFileWithAllInvalidRows() throws Exception {
        // Load only the rows-with-bad-data file, which we expect to load but to have all of its data lines rejected (due to validation problems).
        copyInputFilesAndGenerateDoneFiles(BAD_LINES_FILE);
        payeeACHAccountExtractService.processACHBatchDetails();
        assertFileAndRowLoadingResultsAreCorrect(
                new AchFileResults(0, 1, 0), getExpectedResultsForBadLinesFile(), Collections.<PayeeACHAccountExtractDetail>emptyList());
        assertDoneFilesWereDeleted(BAD_LINES_FILE);
    }

    @Test
    public void testLoadFileWithSomeInvalidRows() throws Exception {
        // Load only the some-good-and-bad-rows file, which we expect to load but to have some of its data lines rejected (due to validation problems).
        copyInputFilesAndGenerateDoneFiles(MIX_GOOD_BAD_LINES_FILE);
        payeeACHAccountExtractService.processACHBatchDetails();
        assertFileAndRowLoadingResultsAreCorrect(
                new AchFileResults(0, 1, 0), getExpectedResultsForMixedGoodBadLinesFile(), Collections.<PayeeACHAccountExtractDetail>emptyList());
        assertDoneFilesWereDeleted(MIX_GOOD_BAD_LINES_FILE);
    }

    @Test
    public void testLoadMultipleFiles() throws Exception {
        // Load the badly-formatted file, the all-invalid-data file, and the some-invalid-data file.
        AchRowResults expectedRowResults = AchRowResults.createSummarizedResults(getExpectedResultsForBadLinesFile(), getExpectedResultsForMixedGoodBadLinesFile());
        copyInputFilesAndGenerateDoneFiles(BAD_HEADERS_FILE, BAD_LINES_FILE, MIX_GOOD_BAD_LINES_FILE);
        payeeACHAccountExtractService.processACHBatchDetails();
        assertFileAndRowLoadingResultsAreCorrect(
                new AchFileResults(0, 2, 1), expectedRowResults, Collections.<PayeeACHAccountExtractDetail>emptyList());
        assertDoneFilesWereDeleted(BAD_HEADERS_FILE);
        assertDoneFilesWereDeleted(BAD_LINES_FILE);
        assertDoneFilesWereDeleted(MIX_GOOD_BAD_LINES_FILE);
    }

    @Test
    public void testEmailBodyPlaceholderResolution() throws Exception {
        // NOTE: We expect that all potentially-sensitive placeholders except bank name will be replaced with empty text.
        PayeeACHAccount achAccount = createEmployeePayeeACHAccountForAlternateUser();
        String expectedBody = MessageFormat.format(EMAIL_STRING_AS_FORMAT, achAccount.getPayeeIdentifierTypeCode(),
                achAccount.getPayeeIdNumber(), PERSONAL_SAVINGS_ACCOUNT_TYPE_LABEL, achAccount.getBankRouting().getBankName());
        String actualBody = payeeACHAccountExtractService.getResolvedEmailBody(achAccount, UNRESOLVED_EMAIL_STRING);
        
        assertEquals("Email body placeholders and special characters were not resolved properly", expectedBody, actualBody);
    }

    private void assertFileAndRowLoadingResultsAreCorrect(AchFileResults expectedFileResults,
            AchRowResults expectedRowResults, List<PayeeACHAccountExtractDetail> expectedSuccessfulDetails) throws Exception {
        AchFileResults actualFileResults = payeeACHAccountExtractService.getFileResults();
        AchRowResults actualRowResults = payeeACHAccountExtractService.getRowResults();
        List<PayeeACHAccountExtractDetail> actualSuccessfulDetails = payeeACHAccountExtractService.getSuccessfulDetails();
        
        assertEquals("Wrong number of completely successful files", expectedFileResults.getNumSuccessfulFiles(), actualFileResults.getNumSuccessfulFiles());
        assertEquals("Wrong number of files with bad data rows", expectedFileResults.getNumFilesWithBadRows(), actualFileResults.getNumFilesWithBadRows());
        assertEquals("Wrong number of files that could not be processed", expectedFileResults.getNumBadFiles(), actualFileResults.getNumBadFiles());
        assertRowProcessingResultsAreCorrect(expectedRowResults, actualRowResults);
        assertExtractedDetailsAreCorrect(expectedSuccessfulDetails, actualSuccessfulDetails);
    }

    private void assertRowProcessingResultsAreCorrect(
            AchRowResults expectedRowResults, AchRowResults actualRowResults) throws Exception {
        assertEquals("Wrong number of invalid file rows", expectedRowResults.getNumBadRows(), actualRowResults.getNumBadRows());
        assertPayeeResultsAreCorrect(expectedRowResults.getEmployeeRowResults(), actualRowResults.getEmployeeRowResults(), "Employee");
        assertPayeeResultsAreCorrect(expectedRowResults.getEntityRowResults(), actualRowResults.getEntityRowResults(), "Entity");
    }

    private void assertPayeeResultsAreCorrect(AchSuccessfulRowResults expectedResults,
            AchSuccessfulRowResults actualResults, String payeeTypeLabel) throws Exception {
        assertEquals(payeeTypeLabel + " types have wrong number of new rows", expectedResults.getNumNewRows(), actualResults.getNumNewRows());
        assertEquals(payeeTypeLabel + " types have wrong number of existing rows", expectedResults.getNumExistingRows(), actualResults.getNumExistingRows());
    }

    private void assertExtractedDetailsAreCorrect(List<PayeeACHAccountExtractDetail> expectedSuccessfulDetails,
            List<PayeeACHAccountExtractDetail> actualSuccessfulDetails) throws Exception {
        assertEquals("Wrong number of payee details processed", expectedSuccessfulDetails.size(), actualSuccessfulDetails.size());
        for (int i = 0; i < expectedSuccessfulDetails.size(); i++) {
            PayeeACHAccountExtractDetail expectedDetail = expectedSuccessfulDetails.get(i);
            PayeeACHAccountExtractDetail actualDetail = actualSuccessfulDetails.get(i);
            assertEquals("Wrong payment detail employee ID", expectedDetail.getEmployeeID(), actualDetail.getEmployeeID());
            assertEquals("Wrong payment detail netID", expectedDetail.getNetID(), actualDetail.getNetID());
            assertEquals("Wrong payment detail last name", expectedDetail.getLastName(), actualDetail.getLastName());
            assertEquals("Wrong payment detail first name", expectedDetail.getFirstName(), actualDetail.getFirstName());
            assertEquals("Wrong payment detail payment type", expectedDetail.getPaymentType(), actualDetail.getPaymentType());
            assertEquals("Wrong payment detail balance account indicator", expectedDetail.getBalanceAccount(), actualDetail.getBalanceAccount());
            assertEquals("Wrong payment detail routing number", expectedDetail.getBankRoutingNumber(), actualDetail.getBankRoutingNumber());
            assertEquals("Wrong payment detail account number", expectedDetail.getBankAccountNumber(), actualDetail.getBankAccountNumber());
            assertEquals("Wrong payment detail account type", expectedDetail.getBankAccountType(), actualDetail.getBankAccountType());
        }
    }

    private void assertDoneFilesWereDeleted(String... inputFileNames) throws Exception {
        for (String inputFileName : inputFileNames) {
            File doneFile = new File(MessageFormat.format(FILE_PATH_FORMAT, ACH_TESTING_FILE_PATH, inputFileName, ACH_DONE_FILE_EXTENSION));
            assertFalse("There should not be a .done file for " + inputFileName, doneFile.exists());
        }
    }

    protected void copyInputFilesAndGenerateDoneFiles(String... inputFileNames) throws IOException {
        for (String inputFileName : inputFileNames) {
            File sourceFile = new File(MessageFormat.format(FILE_PATH_FORMAT, ACH_SOURCE_FILE_PATH, inputFileName, ACH_CSV_FILE_EXTENSION));
            File destFile = new File(MessageFormat.format(FILE_PATH_FORMAT, ACH_TESTING_FILE_PATH, inputFileName, ACH_CSV_FILE_EXTENSION));
            File doneFile = new File(MessageFormat.format(FILE_PATH_FORMAT, ACH_TESTING_FILE_PATH, inputFileName, ACH_DONE_FILE_EXTENSION));
            FileUtils.copyFile(sourceFile, destFile);
            doneFile.createNewFile();
        }
    }

    protected void removeTestFilesAndDirectories() throws IOException {
        File achDirectory = new File(ACH_TESTING_DIRECTORY);
        if (achDirectory.exists() && achDirectory.isDirectory()) {
            for (File achFile : achDirectory.listFiles()) {
                achFile.delete();
            }
            achDirectory.delete();
            
            // Delete parent directories.
            int slashIndex = ACH_TESTING_DIRECTORY.lastIndexOf('/', ACH_TESTING_DIRECTORY.lastIndexOf('/') - 1);
            while (slashIndex != -1) {
                File tempDirectory = new File(ACH_TESTING_DIRECTORY.substring(0, slashIndex + 1));
                tempDirectory.delete();
                slashIndex = ACH_TESTING_DIRECTORY.lastIndexOf('/', slashIndex - 1);
            }
        }
    }

    private AchRowResults getExpectedResultsForBadLinesFile() {
        // All file lines should fail.
        return new AchRowResults(
                new AchSuccessfulRowResults(PayeeIdTypeCodes.EMPLOYEE, 0, 0), new AchSuccessfulRowResults(PayeeIdTypeCodes.ENTITY, 0, 0), 7);
    }

    private AchRowResults getExpectedResultsForGoodFile() {
        // File line should succeed, resulting in 1 new employee account and 1 new entity account with no errors.
        return new AchRowResults(
                new AchSuccessfulRowResults(PayeeIdTypeCodes.EMPLOYEE, 1, 0), new AchSuccessfulRowResults(PayeeIdTypeCodes.ENTITY, 1, 0), 0);
    }

    private AchRowResults getExpectedResultsForMixedGoodBadLinesFile() {
        // Ten file lines should fail, and four file lines should succeed
        return new AchRowResults(
                new AchSuccessfulRowResults(PayeeIdTypeCodes.EMPLOYEE, 0, 4), new AchSuccessfulRowResults(PayeeIdTypeCodes.ENTITY, 4, 0), 14);
    }

    private PayeeACHAccountExtractDetail getExpectedExtractDetailForTestAccount() {
        PayeeACHAccountExtractDetail detail = new PayeeACHAccountExtractDetail();
        detail.setEmployeeID(TEST_EMPLOYEEID);
        detail.setNetID(TEST_PRINCIPALNAME);
        detail.setLastName(StringUtils.substringBefore(TEST_NAME, ","));
        detail.setFirstName(StringUtils.substringBetween(TEST_NAME, ", ", " "));
        detail.setPaymentType(CUPdpConstants.PAYEE_ACH_ACCOUNT_EXTRACT_DIRECT_DEPOSIT_PAYMENT_TYPE);
        detail.setBalanceAccount(CUPdpConstants.PAYEE_ACH_ACCOUNT_EXTRACT_BALANCE_ACCOUNT_YES_INDICATOR);
        detail.setCompletedDate(COMPLETED_DATE_FROM_TEST_FILES);
        detail.setBankName(TEST_BANK_NAME);
        detail.setBankRoutingNumber(TEST_BANK_ROUTING_NUMBER);
        detail.setBankAccountNumber(TEST_ACCOUNT_NUMBER);
        detail.setBankAccountType(TEST_BANK_ACCOUNT_TYPE);
        return detail;
    }

    private PayeeACHAccountExtractDetail getExpectedExtractDetailForAlternateTestAccount() {
        PayeeACHAccountExtractDetail detail = new PayeeACHAccountExtractDetail();
        detail.setEmployeeID(TEST_ALT_EMPLOYEEID);
        detail.setNetID(TEST_ALT_PRINCIPALNAME);
        detail.setLastName(StringUtils.substringBefore(TEST_ALT_NAME, ","));
        detail.setFirstName(StringUtils.substringAfter(TEST_ALT_NAME, ", "));
        detail.setPaymentType(CUPdpConstants.PAYEE_ACH_ACCOUNT_EXTRACT_DIRECT_DEPOSIT_PAYMENT_TYPE);
        detail.setBalanceAccount(CUPdpConstants.PAYEE_ACH_ACCOUNT_EXTRACT_BALANCE_ACCOUNT_YES_INDICATOR);
        detail.setCompletedDate(COMPLETED_DATE_FROM_TEST_FILES);
        detail.setBankName(TEST_ALT_BANK_NAME);
        detail.setBankRoutingNumber(TEST_ALT_BANK_ROUTING_NUMBER);
        detail.setBankAccountNumber(TEST_ALT_ACCOUNT_NUMBER);
        detail.setBankAccountType(TEST_ALT_BANK_ACCOUNT_TYPE);
        return detail;
    }

    private PayeeACHAccountExtractCsvInputFileType getBatchInputFileType() {
        PayeeACHAccountExtractCsvInputFileType fileType = new PayeeACHAccountExtractCsvInputFileType();
        fileType.setDirectoryPath(ACH_TESTING_FILE_PATH);
        fileType.setFileExtension(ACH_CSV_FILE_EXTENSION);
        fileType.setCsvEnumClass(PayeeACHAccountExtractCsv.class);
        return fileType;
    }

    @SuppressWarnings("unchecked")
    private DocumentService createMockDocumentService() throws Exception {
        DocumentService mockDocumentService = EasyMock.createMock(DocumentServiceImpl.class);
        EasyMock.expect(mockDocumentService.getNewDocument(CUPdpConstants.PAYEE_ACH_ACCOUNT_EXTRACT_MAINT_DOC_TYPE)).andStubAnswer(new IAnswer<Document>() {
                @Override
                public Document answer() throws Throwable {
                    return createMockPAATDocument();
                }
        });
        EasyMock.expect(mockDocumentService.routeDocument(EasyMock.isA(MaintenanceDocument.class),
                EasyMock.or(EasyMock.isA(String.class), EasyMock.isNull(String.class)),
                EasyMock.or(EasyMock.isA(List.class), EasyMock.isNull(List.class)))).andStubAnswer(new IAnswer<Document>() {
                        @Override
                        public Document answer() throws Throwable {
                            return (Document) EasyMock.getCurrentArguments()[0];
                        }
                });
        EasyMock.replay(mockDocumentService);
        return mockDocumentService;
    }

    private MaintenanceDocument createMockPAATDocument() throws Exception {
        MaintenanceDocument paatDocument = EasyMock.createMock(MaintenanceDocumentBase.class);
        EasyMock.expect(paatDocument.getNewMaintainableObject()).andStubReturn(createNewMaintainableForPAAT());
        EasyMock.expect(paatDocument.getDocumentHeader()).andStubReturn(new DocumentHeader());
        EasyMock.expect(paatDocument.getObjectId()).andStubReturn("0");
        paatDocument.addNote(EasyMock.isA(Note.class));
        EasyMock.expectLastCall().anyTimes();
        EasyMock.replay(paatDocument);
        return paatDocument;
    }

    private FinancialSystemMaintainable createNewMaintainableForPAAT() {
        FinancialSystemMaintainable maintainable = new PayeeACHAccountMaintainableImpl();
        maintainable.setBoClass(PayeeACHAccount.class);
        maintainable.setDataObject(new PayeeACHAccount());
        return maintainable;
    }

    private DataDictionaryService createMockDataDictionaryService() throws Exception {
        /*
         * Only a few specific attribute definitions should be masked or have values finders; the rest
         * should be plain. Also, we only care about the max lengths of a few specific properties.
         */
        DataDictionaryService ddService = EasyMock.createMock(DataDictionaryServiceImpl.class);
        
        EasyMock.expect(ddService.getAttributeDefinition(EasyMock.eq(PayeeACHAccount.class.getName()),
                EasyMock.or(EasyMock.eq(BANK_ACCOUNT_NUMBER), EasyMock.eq(BANK_NAME)))).andStubReturn(createMaskedAttributeDefinition());
        
        EasyMock.expect(ddService.getAttributeDefinition(PayeeACHAccount.class.getName(), BANK_ACCOUNT_TYPE_CODE)).andStubReturn(
                createAttributeDefinitionWithValuesFinder(CUCheckingSavingsValuesFinder.class.getName(), true));
        
        EasyMock.expect(ddService.getAttributeDefinition(EasyMock.eq(PayeeACHAccount.class.getName()), EasyMock.and(
                EasyMock.not(EasyMock.eq(BANK_ACCOUNT_TYPE_CODE)), EasyMock.and(
                        EasyMock.not(EasyMock.eq(BANK_ACCOUNT_NUMBER)), EasyMock.not(EasyMock.eq(BANK_NAME)))
                ))).andStubReturn(createUnmaskedAttributeDefinition());
        
        EasyMock.expect(ddService.getAttributeMaxLength(
                DocumentHeader.class.getName(), KRADPropertyConstants.DOCUMENT_DESCRIPTION)).andStubReturn(DOCUMENT_DESCRIPTION_MAX_LENGTH);
        
        EasyMock.replay(ddService);
        return ddService;
    }

    private AttributeDefinition createMaskedAttributeDefinition() {
        // We only care about the attribute being masked, not about any other setup like property name and max length.
        AttributeDefinition maskedDefinition = new AttributeDefinition();
        AttributeSecurity maskedSecurity = new AttributeSecurity();
        MaskFormatterLiteral literalMask = new MaskFormatterLiteral();
        maskedSecurity.setMask(true);
        literalMask.setLiteral("********");
        maskedSecurity.setMaskFormatter(literalMask);
        maskedDefinition.setAttributeSecurity(maskedSecurity);
        return maskedDefinition;
    }

    private AttributeDefinition createUnmaskedAttributeDefinition() {
        // We only care about the attribute being unmasked, not about any other setup like property name and max length.
        return new AttributeDefinition();
    }

    private AttributeDefinition createAttributeDefinitionWithValuesFinder(String valuesFinderClass, boolean includeKeyInLabel) {
        // We only care about the values finder and include-key-in-label flag, not about any other setup like property name and max length.
        AttributeDefinition attrDefinition = new AttributeDefinition();
        SelectControlDefinition controlDefinition = new SelectControlDefinition();
        controlDefinition.setValuesFinderClass(valuesFinderClass);
        controlDefinition.setIncludeKeyInLabel(Boolean.valueOf(includeKeyInLabel));
        attrDefinition.setControl(controlDefinition);
        return attrDefinition;
    }

    private PersonService createMockPersonService() throws Exception {
        PersonService personService = EasyMock.createMock(PersonServiceImpl.class);
        EasyMock.expect(personService.getPersonByPrincipalName(TEST_PRINCIPALNAME)).andStubReturn(createTestUser());
        EasyMock.expect(personService.getPersonByPrincipalName(TEST_ALT_PRINCIPALNAME)).andStubReturn(createAlternateTestUser());
        EasyMock.expect(personService.getPersonByPrincipalName(KFSConstants.SYSTEM_USER)).andStubReturn(createSystemUser());
        EasyMock.expect(personService.getPersonByPrincipalName(
                EasyMock.and(EasyMock.not(EasyMock.eq(TEST_PRINCIPALNAME)), EasyMock.and(
                        EasyMock.not(EasyMock.eq(TEST_ALT_PRINCIPALNAME)), EasyMock.not(EasyMock.eq(KFSConstants.SYSTEM_USER)))
                ))).andStubReturn(null);
        EasyMock.replay(personService);
        return personService;
    }

    private Person createTestUser() {
        Principal.Builder principal = Principal.Builder.create(TEST_PRINCIPALNAME);
        principal.setPrincipalId(TEST_PRINCIPALID);
        principal.setEntityId(TEST_ENTITYID);
        principal.setActive(true);
        
        return new MockPersonImpl(principal.build(), TEST_EMPLOYEEID, TEST_NAME, TEST_EMAIL);
    }

    private Person createAlternateTestUser() {
        Principal.Builder principal = Principal.Builder.create(TEST_ALT_PRINCIPALNAME);
        principal.setPrincipalId(TEST_ALT_PRINCIPALID);
        principal.setEntityId(TEST_ALT_ENTITYID);
        principal.setActive(true);
        
        return new MockPersonImpl(principal.build(), TEST_ALT_EMPLOYEEID, TEST_ALT_NAME, TEST_ALT_EMAIL);
    }

    private Person createSystemUser() {
        Principal.Builder principal = Principal.Builder.create(KFSConstants.SYSTEM_USER);
        principal.setPrincipalId(KFSConstants.SYSTEM_USER);
        principal.setEntityId(KFSConstants.SYSTEM_USER);
        principal.setActive(true);
        
        return new MockPersonImpl(principal.build());
    }

    private AchService createMockAchService() throws Exception {
        AchService achService = EasyMock.createMock(AchServiceImpl.class);
        // Only the alternate employee ID is expected to return a non-null payee result.
        EasyMock.expect(achService.getAchInformation(EasyMock.eq(PayeeIdTypeCodes.ENTITY),
                EasyMock.isA(String.class), EasyMock.eq(KFS_DIRECT_DEPOSIT_TYPE))).andStubReturn(null);
        EasyMock.expect(achService.getAchInformation(PayeeIdTypeCodes.EMPLOYEE, TEST_ALT_EMPLOYEEID, KFS_DIRECT_DEPOSIT_TYPE)).andStubReturn(
                createEmployeePayeeACHAccountForAlternateUser());
        EasyMock.expect(achService.getAchInformation(EasyMock.eq(PayeeIdTypeCodes.EMPLOYEE),
                EasyMock.not(EasyMock.eq(TEST_ALT_EMPLOYEEID)), EasyMock.eq(KFS_DIRECT_DEPOSIT_TYPE))).andStubReturn(null);
        EasyMock.replay(achService);
        return achService;
    }

    private PayeeACHAccount createEmployeePayeeACHAccountForAlternateUser() {
        PayeeACHAccount achAccount = new PayeeACHAccount();
        achAccount.setPayeeIdentifierTypeCode(PayeeIdTypeCodes.EMPLOYEE);
        achAccount.setPayeeIdNumber(TEST_ALT_EMPLOYEEID);
        achAccount.setAchTransactionType(KFS_DIRECT_DEPOSIT_TYPE);
        achAccount.setBankRoutingNumber(TEST_ALT_BANK_ROUTING_NUMBER);
        achAccount.setBankAccountTypeCode("32PPD");
        achAccount.setBankAccountNumber(TEST_ALT_ACCOUNT_NUMBER);
        achAccount.setBankRouting(createBank(TEST_ALT_BANK_ROUTING_NUMBER, TEST_ALT_BANK_NAME));
        return achAccount;
    }

    private AchBankService createMockAchBankService() throws Exception {
        AchBankService achBankService = EasyMock.createMock(AchBankServiceImpl.class);
        EasyMock.expect(achBankService.getByPrimaryId(TEST_BANK_ROUTING_NUMBER)).andStubReturn(
                createBank(TEST_BANK_ROUTING_NUMBER, TEST_BANK_NAME));
        EasyMock.expect(achBankService.getByPrimaryId(TEST_ALT_BANK_ROUTING_NUMBER)).andStubReturn(
                createBank(TEST_ALT_BANK_ROUTING_NUMBER, TEST_ALT_BANK_NAME));
        EasyMock.expect(achBankService.getByPrimaryId(EasyMock.and(
                EasyMock.not(EasyMock.eq(TEST_BANK_ROUTING_NUMBER)), EasyMock.not(EasyMock.eq(TEST_ALT_BANK_ROUTING_NUMBER))))).andStubReturn(null);
        EasyMock.replay(achBankService);
        return achBankService;
    }

    private ACHBank createBank(String bankRoutingNumber, String bankName) {
        ACHBank bank = new ACHBank();
        bank.setBankRoutingNumber(bankRoutingNumber);
        bank.setBankName(bankName);
        bank.setActive(true);
        return bank;
    }

    private static class MockPersonImpl extends PersonImpl {
        private static final long serialVersionUID = 1L;
        
        public MockPersonImpl(Principal principal) {
            super();
            this.principalId = principal.getPrincipalId();
            this.principalName = principal.getPrincipalName();
            this.entityId = principal.getEntityId();
            this.active = principal.isActive();
        }
        
        public MockPersonImpl(Principal principal, String employeeId, String name, String emailAddress) {
            this(principal);
            this.employeeId = employeeId;
            this.name = name;
            this.emailAddress = emailAddress;
        }
    }

    private static class MockSequenceAccessorService implements SequenceAccessorService {
        private long currentValue;

        @Override
        public Long getNextAvailableSequenceNumber(String sequenceName, Class<? extends BusinessObject> clazz) {
            return getNextAvailableSequenceNumber(sequenceName);
        }

        @Override
        public Long getNextAvailableSequenceNumber(String sequenceName) {
            if (!PdpConstants.ACH_ACCOUNT_IDENTIFIER_SEQUENCE_NAME.equals(sequenceName)) {
                throw new RuntimeException("Unexpected sequence name: " + sequenceName);
            }
            currentValue++;
            return Long.valueOf(currentValue);
        }
        
    }

    // Helper implementation of PayeeACHAccountExtractService that tracks various statistics.
    private static class TestPayeeACHAccountExtractService extends PayeeACHAccountExtractServiceImpl {
        private AchFileResults fileResults = new AchFileResults();
        private AchRowResults rowResults = new AchRowResults();
        private List<PayeeACHAccountExtractDetail> successfulDetails = new ArrayList<>();
        
        @Override
        protected List<String> loadACHBatchDetailFile(String inputFileName, BatchInputFileType batchInputFileType) {
            try {
                List<String>failedRowsErrors = new ArrayList<String>();
                failedRowsErrors = super.loadACHBatchDetailFile(inputFileName, batchInputFileType);
                if (failedRowsErrors.isEmpty()) {
                    fileResults.incrementNumSuccessfulFiles();
                } else {
                    fileResults.incrementNumFilesWithBadRows();
                }
                return failedRowsErrors;
            } catch (Exception e) {
                fileResults.incrementNumBadFiles();
                throw e;
            }
        }
        
        @Override
        protected String processACHBatchDetail(PayeeACHAccountExtractDetail achDetail) {
            String failureMessage = super.processACHBatchDetail(achDetail);
            if (ObjectUtils.isNull(failureMessage) || StringUtils.isBlank(failureMessage)) {
                successfulDetails.add(achDetail);
            } else {
                rowResults.incrementNumBadRows();
            }
            return failureMessage;
        }
        
        @Override
        protected String addACHAccount(Person payee, PayeeACHAccountExtractDetail achDetail, String payeeType) {
            String processingResults = super.addACHAccount(payee, achDetail, payeeType);
            if (PayeeIdTypeCodes.EMPLOYEE.equals(payeeType)) {
                rowResults.getEmployeeRowResults().incrementNumNewRows();
            } else if (PayeeIdTypeCodes.ENTITY.equals(payeeType)) {
                rowResults.getEntityRowResults().incrementNumNewRows();
            }
            return processingResults;
        }
        
        @Override
        protected String updateACHAccountIfNecessary(Person payee, PayeeACHAccountExtractDetail achDetail, PayeeACHAccount achAccount) {
            String processingResults = super.updateACHAccountIfNecessary(payee, achDetail, achAccount);
            if (PayeeIdTypeCodes.EMPLOYEE.equals(achAccount.getPayeeIdentifierTypeCode())) {
                rowResults.getEmployeeRowResults().incrementNumExistingRows();
            } else if (PayeeIdTypeCodes.ENTITY.equals(achAccount.getPayeeIdentifierTypeCode())) {
                rowResults.getEntityRowResults().incrementNumExistingRows();
            }
            return processingResults;
        }
        
        @Override
        protected Note createEmptyNote() {
            Note note = EasyMock.createMock(Note.class);
            
            note.setNoteText(EasyMock.isA(String.class));
            note.setRemoteObjectIdentifier(EasyMock.isA(String.class));
            note.setAuthorUniversalIdentifier(EasyMock.isA(String.class));
            note.setNoteTypeCode(EasyMock.isA(String.class));
            note.setNotePostedTimestampToCurrent();
            EasyMock.replay(note);
            
            return note;
        }
        
        // Increase visibility to "public" for testing convenience.
        @Override
        public String getResolvedEmailBody(PayeeACHAccount achAccount, String emailBody) {
            return super.getResolvedEmailBody(achAccount, emailBody);
        }
        
        public AchFileResults getFileResults() {
            return fileResults;
        }
        
        public AchRowResults getRowResults() {
            return rowResults;
        }
        
        public List<PayeeACHAccountExtractDetail> getSuccessfulDetails() {
            return successfulDetails;
        }
    }

    // Helper object summarizing the statistics for the file rows.
    private static class AchRowResults {
        private final AchSuccessfulRowResults employeeRowResults;
        private final AchSuccessfulRowResults entityRowResults;
        private int numBadRows;

        public AchRowResults() {
            this.employeeRowResults = new AchSuccessfulRowResults(PayeeIdTypeCodes.EMPLOYEE);
            this.entityRowResults = new AchSuccessfulRowResults(PayeeIdTypeCodes.ENTITY);
        }

        public AchRowResults(AchSuccessfulRowResults employeeRowResults, AchSuccessfulRowResults entityRowResults, int numBadRows) {
            if (!PayeeIdTypeCodes.EMPLOYEE.equals(employeeRowResults.getPayeeType())) {
                throw new IllegalArgumentException("employeeRowResults is not configured for employee payee types");
            } else if (!PayeeIdTypeCodes.ENTITY.equals(entityRowResults.getPayeeType())) {
                throw new IllegalArgumentException("entityRowResults is not configured for entity payee types");
            }
            this.employeeRowResults = employeeRowResults;
            this.entityRowResults = entityRowResults;
            this.numBadRows = numBadRows;
        }

        public void incrementNumBadRows() {
            numBadRows++;
        }

        public AchSuccessfulRowResults getEmployeeRowResults() {
            return employeeRowResults;
        }

        public AchSuccessfulRowResults getEntityRowResults() {
            return entityRowResults;
        }

        public int getNumBadRows() {
            return numBadRows;
        }

        public static AchRowResults createSummarizedResults(AchRowResults... results) {
            AchRowResults summary = new AchRowResults();
            for (AchRowResults result : results) {
                summary.employeeRowResults.addResults(result.employeeRowResults);
                summary.entityRowResults.addResults(result.entityRowResults);
                summary.numBadRows += result.numBadRows;
            }
            return summary;
        }
    }

    // Helper object summarizing the statistics for a single file's impacts to payees.
    private static class AchSuccessfulRowResults {
        private final String payeeType;
        private int numNewRows;
        private int numExistingRows;

        public AchSuccessfulRowResults(String payeeType) {
            this.payeeType = payeeType;
        }

        protected AchSuccessfulRowResults(String payeeType, int numNewRows, int numExistingRows) {
            this.payeeType = payeeType;
            this.numNewRows = numNewRows;
            this.numExistingRows = numExistingRows;
        }

        public void incrementNumNewRows() {
            numNewRows++;
        }

        public void incrementNumExistingRows() {
            numExistingRows++;
        }

        public String getPayeeType() {
            return payeeType;
        }

        public int getNumNewRows() {
            return numNewRows;
        }

        public int getNumExistingRows() {
            return numExistingRows;
        }

        public void addResults(AchSuccessfulRowResults resultsToAdd) {
            if (!StringUtils.equals(payeeType, resultsToAdd.payeeType)) {
                throw new IllegalArgumentException("resultsToAdd does not have the same payee type as the current results");
            }
            numNewRows += resultsToAdd.numNewRows;
            numExistingRows += resultsToAdd.numExistingRows;
        }
    }

    // Helper object summarizing the statistics for the file processing as a whole.
    private static class AchFileResults {
        private int numSuccessfulFiles;
        private int numFilesWithBadRows;
        private int numBadFiles;

        public AchFileResults() {
        }

        public AchFileResults(int numSuccessfulFiles, int numFilesWithBadRows, int numBadFiles) {
            this.numSuccessfulFiles = numSuccessfulFiles;
            this.numFilesWithBadRows = numFilesWithBadRows;
            this.numBadFiles = numBadFiles;
        }

        public void incrementNumSuccessfulFiles() {
            numSuccessfulFiles++;
        }

        public void incrementNumFilesWithBadRows() {
            numFilesWithBadRows++;
        }

        public void incrementNumBadFiles() {
            numBadFiles++;
        }

        public int getNumSuccessfulFiles() {
            return numSuccessfulFiles;
        }

        public int getNumFilesWithBadRows() {
            return numFilesWithBadRows;
        }

        public int getNumBadFiles() {
            return numBadFiles;
        }
    }

}
<|MERGE_RESOLUTION|>--- conflicted
+++ resolved
@@ -1,795 +1,781 @@
-package edu.cornell.kfs.pdp.batch.service.impl;
-
-import static org.junit.Assert.assertEquals;
-import static org.junit.Assert.assertFalse;
-
-import java.io.File;
-import java.io.IOException;
-import java.text.MessageFormat;
-import java.util.ArrayList;
-import java.util.Arrays;
-import java.util.Collections;
-import java.util.Iterator;
-import java.util.List;
-
-import org.apache.commons.io.FileUtils;
-import org.apache.commons.lang.StringUtils;
-import org.easymock.EasyMock;
-import org.easymock.IAnswer;
-import org.junit.After;
-import org.junit.Before;
-import org.junit.Test;
-import org.kuali.kfs.pdp.PdpConstants;
-import org.kuali.kfs.pdp.PdpConstants.PayeeIdTypeCodes;
-import org.kuali.kfs.pdp.businessobject.ACHBank;
-import org.kuali.kfs.pdp.businessobject.PayeeACHAccount;
-import org.kuali.kfs.pdp.document.PayeeACHAccountMaintainableImpl;
-import org.kuali.kfs.pdp.service.AchBankService;
-import org.kuali.kfs.pdp.service.AchService;
-import org.kuali.kfs.pdp.service.impl.AchBankServiceImpl;
-import org.kuali.kfs.pdp.service.impl.AchServiceImpl;
-import org.kuali.kfs.sys.KFSConstants;
-import org.kuali.kfs.sys.batch.BatchInputFileType;
-import org.kuali.kfs.sys.batch.service.impl.BatchInputFileServiceImpl;
-import org.kuali.kfs.sys.document.FinancialSystemMaintainable;
-import org.kuali.kfs.sys.service.impl.DevelopmentMailServiceImpl;
-import org.kuali.rice.kim.api.identity.Person;
-import org.kuali.rice.kim.api.identity.PersonService;
-import org.kuali.rice.kim.api.identity.principal.Principal;
-import org.kuali.rice.kim.impl.identity.PersonImpl;
-import org.kuali.rice.kim.impl.identity.PersonServiceImpl;
-import org.kuali.kfs.kns.datadictionary.control.SelectControlDefinition;
-import org.kuali.kfs.kns.document.MaintenanceDocument;
-import org.kuali.kfs.kns.document.MaintenanceDocumentBase;
-import org.kuali.kfs.kns.service.impl.DataDictionaryServiceImpl;
-import org.kuali.rice.krad.bo.BusinessObject;
-<<<<<<< HEAD
-import org.kuali.kfs.krad.bo.DocumentHeader;
-import org.kuali.kfs.krad.bo.Note;
-import org.kuali.kfs.krad.datadictionary.AttributeDefinition;
-import org.kuali.kfs.krad.datadictionary.AttributeSecurity;
-import org.kuali.kfs.krad.datadictionary.mask.MaskFormatterLiteral;
-import org.kuali.kfs.krad.document.Document;
-import org.kuali.kfs.krad.service.DataDictionaryService;
-import org.kuali.kfs.krad.service.DocumentService;
-import org.kuali.kfs.krad.service.SequenceAccessorService;
-import org.kuali.kfs.krad.service.impl.DocumentServiceImpl;
-import org.kuali.kfs.krad.util.KRADPropertyConstants;
-=======
-import org.kuali.rice.krad.bo.DocumentHeader;
-import org.kuali.rice.krad.bo.Note;
-import org.kuali.rice.krad.datadictionary.AttributeDefinition;
-import org.kuali.rice.krad.datadictionary.AttributeSecurity;
-import org.kuali.rice.krad.datadictionary.mask.MaskFormatterLiteral;
-import org.kuali.rice.krad.document.Document;
-import org.kuali.rice.krad.service.DataDictionaryService;
-import org.kuali.rice.krad.service.DocumentService;
-import org.kuali.rice.krad.service.SequenceAccessorService;
-import org.kuali.rice.krad.service.impl.DocumentServiceImpl;
-import org.kuali.rice.krad.util.KRADPropertyConstants;
-import org.kuali.rice.krad.util.ObjectUtils;
->>>>>>> 6bc08620
-
-import edu.cornell.kfs.coa.businessobject.options.CUCheckingSavingsValuesFinder;
-import edu.cornell.kfs.pdp.CUPdpConstants;
-import edu.cornell.kfs.pdp.batch.PayeeACHAccountExtractCsv;
-import edu.cornell.kfs.pdp.batch.PayeeACHAccountExtractCsvInputFileType;
-import edu.cornell.kfs.pdp.businessobject.PayeeACHAccountExtractDetail;
-import edu.cornell.kfs.sys.service.mock.MockParameterServiceImpl;
-
-@SuppressWarnings("deprecation")
-public class PayeeACHAccountExtractServiceImplTest {
-
-    private static final String BANK_ACCOUNT_NUMBER = "bankAccountNumber";
-    private static final String BANK_NAME = "bankRouting.bankName";
-    private static final String BANK_ACCOUNT_TYPE_CODE = "bankAccountTypeCode";
-    private static final Integer DOCUMENT_DESCRIPTION_MAX_LENGTH = Integer.valueOf(40);
-
-    private static final String ACH_SOURCE_FILE_PATH = "src/test/java/edu/cornell/kfs/pdp/batch/service/fixture";
-    private static final String ACH_TESTING_FILE_PATH = "test/pdp/payeeACHAccountExtract";
-    private static final String ACH_TESTING_DIRECTORY = ACH_TESTING_FILE_PATH + "/";
-    private static final String FILE_PATH_FORMAT = "{0}/{1}.{2}";
-    private static final String ACH_CSV_FILE_EXTENSION = "csv";
-    private static final String ACH_DONE_FILE_EXTENSION = "done";
-
-    private static final String BAD_HEADERS_FILE = "pdp_ach_test_badHeaders";
-    private static final String BAD_LINES_FILE = "pdp_ach_test_badLines";
-    private static final String GOOD_LINES_FILE = "pdp_ach_test_good";
-    private static final String MIX_GOOD_BAD_LINES_FILE = "pdp_ach_test_mixGoodBadLines";
-
-    private static final String KFS_DIRECT_DEPOSIT_TYPE = "PRAP";
-    private static final String COMPLETED_DATE_FROM_TEST_FILES = "01/01/2016";
-
-    private static final String TEST_PRINCIPALID = "1234567";
-    private static final String TEST_PRINCIPALNAME = "jad987";
-    private static final String TEST_ENTITYID = "2345678";
-    private static final String TEST_NAME = "Doe, John A.";
-    private static final String TEST_EMPLOYEEID = "1122333";
-    private static final String TEST_EMAIL = "jad987@someplace.edu";
-    private static final String TEST_BANK_ROUTING_NUMBER = "111000999";
-    private static final String TEST_BANK_NAME = "First Bank";
-    private static final String TEST_BANK_ACCOUNT_TYPE = CUPdpConstants.PAYEE_ACH_ACCOUNT_EXTRACT_CHECKING_ACCOUNT_TYPE;
-    private static final String TEST_ACCOUNT_NUMBER = "44333222111";
-
-    private static final String TEST_ALT_PRINCIPALID = "9876543";
-    private static final String TEST_ALT_PRINCIPALNAME = "jd8888";
-    private static final String TEST_ALT_ENTITYID = "8765432";
-    private static final String TEST_ALT_NAME = "Doe, Jane";
-    private static final String TEST_ALT_EMPLOYEEID = "4455666";
-    private static final String TEST_ALT_EMAIL = "jd8888@someplace.edu";
-    private static final String TEST_ALT_BANK_ROUTING_NUMBER = "666777888";
-    private static final String TEST_ALT_BANK_NAME = "Second Bank";
-    private static final String TEST_ALT_BANK_ACCOUNT_TYPE = CUPdpConstants.PAYEE_ACH_ACCOUNT_EXTRACT_SAVINGS_ACCOUNT_TYPE;
-    private static final String TEST_ALT_ACCOUNT_NUMBER = "66555444333";
-
-    private static final String UNRESOLVED_EMAIL_STRING
-            = "Payment $ \\n\\ for [payeeIdentifierTypeCode] of [payeeIdNumber] will go to [bankAccountTypeCode] account at [bankRouting.bankName].[bankAccountNumber]";
-    private static final String EMAIL_STRING_AS_FORMAT = "Payment $ \n\\ for {0} of {1} will go to {2} account at {3}.";
-    private static final String PERSONAL_SAVINGS_ACCOUNT_TYPE_LABEL = "Personal Savings";
-
-    private TestPayeeACHAccountExtractService payeeACHAccountExtractService;
-    
-    private static final org.apache.log4j.Logger LOG = org.apache.log4j.Logger.getLogger(PayeeACHAccountExtractServiceImplTest.class);
-
-    @Before
-    public void setUp() throws Exception {
-        payeeACHAccountExtractService = new TestPayeeACHAccountExtractService();
-        payeeACHAccountExtractService.setBatchInputFileService(new BatchInputFileServiceImpl());
-        payeeACHAccountExtractService.setBatchInputFileTypes(Collections.<BatchInputFileType>singletonList(getBatchInputFileType()));
-        payeeACHAccountExtractService.setParameterService(new MockParameterServiceImpl());
-        payeeACHAccountExtractService.setMailService(new DevelopmentMailServiceImpl());
-        payeeACHAccountExtractService.setDocumentService(createMockDocumentService());
-        payeeACHAccountExtractService.setDataDictionaryService(createMockDataDictionaryService());
-        payeeACHAccountExtractService.setPersonService(createMockPersonService());
-        payeeACHAccountExtractService.setSequenceAccessorService(new MockSequenceAccessorService());
-        payeeACHAccountExtractService.setAchService(createMockAchService());
-        payeeACHAccountExtractService.setAchBankService(createMockAchBankService());
-    }
-
-    @After
-    public void cleanUp() throws Exception {
-        removeTestFilesAndDirectories();
-    }
-
-    @Test
-    public void testLoadValidFile() throws Exception {
-        // Load only the "good" file, which we expect to completely succeed.
-        List<PayeeACHAccountExtractDetail> expectedSuccessfulDetails = Arrays.asList(
-                getExpectedExtractDetailForTestAccount());
-        
-        copyInputFilesAndGenerateDoneFiles(GOOD_LINES_FILE);
-        payeeACHAccountExtractService.processACHBatchDetails();
-        assertFileAndRowLoadingResultsAreCorrect(
-                new AchFileResults(1, 0, 0), getExpectedResultsForGoodFile(), expectedSuccessfulDetails);
-        assertDoneFilesWereDeleted(GOOD_LINES_FILE);
-    }
-
-    @Test
-    public void testLoadFileWithInvalidFormat() throws Exception {
-        // Load only the badly-formatted file, which we expect to fail altogether.
-        copyInputFilesAndGenerateDoneFiles(BAD_HEADERS_FILE);
-        payeeACHAccountExtractService.processACHBatchDetails();
-        assertFileAndRowLoadingResultsAreCorrect(
-                new AchFileResults(0, 0, 1), new AchRowResults(), Collections.<PayeeACHAccountExtractDetail>emptyList());
-        assertDoneFilesWereDeleted(BAD_HEADERS_FILE);
-    }
-
-    @Test
-    public void testLoadFileWithAllInvalidRows() throws Exception {
-        // Load only the rows-with-bad-data file, which we expect to load but to have all of its data lines rejected (due to validation problems).
-        copyInputFilesAndGenerateDoneFiles(BAD_LINES_FILE);
-        payeeACHAccountExtractService.processACHBatchDetails();
-        assertFileAndRowLoadingResultsAreCorrect(
-                new AchFileResults(0, 1, 0), getExpectedResultsForBadLinesFile(), Collections.<PayeeACHAccountExtractDetail>emptyList());
-        assertDoneFilesWereDeleted(BAD_LINES_FILE);
-    }
-
-    @Test
-    public void testLoadFileWithSomeInvalidRows() throws Exception {
-        // Load only the some-good-and-bad-rows file, which we expect to load but to have some of its data lines rejected (due to validation problems).
-        copyInputFilesAndGenerateDoneFiles(MIX_GOOD_BAD_LINES_FILE);
-        payeeACHAccountExtractService.processACHBatchDetails();
-        assertFileAndRowLoadingResultsAreCorrect(
-                new AchFileResults(0, 1, 0), getExpectedResultsForMixedGoodBadLinesFile(), Collections.<PayeeACHAccountExtractDetail>emptyList());
-        assertDoneFilesWereDeleted(MIX_GOOD_BAD_LINES_FILE);
-    }
-
-    @Test
-    public void testLoadMultipleFiles() throws Exception {
-        // Load the badly-formatted file, the all-invalid-data file, and the some-invalid-data file.
-        AchRowResults expectedRowResults = AchRowResults.createSummarizedResults(getExpectedResultsForBadLinesFile(), getExpectedResultsForMixedGoodBadLinesFile());
-        copyInputFilesAndGenerateDoneFiles(BAD_HEADERS_FILE, BAD_LINES_FILE, MIX_GOOD_BAD_LINES_FILE);
-        payeeACHAccountExtractService.processACHBatchDetails();
-        assertFileAndRowLoadingResultsAreCorrect(
-                new AchFileResults(0, 2, 1), expectedRowResults, Collections.<PayeeACHAccountExtractDetail>emptyList());
-        assertDoneFilesWereDeleted(BAD_HEADERS_FILE);
-        assertDoneFilesWereDeleted(BAD_LINES_FILE);
-        assertDoneFilesWereDeleted(MIX_GOOD_BAD_LINES_FILE);
-    }
-
-    @Test
-    public void testEmailBodyPlaceholderResolution() throws Exception {
-        // NOTE: We expect that all potentially-sensitive placeholders except bank name will be replaced with empty text.
-        PayeeACHAccount achAccount = createEmployeePayeeACHAccountForAlternateUser();
-        String expectedBody = MessageFormat.format(EMAIL_STRING_AS_FORMAT, achAccount.getPayeeIdentifierTypeCode(),
-                achAccount.getPayeeIdNumber(), PERSONAL_SAVINGS_ACCOUNT_TYPE_LABEL, achAccount.getBankRouting().getBankName());
-        String actualBody = payeeACHAccountExtractService.getResolvedEmailBody(achAccount, UNRESOLVED_EMAIL_STRING);
-        
-        assertEquals("Email body placeholders and special characters were not resolved properly", expectedBody, actualBody);
-    }
-
-    private void assertFileAndRowLoadingResultsAreCorrect(AchFileResults expectedFileResults,
-            AchRowResults expectedRowResults, List<PayeeACHAccountExtractDetail> expectedSuccessfulDetails) throws Exception {
-        AchFileResults actualFileResults = payeeACHAccountExtractService.getFileResults();
-        AchRowResults actualRowResults = payeeACHAccountExtractService.getRowResults();
-        List<PayeeACHAccountExtractDetail> actualSuccessfulDetails = payeeACHAccountExtractService.getSuccessfulDetails();
-        
-        assertEquals("Wrong number of completely successful files", expectedFileResults.getNumSuccessfulFiles(), actualFileResults.getNumSuccessfulFiles());
-        assertEquals("Wrong number of files with bad data rows", expectedFileResults.getNumFilesWithBadRows(), actualFileResults.getNumFilesWithBadRows());
-        assertEquals("Wrong number of files that could not be processed", expectedFileResults.getNumBadFiles(), actualFileResults.getNumBadFiles());
-        assertRowProcessingResultsAreCorrect(expectedRowResults, actualRowResults);
-        assertExtractedDetailsAreCorrect(expectedSuccessfulDetails, actualSuccessfulDetails);
-    }
-
-    private void assertRowProcessingResultsAreCorrect(
-            AchRowResults expectedRowResults, AchRowResults actualRowResults) throws Exception {
-        assertEquals("Wrong number of invalid file rows", expectedRowResults.getNumBadRows(), actualRowResults.getNumBadRows());
-        assertPayeeResultsAreCorrect(expectedRowResults.getEmployeeRowResults(), actualRowResults.getEmployeeRowResults(), "Employee");
-        assertPayeeResultsAreCorrect(expectedRowResults.getEntityRowResults(), actualRowResults.getEntityRowResults(), "Entity");
-    }
-
-    private void assertPayeeResultsAreCorrect(AchSuccessfulRowResults expectedResults,
-            AchSuccessfulRowResults actualResults, String payeeTypeLabel) throws Exception {
-        assertEquals(payeeTypeLabel + " types have wrong number of new rows", expectedResults.getNumNewRows(), actualResults.getNumNewRows());
-        assertEquals(payeeTypeLabel + " types have wrong number of existing rows", expectedResults.getNumExistingRows(), actualResults.getNumExistingRows());
-    }
-
-    private void assertExtractedDetailsAreCorrect(List<PayeeACHAccountExtractDetail> expectedSuccessfulDetails,
-            List<PayeeACHAccountExtractDetail> actualSuccessfulDetails) throws Exception {
-        assertEquals("Wrong number of payee details processed", expectedSuccessfulDetails.size(), actualSuccessfulDetails.size());
-        for (int i = 0; i < expectedSuccessfulDetails.size(); i++) {
-            PayeeACHAccountExtractDetail expectedDetail = expectedSuccessfulDetails.get(i);
-            PayeeACHAccountExtractDetail actualDetail = actualSuccessfulDetails.get(i);
-            assertEquals("Wrong payment detail employee ID", expectedDetail.getEmployeeID(), actualDetail.getEmployeeID());
-            assertEquals("Wrong payment detail netID", expectedDetail.getNetID(), actualDetail.getNetID());
-            assertEquals("Wrong payment detail last name", expectedDetail.getLastName(), actualDetail.getLastName());
-            assertEquals("Wrong payment detail first name", expectedDetail.getFirstName(), actualDetail.getFirstName());
-            assertEquals("Wrong payment detail payment type", expectedDetail.getPaymentType(), actualDetail.getPaymentType());
-            assertEquals("Wrong payment detail balance account indicator", expectedDetail.getBalanceAccount(), actualDetail.getBalanceAccount());
-            assertEquals("Wrong payment detail routing number", expectedDetail.getBankRoutingNumber(), actualDetail.getBankRoutingNumber());
-            assertEquals("Wrong payment detail account number", expectedDetail.getBankAccountNumber(), actualDetail.getBankAccountNumber());
-            assertEquals("Wrong payment detail account type", expectedDetail.getBankAccountType(), actualDetail.getBankAccountType());
-        }
-    }
-
-    private void assertDoneFilesWereDeleted(String... inputFileNames) throws Exception {
-        for (String inputFileName : inputFileNames) {
-            File doneFile = new File(MessageFormat.format(FILE_PATH_FORMAT, ACH_TESTING_FILE_PATH, inputFileName, ACH_DONE_FILE_EXTENSION));
-            assertFalse("There should not be a .done file for " + inputFileName, doneFile.exists());
-        }
-    }
-
-    protected void copyInputFilesAndGenerateDoneFiles(String... inputFileNames) throws IOException {
-        for (String inputFileName : inputFileNames) {
-            File sourceFile = new File(MessageFormat.format(FILE_PATH_FORMAT, ACH_SOURCE_FILE_PATH, inputFileName, ACH_CSV_FILE_EXTENSION));
-            File destFile = new File(MessageFormat.format(FILE_PATH_FORMAT, ACH_TESTING_FILE_PATH, inputFileName, ACH_CSV_FILE_EXTENSION));
-            File doneFile = new File(MessageFormat.format(FILE_PATH_FORMAT, ACH_TESTING_FILE_PATH, inputFileName, ACH_DONE_FILE_EXTENSION));
-            FileUtils.copyFile(sourceFile, destFile);
-            doneFile.createNewFile();
-        }
-    }
-
-    protected void removeTestFilesAndDirectories() throws IOException {
-        File achDirectory = new File(ACH_TESTING_DIRECTORY);
-        if (achDirectory.exists() && achDirectory.isDirectory()) {
-            for (File achFile : achDirectory.listFiles()) {
-                achFile.delete();
-            }
-            achDirectory.delete();
-            
-            // Delete parent directories.
-            int slashIndex = ACH_TESTING_DIRECTORY.lastIndexOf('/', ACH_TESTING_DIRECTORY.lastIndexOf('/') - 1);
-            while (slashIndex != -1) {
-                File tempDirectory = new File(ACH_TESTING_DIRECTORY.substring(0, slashIndex + 1));
-                tempDirectory.delete();
-                slashIndex = ACH_TESTING_DIRECTORY.lastIndexOf('/', slashIndex - 1);
-            }
-        }
-    }
-
-    private AchRowResults getExpectedResultsForBadLinesFile() {
-        // All file lines should fail.
-        return new AchRowResults(
-                new AchSuccessfulRowResults(PayeeIdTypeCodes.EMPLOYEE, 0, 0), new AchSuccessfulRowResults(PayeeIdTypeCodes.ENTITY, 0, 0), 7);
-    }
-
-    private AchRowResults getExpectedResultsForGoodFile() {
-        // File line should succeed, resulting in 1 new employee account and 1 new entity account with no errors.
-        return new AchRowResults(
-                new AchSuccessfulRowResults(PayeeIdTypeCodes.EMPLOYEE, 1, 0), new AchSuccessfulRowResults(PayeeIdTypeCodes.ENTITY, 1, 0), 0);
-    }
-
-    private AchRowResults getExpectedResultsForMixedGoodBadLinesFile() {
-        // Ten file lines should fail, and four file lines should succeed
-        return new AchRowResults(
-                new AchSuccessfulRowResults(PayeeIdTypeCodes.EMPLOYEE, 0, 4), new AchSuccessfulRowResults(PayeeIdTypeCodes.ENTITY, 4, 0), 14);
-    }
-
-    private PayeeACHAccountExtractDetail getExpectedExtractDetailForTestAccount() {
-        PayeeACHAccountExtractDetail detail = new PayeeACHAccountExtractDetail();
-        detail.setEmployeeID(TEST_EMPLOYEEID);
-        detail.setNetID(TEST_PRINCIPALNAME);
-        detail.setLastName(StringUtils.substringBefore(TEST_NAME, ","));
-        detail.setFirstName(StringUtils.substringBetween(TEST_NAME, ", ", " "));
-        detail.setPaymentType(CUPdpConstants.PAYEE_ACH_ACCOUNT_EXTRACT_DIRECT_DEPOSIT_PAYMENT_TYPE);
-        detail.setBalanceAccount(CUPdpConstants.PAYEE_ACH_ACCOUNT_EXTRACT_BALANCE_ACCOUNT_YES_INDICATOR);
-        detail.setCompletedDate(COMPLETED_DATE_FROM_TEST_FILES);
-        detail.setBankName(TEST_BANK_NAME);
-        detail.setBankRoutingNumber(TEST_BANK_ROUTING_NUMBER);
-        detail.setBankAccountNumber(TEST_ACCOUNT_NUMBER);
-        detail.setBankAccountType(TEST_BANK_ACCOUNT_TYPE);
-        return detail;
-    }
-
-    private PayeeACHAccountExtractDetail getExpectedExtractDetailForAlternateTestAccount() {
-        PayeeACHAccountExtractDetail detail = new PayeeACHAccountExtractDetail();
-        detail.setEmployeeID(TEST_ALT_EMPLOYEEID);
-        detail.setNetID(TEST_ALT_PRINCIPALNAME);
-        detail.setLastName(StringUtils.substringBefore(TEST_ALT_NAME, ","));
-        detail.setFirstName(StringUtils.substringAfter(TEST_ALT_NAME, ", "));
-        detail.setPaymentType(CUPdpConstants.PAYEE_ACH_ACCOUNT_EXTRACT_DIRECT_DEPOSIT_PAYMENT_TYPE);
-        detail.setBalanceAccount(CUPdpConstants.PAYEE_ACH_ACCOUNT_EXTRACT_BALANCE_ACCOUNT_YES_INDICATOR);
-        detail.setCompletedDate(COMPLETED_DATE_FROM_TEST_FILES);
-        detail.setBankName(TEST_ALT_BANK_NAME);
-        detail.setBankRoutingNumber(TEST_ALT_BANK_ROUTING_NUMBER);
-        detail.setBankAccountNumber(TEST_ALT_ACCOUNT_NUMBER);
-        detail.setBankAccountType(TEST_ALT_BANK_ACCOUNT_TYPE);
-        return detail;
-    }
-
-    private PayeeACHAccountExtractCsvInputFileType getBatchInputFileType() {
-        PayeeACHAccountExtractCsvInputFileType fileType = new PayeeACHAccountExtractCsvInputFileType();
-        fileType.setDirectoryPath(ACH_TESTING_FILE_PATH);
-        fileType.setFileExtension(ACH_CSV_FILE_EXTENSION);
-        fileType.setCsvEnumClass(PayeeACHAccountExtractCsv.class);
-        return fileType;
-    }
-
-    @SuppressWarnings("unchecked")
-    private DocumentService createMockDocumentService() throws Exception {
-        DocumentService mockDocumentService = EasyMock.createMock(DocumentServiceImpl.class);
-        EasyMock.expect(mockDocumentService.getNewDocument(CUPdpConstants.PAYEE_ACH_ACCOUNT_EXTRACT_MAINT_DOC_TYPE)).andStubAnswer(new IAnswer<Document>() {
-                @Override
-                public Document answer() throws Throwable {
-                    return createMockPAATDocument();
-                }
-        });
-        EasyMock.expect(mockDocumentService.routeDocument(EasyMock.isA(MaintenanceDocument.class),
-                EasyMock.or(EasyMock.isA(String.class), EasyMock.isNull(String.class)),
-                EasyMock.or(EasyMock.isA(List.class), EasyMock.isNull(List.class)))).andStubAnswer(new IAnswer<Document>() {
-                        @Override
-                        public Document answer() throws Throwable {
-                            return (Document) EasyMock.getCurrentArguments()[0];
-                        }
-                });
-        EasyMock.replay(mockDocumentService);
-        return mockDocumentService;
-    }
-
-    private MaintenanceDocument createMockPAATDocument() throws Exception {
-        MaintenanceDocument paatDocument = EasyMock.createMock(MaintenanceDocumentBase.class);
-        EasyMock.expect(paatDocument.getNewMaintainableObject()).andStubReturn(createNewMaintainableForPAAT());
-        EasyMock.expect(paatDocument.getDocumentHeader()).andStubReturn(new DocumentHeader());
-        EasyMock.expect(paatDocument.getObjectId()).andStubReturn("0");
-        paatDocument.addNote(EasyMock.isA(Note.class));
-        EasyMock.expectLastCall().anyTimes();
-        EasyMock.replay(paatDocument);
-        return paatDocument;
-    }
-
-    private FinancialSystemMaintainable createNewMaintainableForPAAT() {
-        FinancialSystemMaintainable maintainable = new PayeeACHAccountMaintainableImpl();
-        maintainable.setBoClass(PayeeACHAccount.class);
-        maintainable.setDataObject(new PayeeACHAccount());
-        return maintainable;
-    }
-
-    private DataDictionaryService createMockDataDictionaryService() throws Exception {
-        /*
-         * Only a few specific attribute definitions should be masked or have values finders; the rest
-         * should be plain. Also, we only care about the max lengths of a few specific properties.
-         */
-        DataDictionaryService ddService = EasyMock.createMock(DataDictionaryServiceImpl.class);
-        
-        EasyMock.expect(ddService.getAttributeDefinition(EasyMock.eq(PayeeACHAccount.class.getName()),
-                EasyMock.or(EasyMock.eq(BANK_ACCOUNT_NUMBER), EasyMock.eq(BANK_NAME)))).andStubReturn(createMaskedAttributeDefinition());
-        
-        EasyMock.expect(ddService.getAttributeDefinition(PayeeACHAccount.class.getName(), BANK_ACCOUNT_TYPE_CODE)).andStubReturn(
-                createAttributeDefinitionWithValuesFinder(CUCheckingSavingsValuesFinder.class.getName(), true));
-        
-        EasyMock.expect(ddService.getAttributeDefinition(EasyMock.eq(PayeeACHAccount.class.getName()), EasyMock.and(
-                EasyMock.not(EasyMock.eq(BANK_ACCOUNT_TYPE_CODE)), EasyMock.and(
-                        EasyMock.not(EasyMock.eq(BANK_ACCOUNT_NUMBER)), EasyMock.not(EasyMock.eq(BANK_NAME)))
-                ))).andStubReturn(createUnmaskedAttributeDefinition());
-        
-        EasyMock.expect(ddService.getAttributeMaxLength(
-                DocumentHeader.class.getName(), KRADPropertyConstants.DOCUMENT_DESCRIPTION)).andStubReturn(DOCUMENT_DESCRIPTION_MAX_LENGTH);
-        
-        EasyMock.replay(ddService);
-        return ddService;
-    }
-
-    private AttributeDefinition createMaskedAttributeDefinition() {
-        // We only care about the attribute being masked, not about any other setup like property name and max length.
-        AttributeDefinition maskedDefinition = new AttributeDefinition();
-        AttributeSecurity maskedSecurity = new AttributeSecurity();
-        MaskFormatterLiteral literalMask = new MaskFormatterLiteral();
-        maskedSecurity.setMask(true);
-        literalMask.setLiteral("********");
-        maskedSecurity.setMaskFormatter(literalMask);
-        maskedDefinition.setAttributeSecurity(maskedSecurity);
-        return maskedDefinition;
-    }
-
-    private AttributeDefinition createUnmaskedAttributeDefinition() {
-        // We only care about the attribute being unmasked, not about any other setup like property name and max length.
-        return new AttributeDefinition();
-    }
-
-    private AttributeDefinition createAttributeDefinitionWithValuesFinder(String valuesFinderClass, boolean includeKeyInLabel) {
-        // We only care about the values finder and include-key-in-label flag, not about any other setup like property name and max length.
-        AttributeDefinition attrDefinition = new AttributeDefinition();
-        SelectControlDefinition controlDefinition = new SelectControlDefinition();
-        controlDefinition.setValuesFinderClass(valuesFinderClass);
-        controlDefinition.setIncludeKeyInLabel(Boolean.valueOf(includeKeyInLabel));
-        attrDefinition.setControl(controlDefinition);
-        return attrDefinition;
-    }
-
-    private PersonService createMockPersonService() throws Exception {
-        PersonService personService = EasyMock.createMock(PersonServiceImpl.class);
-        EasyMock.expect(personService.getPersonByPrincipalName(TEST_PRINCIPALNAME)).andStubReturn(createTestUser());
-        EasyMock.expect(personService.getPersonByPrincipalName(TEST_ALT_PRINCIPALNAME)).andStubReturn(createAlternateTestUser());
-        EasyMock.expect(personService.getPersonByPrincipalName(KFSConstants.SYSTEM_USER)).andStubReturn(createSystemUser());
-        EasyMock.expect(personService.getPersonByPrincipalName(
-                EasyMock.and(EasyMock.not(EasyMock.eq(TEST_PRINCIPALNAME)), EasyMock.and(
-                        EasyMock.not(EasyMock.eq(TEST_ALT_PRINCIPALNAME)), EasyMock.not(EasyMock.eq(KFSConstants.SYSTEM_USER)))
-                ))).andStubReturn(null);
-        EasyMock.replay(personService);
-        return personService;
-    }
-
-    private Person createTestUser() {
-        Principal.Builder principal = Principal.Builder.create(TEST_PRINCIPALNAME);
-        principal.setPrincipalId(TEST_PRINCIPALID);
-        principal.setEntityId(TEST_ENTITYID);
-        principal.setActive(true);
-        
-        return new MockPersonImpl(principal.build(), TEST_EMPLOYEEID, TEST_NAME, TEST_EMAIL);
-    }
-
-    private Person createAlternateTestUser() {
-        Principal.Builder principal = Principal.Builder.create(TEST_ALT_PRINCIPALNAME);
-        principal.setPrincipalId(TEST_ALT_PRINCIPALID);
-        principal.setEntityId(TEST_ALT_ENTITYID);
-        principal.setActive(true);
-        
-        return new MockPersonImpl(principal.build(), TEST_ALT_EMPLOYEEID, TEST_ALT_NAME, TEST_ALT_EMAIL);
-    }
-
-    private Person createSystemUser() {
-        Principal.Builder principal = Principal.Builder.create(KFSConstants.SYSTEM_USER);
-        principal.setPrincipalId(KFSConstants.SYSTEM_USER);
-        principal.setEntityId(KFSConstants.SYSTEM_USER);
-        principal.setActive(true);
-        
-        return new MockPersonImpl(principal.build());
-    }
-
-    private AchService createMockAchService() throws Exception {
-        AchService achService = EasyMock.createMock(AchServiceImpl.class);
-        // Only the alternate employee ID is expected to return a non-null payee result.
-        EasyMock.expect(achService.getAchInformation(EasyMock.eq(PayeeIdTypeCodes.ENTITY),
-                EasyMock.isA(String.class), EasyMock.eq(KFS_DIRECT_DEPOSIT_TYPE))).andStubReturn(null);
-        EasyMock.expect(achService.getAchInformation(PayeeIdTypeCodes.EMPLOYEE, TEST_ALT_EMPLOYEEID, KFS_DIRECT_DEPOSIT_TYPE)).andStubReturn(
-                createEmployeePayeeACHAccountForAlternateUser());
-        EasyMock.expect(achService.getAchInformation(EasyMock.eq(PayeeIdTypeCodes.EMPLOYEE),
-                EasyMock.not(EasyMock.eq(TEST_ALT_EMPLOYEEID)), EasyMock.eq(KFS_DIRECT_DEPOSIT_TYPE))).andStubReturn(null);
-        EasyMock.replay(achService);
-        return achService;
-    }
-
-    private PayeeACHAccount createEmployeePayeeACHAccountForAlternateUser() {
-        PayeeACHAccount achAccount = new PayeeACHAccount();
-        achAccount.setPayeeIdentifierTypeCode(PayeeIdTypeCodes.EMPLOYEE);
-        achAccount.setPayeeIdNumber(TEST_ALT_EMPLOYEEID);
-        achAccount.setAchTransactionType(KFS_DIRECT_DEPOSIT_TYPE);
-        achAccount.setBankRoutingNumber(TEST_ALT_BANK_ROUTING_NUMBER);
-        achAccount.setBankAccountTypeCode("32PPD");
-        achAccount.setBankAccountNumber(TEST_ALT_ACCOUNT_NUMBER);
-        achAccount.setBankRouting(createBank(TEST_ALT_BANK_ROUTING_NUMBER, TEST_ALT_BANK_NAME));
-        return achAccount;
-    }
-
-    private AchBankService createMockAchBankService() throws Exception {
-        AchBankService achBankService = EasyMock.createMock(AchBankServiceImpl.class);
-        EasyMock.expect(achBankService.getByPrimaryId(TEST_BANK_ROUTING_NUMBER)).andStubReturn(
-                createBank(TEST_BANK_ROUTING_NUMBER, TEST_BANK_NAME));
-        EasyMock.expect(achBankService.getByPrimaryId(TEST_ALT_BANK_ROUTING_NUMBER)).andStubReturn(
-                createBank(TEST_ALT_BANK_ROUTING_NUMBER, TEST_ALT_BANK_NAME));
-        EasyMock.expect(achBankService.getByPrimaryId(EasyMock.and(
-                EasyMock.not(EasyMock.eq(TEST_BANK_ROUTING_NUMBER)), EasyMock.not(EasyMock.eq(TEST_ALT_BANK_ROUTING_NUMBER))))).andStubReturn(null);
-        EasyMock.replay(achBankService);
-        return achBankService;
-    }
-
-    private ACHBank createBank(String bankRoutingNumber, String bankName) {
-        ACHBank bank = new ACHBank();
-        bank.setBankRoutingNumber(bankRoutingNumber);
-        bank.setBankName(bankName);
-        bank.setActive(true);
-        return bank;
-    }
-
-    private static class MockPersonImpl extends PersonImpl {
-        private static final long serialVersionUID = 1L;
-        
-        public MockPersonImpl(Principal principal) {
-            super();
-            this.principalId = principal.getPrincipalId();
-            this.principalName = principal.getPrincipalName();
-            this.entityId = principal.getEntityId();
-            this.active = principal.isActive();
-        }
-        
-        public MockPersonImpl(Principal principal, String employeeId, String name, String emailAddress) {
-            this(principal);
-            this.employeeId = employeeId;
-            this.name = name;
-            this.emailAddress = emailAddress;
-        }
-    }
-
-    private static class MockSequenceAccessorService implements SequenceAccessorService {
-        private long currentValue;
-
-        @Override
-        public Long getNextAvailableSequenceNumber(String sequenceName, Class<? extends BusinessObject> clazz) {
-            return getNextAvailableSequenceNumber(sequenceName);
-        }
-
-        @Override
-        public Long getNextAvailableSequenceNumber(String sequenceName) {
-            if (!PdpConstants.ACH_ACCOUNT_IDENTIFIER_SEQUENCE_NAME.equals(sequenceName)) {
-                throw new RuntimeException("Unexpected sequence name: " + sequenceName);
-            }
-            currentValue++;
-            return Long.valueOf(currentValue);
-        }
-        
-    }
-
-    // Helper implementation of PayeeACHAccountExtractService that tracks various statistics.
-    private static class TestPayeeACHAccountExtractService extends PayeeACHAccountExtractServiceImpl {
-        private AchFileResults fileResults = new AchFileResults();
-        private AchRowResults rowResults = new AchRowResults();
-        private List<PayeeACHAccountExtractDetail> successfulDetails = new ArrayList<>();
-        
-        @Override
-        protected List<String> loadACHBatchDetailFile(String inputFileName, BatchInputFileType batchInputFileType) {
-            try {
-                List<String>failedRowsErrors = new ArrayList<String>();
-                failedRowsErrors = super.loadACHBatchDetailFile(inputFileName, batchInputFileType);
-                if (failedRowsErrors.isEmpty()) {
-                    fileResults.incrementNumSuccessfulFiles();
-                } else {
-                    fileResults.incrementNumFilesWithBadRows();
-                }
-                return failedRowsErrors;
-            } catch (Exception e) {
-                fileResults.incrementNumBadFiles();
-                throw e;
-            }
-        }
-        
-        @Override
-        protected String processACHBatchDetail(PayeeACHAccountExtractDetail achDetail) {
-            String failureMessage = super.processACHBatchDetail(achDetail);
-            if (ObjectUtils.isNull(failureMessage) || StringUtils.isBlank(failureMessage)) {
-                successfulDetails.add(achDetail);
-            } else {
-                rowResults.incrementNumBadRows();
-            }
-            return failureMessage;
-        }
-        
-        @Override
-        protected String addACHAccount(Person payee, PayeeACHAccountExtractDetail achDetail, String payeeType) {
-            String processingResults = super.addACHAccount(payee, achDetail, payeeType);
-            if (PayeeIdTypeCodes.EMPLOYEE.equals(payeeType)) {
-                rowResults.getEmployeeRowResults().incrementNumNewRows();
-            } else if (PayeeIdTypeCodes.ENTITY.equals(payeeType)) {
-                rowResults.getEntityRowResults().incrementNumNewRows();
-            }
-            return processingResults;
-        }
-        
-        @Override
-        protected String updateACHAccountIfNecessary(Person payee, PayeeACHAccountExtractDetail achDetail, PayeeACHAccount achAccount) {
-            String processingResults = super.updateACHAccountIfNecessary(payee, achDetail, achAccount);
-            if (PayeeIdTypeCodes.EMPLOYEE.equals(achAccount.getPayeeIdentifierTypeCode())) {
-                rowResults.getEmployeeRowResults().incrementNumExistingRows();
-            } else if (PayeeIdTypeCodes.ENTITY.equals(achAccount.getPayeeIdentifierTypeCode())) {
-                rowResults.getEntityRowResults().incrementNumExistingRows();
-            }
-            return processingResults;
-        }
-        
-        @Override
-        protected Note createEmptyNote() {
-            Note note = EasyMock.createMock(Note.class);
-            
-            note.setNoteText(EasyMock.isA(String.class));
-            note.setRemoteObjectIdentifier(EasyMock.isA(String.class));
-            note.setAuthorUniversalIdentifier(EasyMock.isA(String.class));
-            note.setNoteTypeCode(EasyMock.isA(String.class));
-            note.setNotePostedTimestampToCurrent();
-            EasyMock.replay(note);
-            
-            return note;
-        }
-        
-        // Increase visibility to "public" for testing convenience.
-        @Override
-        public String getResolvedEmailBody(PayeeACHAccount achAccount, String emailBody) {
-            return super.getResolvedEmailBody(achAccount, emailBody);
-        }
-        
-        public AchFileResults getFileResults() {
-            return fileResults;
-        }
-        
-        public AchRowResults getRowResults() {
-            return rowResults;
-        }
-        
-        public List<PayeeACHAccountExtractDetail> getSuccessfulDetails() {
-            return successfulDetails;
-        }
-    }
-
-    // Helper object summarizing the statistics for the file rows.
-    private static class AchRowResults {
-        private final AchSuccessfulRowResults employeeRowResults;
-        private final AchSuccessfulRowResults entityRowResults;
-        private int numBadRows;
-
-        public AchRowResults() {
-            this.employeeRowResults = new AchSuccessfulRowResults(PayeeIdTypeCodes.EMPLOYEE);
-            this.entityRowResults = new AchSuccessfulRowResults(PayeeIdTypeCodes.ENTITY);
-        }
-
-        public AchRowResults(AchSuccessfulRowResults employeeRowResults, AchSuccessfulRowResults entityRowResults, int numBadRows) {
-            if (!PayeeIdTypeCodes.EMPLOYEE.equals(employeeRowResults.getPayeeType())) {
-                throw new IllegalArgumentException("employeeRowResults is not configured for employee payee types");
-            } else if (!PayeeIdTypeCodes.ENTITY.equals(entityRowResults.getPayeeType())) {
-                throw new IllegalArgumentException("entityRowResults is not configured for entity payee types");
-            }
-            this.employeeRowResults = employeeRowResults;
-            this.entityRowResults = entityRowResults;
-            this.numBadRows = numBadRows;
-        }
-
-        public void incrementNumBadRows() {
-            numBadRows++;
-        }
-
-        public AchSuccessfulRowResults getEmployeeRowResults() {
-            return employeeRowResults;
-        }
-
-        public AchSuccessfulRowResults getEntityRowResults() {
-            return entityRowResults;
-        }
-
-        public int getNumBadRows() {
-            return numBadRows;
-        }
-
-        public static AchRowResults createSummarizedResults(AchRowResults... results) {
-            AchRowResults summary = new AchRowResults();
-            for (AchRowResults result : results) {
-                summary.employeeRowResults.addResults(result.employeeRowResults);
-                summary.entityRowResults.addResults(result.entityRowResults);
-                summary.numBadRows += result.numBadRows;
-            }
-            return summary;
-        }
-    }
-
-    // Helper object summarizing the statistics for a single file's impacts to payees.
-    private static class AchSuccessfulRowResults {
-        private final String payeeType;
-        private int numNewRows;
-        private int numExistingRows;
-
-        public AchSuccessfulRowResults(String payeeType) {
-            this.payeeType = payeeType;
-        }
-
-        protected AchSuccessfulRowResults(String payeeType, int numNewRows, int numExistingRows) {
-            this.payeeType = payeeType;
-            this.numNewRows = numNewRows;
-            this.numExistingRows = numExistingRows;
-        }
-
-        public void incrementNumNewRows() {
-            numNewRows++;
-        }
-
-        public void incrementNumExistingRows() {
-            numExistingRows++;
-        }
-
-        public String getPayeeType() {
-            return payeeType;
-        }
-
-        public int getNumNewRows() {
-            return numNewRows;
-        }
-
-        public int getNumExistingRows() {
-            return numExistingRows;
-        }
-
-        public void addResults(AchSuccessfulRowResults resultsToAdd) {
-            if (!StringUtils.equals(payeeType, resultsToAdd.payeeType)) {
-                throw new IllegalArgumentException("resultsToAdd does not have the same payee type as the current results");
-            }
-            numNewRows += resultsToAdd.numNewRows;
-            numExistingRows += resultsToAdd.numExistingRows;
-        }
-    }
-
-    // Helper object summarizing the statistics for the file processing as a whole.
-    private static class AchFileResults {
-        private int numSuccessfulFiles;
-        private int numFilesWithBadRows;
-        private int numBadFiles;
-
-        public AchFileResults() {
-        }
-
-        public AchFileResults(int numSuccessfulFiles, int numFilesWithBadRows, int numBadFiles) {
-            this.numSuccessfulFiles = numSuccessfulFiles;
-            this.numFilesWithBadRows = numFilesWithBadRows;
-            this.numBadFiles = numBadFiles;
-        }
-
-        public void incrementNumSuccessfulFiles() {
-            numSuccessfulFiles++;
-        }
-
-        public void incrementNumFilesWithBadRows() {
-            numFilesWithBadRows++;
-        }
-
-        public void incrementNumBadFiles() {
-            numBadFiles++;
-        }
-
-        public int getNumSuccessfulFiles() {
-            return numSuccessfulFiles;
-        }
-
-        public int getNumFilesWithBadRows() {
-            return numFilesWithBadRows;
-        }
-
-        public int getNumBadFiles() {
-            return numBadFiles;
-        }
-    }
-
-}
+package edu.cornell.kfs.pdp.batch.service.impl;
+
+import static org.junit.Assert.assertEquals;
+import static org.junit.Assert.assertFalse;
+
+import java.io.File;
+import java.io.IOException;
+import java.text.MessageFormat;
+import java.util.ArrayList;
+import java.util.Arrays;
+import java.util.Collections;
+import java.util.Iterator;
+import java.util.List;
+
+import org.apache.commons.io.FileUtils;
+import org.apache.commons.lang.StringUtils;
+import org.easymock.EasyMock;
+import org.easymock.IAnswer;
+import org.junit.After;
+import org.junit.Before;
+import org.junit.Test;
+import org.kuali.kfs.pdp.PdpConstants;
+import org.kuali.kfs.pdp.PdpConstants.PayeeIdTypeCodes;
+import org.kuali.kfs.pdp.businessobject.ACHBank;
+import org.kuali.kfs.pdp.businessobject.PayeeACHAccount;
+import org.kuali.kfs.pdp.document.PayeeACHAccountMaintainableImpl;
+import org.kuali.kfs.pdp.service.AchBankService;
+import org.kuali.kfs.pdp.service.AchService;
+import org.kuali.kfs.pdp.service.impl.AchBankServiceImpl;
+import org.kuali.kfs.pdp.service.impl.AchServiceImpl;
+import org.kuali.kfs.sys.KFSConstants;
+import org.kuali.kfs.sys.batch.BatchInputFileType;
+import org.kuali.kfs.sys.batch.service.impl.BatchInputFileServiceImpl;
+import org.kuali.kfs.sys.document.FinancialSystemMaintainable;
+import org.kuali.kfs.sys.service.impl.DevelopmentMailServiceImpl;
+import org.kuali.rice.kim.api.identity.Person;
+import org.kuali.rice.kim.api.identity.PersonService;
+import org.kuali.rice.kim.api.identity.principal.Principal;
+import org.kuali.rice.kim.impl.identity.PersonImpl;
+import org.kuali.rice.kim.impl.identity.PersonServiceImpl;
+import org.kuali.kfs.kns.datadictionary.control.SelectControlDefinition;
+import org.kuali.kfs.kns.document.MaintenanceDocument;
+import org.kuali.kfs.kns.document.MaintenanceDocumentBase;
+import org.kuali.kfs.kns.service.impl.DataDictionaryServiceImpl;
+import org.kuali.rice.krad.bo.BusinessObject;
+import org.kuali.kfs.krad.bo.DocumentHeader;
+import org.kuali.kfs.krad.bo.Note;
+import org.kuali.kfs.krad.datadictionary.AttributeDefinition;
+import org.kuali.kfs.krad.datadictionary.AttributeSecurity;
+import org.kuali.kfs.krad.datadictionary.mask.MaskFormatterLiteral;
+import org.kuali.kfs.krad.document.Document;
+import org.kuali.kfs.krad.service.DataDictionaryService;
+import org.kuali.kfs.krad.service.DocumentService;
+import org.kuali.kfs.krad.service.SequenceAccessorService;
+import org.kuali.kfs.krad.service.impl.DocumentServiceImpl;
+import org.kuali.kfs.krad.util.KRADPropertyConstants;
+import org.kuali.kfs.krad.util.ObjectUtils;
+
+import edu.cornell.kfs.coa.businessobject.options.CUCheckingSavingsValuesFinder;
+import edu.cornell.kfs.pdp.CUPdpConstants;
+import edu.cornell.kfs.pdp.batch.PayeeACHAccountExtractCsv;
+import edu.cornell.kfs.pdp.batch.PayeeACHAccountExtractCsvInputFileType;
+import edu.cornell.kfs.pdp.businessobject.PayeeACHAccountExtractDetail;
+import edu.cornell.kfs.sys.service.mock.MockParameterServiceImpl;
+
+@SuppressWarnings("deprecation")
+public class PayeeACHAccountExtractServiceImplTest {
+
+    private static final String BANK_ACCOUNT_NUMBER = "bankAccountNumber";
+    private static final String BANK_NAME = "bankRouting.bankName";
+    private static final String BANK_ACCOUNT_TYPE_CODE = "bankAccountTypeCode";
+    private static final Integer DOCUMENT_DESCRIPTION_MAX_LENGTH = Integer.valueOf(40);
+
+    private static final String ACH_SOURCE_FILE_PATH = "src/test/java/edu/cornell/kfs/pdp/batch/service/fixture";
+    private static final String ACH_TESTING_FILE_PATH = "test/pdp/payeeACHAccountExtract";
+    private static final String ACH_TESTING_DIRECTORY = ACH_TESTING_FILE_PATH + "/";
+    private static final String FILE_PATH_FORMAT = "{0}/{1}.{2}";
+    private static final String ACH_CSV_FILE_EXTENSION = "csv";
+    private static final String ACH_DONE_FILE_EXTENSION = "done";
+
+    private static final String BAD_HEADERS_FILE = "pdp_ach_test_badHeaders";
+    private static final String BAD_LINES_FILE = "pdp_ach_test_badLines";
+    private static final String GOOD_LINES_FILE = "pdp_ach_test_good";
+    private static final String MIX_GOOD_BAD_LINES_FILE = "pdp_ach_test_mixGoodBadLines";
+
+    private static final String KFS_DIRECT_DEPOSIT_TYPE = "PRAP";
+    private static final String COMPLETED_DATE_FROM_TEST_FILES = "01/01/2016";
+
+    private static final String TEST_PRINCIPALID = "1234567";
+    private static final String TEST_PRINCIPALNAME = "jad987";
+    private static final String TEST_ENTITYID = "2345678";
+    private static final String TEST_NAME = "Doe, John A.";
+    private static final String TEST_EMPLOYEEID = "1122333";
+    private static final String TEST_EMAIL = "jad987@someplace.edu";
+    private static final String TEST_BANK_ROUTING_NUMBER = "111000999";
+    private static final String TEST_BANK_NAME = "First Bank";
+    private static final String TEST_BANK_ACCOUNT_TYPE = CUPdpConstants.PAYEE_ACH_ACCOUNT_EXTRACT_CHECKING_ACCOUNT_TYPE;
+    private static final String TEST_ACCOUNT_NUMBER = "44333222111";
+
+    private static final String TEST_ALT_PRINCIPALID = "9876543";
+    private static final String TEST_ALT_PRINCIPALNAME = "jd8888";
+    private static final String TEST_ALT_ENTITYID = "8765432";
+    private static final String TEST_ALT_NAME = "Doe, Jane";
+    private static final String TEST_ALT_EMPLOYEEID = "4455666";
+    private static final String TEST_ALT_EMAIL = "jd8888@someplace.edu";
+    private static final String TEST_ALT_BANK_ROUTING_NUMBER = "666777888";
+    private static final String TEST_ALT_BANK_NAME = "Second Bank";
+    private static final String TEST_ALT_BANK_ACCOUNT_TYPE = CUPdpConstants.PAYEE_ACH_ACCOUNT_EXTRACT_SAVINGS_ACCOUNT_TYPE;
+    private static final String TEST_ALT_ACCOUNT_NUMBER = "66555444333";
+
+    private static final String UNRESOLVED_EMAIL_STRING
+            = "Payment $ \\n\\ for [payeeIdentifierTypeCode] of [payeeIdNumber] will go to [bankAccountTypeCode] account at [bankRouting.bankName].[bankAccountNumber]";
+    private static final String EMAIL_STRING_AS_FORMAT = "Payment $ \n\\ for {0} of {1} will go to {2} account at {3}.";
+    private static final String PERSONAL_SAVINGS_ACCOUNT_TYPE_LABEL = "Personal Savings";
+
+    private TestPayeeACHAccountExtractService payeeACHAccountExtractService;
+
+    private static final org.apache.log4j.Logger LOG = org.apache.log4j.Logger.getLogger(PayeeACHAccountExtractServiceImplTest.class);
+
+    @Before
+    public void setUp() throws Exception {
+        payeeACHAccountExtractService = new TestPayeeACHAccountExtractService();
+        payeeACHAccountExtractService.setBatchInputFileService(new BatchInputFileServiceImpl());
+        payeeACHAccountExtractService.setBatchInputFileTypes(Collections.<BatchInputFileType>singletonList(getBatchInputFileType()));
+        payeeACHAccountExtractService.setParameterService(new MockParameterServiceImpl());
+        payeeACHAccountExtractService.setMailService(new DevelopmentMailServiceImpl());
+        payeeACHAccountExtractService.setDocumentService(createMockDocumentService());
+        payeeACHAccountExtractService.setDataDictionaryService(createMockDataDictionaryService());
+        payeeACHAccountExtractService.setPersonService(createMockPersonService());
+        payeeACHAccountExtractService.setSequenceAccessorService(new MockSequenceAccessorService());
+        payeeACHAccountExtractService.setAchService(createMockAchService());
+        payeeACHAccountExtractService.setAchBankService(createMockAchBankService());
+    }
+
+    @After
+    public void cleanUp() throws Exception {
+        removeTestFilesAndDirectories();
+    }
+
+    @Test
+    public void testLoadValidFile() throws Exception {
+        // Load only the "good" file, which we expect to completely succeed.
+        List<PayeeACHAccountExtractDetail> expectedSuccessfulDetails = Arrays.asList(
+                getExpectedExtractDetailForTestAccount());
+        
+        copyInputFilesAndGenerateDoneFiles(GOOD_LINES_FILE);
+        payeeACHAccountExtractService.processACHBatchDetails();
+        assertFileAndRowLoadingResultsAreCorrect(
+                new AchFileResults(1, 0, 0), getExpectedResultsForGoodFile(), expectedSuccessfulDetails);
+        assertDoneFilesWereDeleted(GOOD_LINES_FILE);
+    }
+
+    @Test
+    public void testLoadFileWithInvalidFormat() throws Exception {
+        // Load only the badly-formatted file, which we expect to fail altogether.
+        copyInputFilesAndGenerateDoneFiles(BAD_HEADERS_FILE);
+        payeeACHAccountExtractService.processACHBatchDetails();
+        assertFileAndRowLoadingResultsAreCorrect(
+                new AchFileResults(0, 0, 1), new AchRowResults(), Collections.<PayeeACHAccountExtractDetail>emptyList());
+        assertDoneFilesWereDeleted(BAD_HEADERS_FILE);
+    }
+
+    @Test
+    public void testLoadFileWithAllInvalidRows() throws Exception {
+        // Load only the rows-with-bad-data file, which we expect to load but to have all of its data lines rejected (due to validation problems).
+        copyInputFilesAndGenerateDoneFiles(BAD_LINES_FILE);
+        payeeACHAccountExtractService.processACHBatchDetails();
+        assertFileAndRowLoadingResultsAreCorrect(
+                new AchFileResults(0, 1, 0), getExpectedResultsForBadLinesFile(), Collections.<PayeeACHAccountExtractDetail>emptyList());
+        assertDoneFilesWereDeleted(BAD_LINES_FILE);
+    }
+
+    @Test
+    public void testLoadFileWithSomeInvalidRows() throws Exception {
+        // Load only the some-good-and-bad-rows file, which we expect to load but to have some of its data lines rejected (due to validation problems).
+        copyInputFilesAndGenerateDoneFiles(MIX_GOOD_BAD_LINES_FILE);
+        payeeACHAccountExtractService.processACHBatchDetails();
+        assertFileAndRowLoadingResultsAreCorrect(
+                new AchFileResults(0, 1, 0), getExpectedResultsForMixedGoodBadLinesFile(), Collections.<PayeeACHAccountExtractDetail>emptyList());
+        assertDoneFilesWereDeleted(MIX_GOOD_BAD_LINES_FILE);
+    }
+
+    @Test
+    public void testLoadMultipleFiles() throws Exception {
+        // Load the badly-formatted file, the all-invalid-data file, and the some-invalid-data file.
+        AchRowResults expectedRowResults = AchRowResults.createSummarizedResults(getExpectedResultsForBadLinesFile(), getExpectedResultsForMixedGoodBadLinesFile());
+        copyInputFilesAndGenerateDoneFiles(BAD_HEADERS_FILE, BAD_LINES_FILE, MIX_GOOD_BAD_LINES_FILE);
+        payeeACHAccountExtractService.processACHBatchDetails();
+        assertFileAndRowLoadingResultsAreCorrect(
+                new AchFileResults(0, 2, 1), expectedRowResults, Collections.<PayeeACHAccountExtractDetail>emptyList());
+        assertDoneFilesWereDeleted(BAD_HEADERS_FILE);
+        assertDoneFilesWereDeleted(BAD_LINES_FILE);
+        assertDoneFilesWereDeleted(MIX_GOOD_BAD_LINES_FILE);
+    }
+
+    @Test
+    public void testEmailBodyPlaceholderResolution() throws Exception {
+        // NOTE: We expect that all potentially-sensitive placeholders except bank name will be replaced with empty text.
+        PayeeACHAccount achAccount = createEmployeePayeeACHAccountForAlternateUser();
+        String expectedBody = MessageFormat.format(EMAIL_STRING_AS_FORMAT, achAccount.getPayeeIdentifierTypeCode(),
+                achAccount.getPayeeIdNumber(), PERSONAL_SAVINGS_ACCOUNT_TYPE_LABEL, achAccount.getBankRouting().getBankName());
+        String actualBody = payeeACHAccountExtractService.getResolvedEmailBody(achAccount, UNRESOLVED_EMAIL_STRING);
+        
+        assertEquals("Email body placeholders and special characters were not resolved properly", expectedBody, actualBody);
+    }
+
+    private void assertFileAndRowLoadingResultsAreCorrect(AchFileResults expectedFileResults,
+            AchRowResults expectedRowResults, List<PayeeACHAccountExtractDetail> expectedSuccessfulDetails) throws Exception {
+        AchFileResults actualFileResults = payeeACHAccountExtractService.getFileResults();
+        AchRowResults actualRowResults = payeeACHAccountExtractService.getRowResults();
+        List<PayeeACHAccountExtractDetail> actualSuccessfulDetails = payeeACHAccountExtractService.getSuccessfulDetails();
+        
+        assertEquals("Wrong number of completely successful files", expectedFileResults.getNumSuccessfulFiles(), actualFileResults.getNumSuccessfulFiles());
+        assertEquals("Wrong number of files with bad data rows", expectedFileResults.getNumFilesWithBadRows(), actualFileResults.getNumFilesWithBadRows());
+        assertEquals("Wrong number of files that could not be processed", expectedFileResults.getNumBadFiles(), actualFileResults.getNumBadFiles());
+        assertRowProcessingResultsAreCorrect(expectedRowResults, actualRowResults);
+        assertExtractedDetailsAreCorrect(expectedSuccessfulDetails, actualSuccessfulDetails);
+    }
+
+    private void assertRowProcessingResultsAreCorrect(
+            AchRowResults expectedRowResults, AchRowResults actualRowResults) throws Exception {
+        assertEquals("Wrong number of invalid file rows", expectedRowResults.getNumBadRows(), actualRowResults.getNumBadRows());
+        assertPayeeResultsAreCorrect(expectedRowResults.getEmployeeRowResults(), actualRowResults.getEmployeeRowResults(), "Employee");
+        assertPayeeResultsAreCorrect(expectedRowResults.getEntityRowResults(), actualRowResults.getEntityRowResults(), "Entity");
+    }
+
+    private void assertPayeeResultsAreCorrect(AchSuccessfulRowResults expectedResults,
+            AchSuccessfulRowResults actualResults, String payeeTypeLabel) throws Exception {
+        assertEquals(payeeTypeLabel + " types have wrong number of new rows", expectedResults.getNumNewRows(), actualResults.getNumNewRows());
+        assertEquals(payeeTypeLabel + " types have wrong number of existing rows", expectedResults.getNumExistingRows(), actualResults.getNumExistingRows());
+    }
+
+    private void assertExtractedDetailsAreCorrect(List<PayeeACHAccountExtractDetail> expectedSuccessfulDetails,
+            List<PayeeACHAccountExtractDetail> actualSuccessfulDetails) throws Exception {
+        assertEquals("Wrong number of payee details processed", expectedSuccessfulDetails.size(), actualSuccessfulDetails.size());
+        for (int i = 0; i < expectedSuccessfulDetails.size(); i++) {
+            PayeeACHAccountExtractDetail expectedDetail = expectedSuccessfulDetails.get(i);
+            PayeeACHAccountExtractDetail actualDetail = actualSuccessfulDetails.get(i);
+            assertEquals("Wrong payment detail employee ID", expectedDetail.getEmployeeID(), actualDetail.getEmployeeID());
+            assertEquals("Wrong payment detail netID", expectedDetail.getNetID(), actualDetail.getNetID());
+            assertEquals("Wrong payment detail last name", expectedDetail.getLastName(), actualDetail.getLastName());
+            assertEquals("Wrong payment detail first name", expectedDetail.getFirstName(), actualDetail.getFirstName());
+            assertEquals("Wrong payment detail payment type", expectedDetail.getPaymentType(), actualDetail.getPaymentType());
+            assertEquals("Wrong payment detail balance account indicator", expectedDetail.getBalanceAccount(), actualDetail.getBalanceAccount());
+            assertEquals("Wrong payment detail routing number", expectedDetail.getBankRoutingNumber(), actualDetail.getBankRoutingNumber());
+            assertEquals("Wrong payment detail account number", expectedDetail.getBankAccountNumber(), actualDetail.getBankAccountNumber());
+            assertEquals("Wrong payment detail account type", expectedDetail.getBankAccountType(), actualDetail.getBankAccountType());
+        }
+    }
+
+    private void assertDoneFilesWereDeleted(String... inputFileNames) throws Exception {
+        for (String inputFileName : inputFileNames) {
+            File doneFile = new File(MessageFormat.format(FILE_PATH_FORMAT, ACH_TESTING_FILE_PATH, inputFileName, ACH_DONE_FILE_EXTENSION));
+            assertFalse("There should not be a .done file for " + inputFileName, doneFile.exists());
+        }
+    }
+
+    protected void copyInputFilesAndGenerateDoneFiles(String... inputFileNames) throws IOException {
+        for (String inputFileName : inputFileNames) {
+            File sourceFile = new File(MessageFormat.format(FILE_PATH_FORMAT, ACH_SOURCE_FILE_PATH, inputFileName, ACH_CSV_FILE_EXTENSION));
+            File destFile = new File(MessageFormat.format(FILE_PATH_FORMAT, ACH_TESTING_FILE_PATH, inputFileName, ACH_CSV_FILE_EXTENSION));
+            File doneFile = new File(MessageFormat.format(FILE_PATH_FORMAT, ACH_TESTING_FILE_PATH, inputFileName, ACH_DONE_FILE_EXTENSION));
+            FileUtils.copyFile(sourceFile, destFile);
+            doneFile.createNewFile();
+        }
+    }
+
+    protected void removeTestFilesAndDirectories() throws IOException {
+        File achDirectory = new File(ACH_TESTING_DIRECTORY);
+        if (achDirectory.exists() && achDirectory.isDirectory()) {
+            for (File achFile : achDirectory.listFiles()) {
+                achFile.delete();
+            }
+            achDirectory.delete();
+            
+            // Delete parent directories.
+            int slashIndex = ACH_TESTING_DIRECTORY.lastIndexOf('/', ACH_TESTING_DIRECTORY.lastIndexOf('/') - 1);
+            while (slashIndex != -1) {
+                File tempDirectory = new File(ACH_TESTING_DIRECTORY.substring(0, slashIndex + 1));
+                tempDirectory.delete();
+                slashIndex = ACH_TESTING_DIRECTORY.lastIndexOf('/', slashIndex - 1);
+            }
+        }
+    }
+
+    private AchRowResults getExpectedResultsForBadLinesFile() {
+        // All file lines should fail.
+        return new AchRowResults(
+                new AchSuccessfulRowResults(PayeeIdTypeCodes.EMPLOYEE, 0, 0), new AchSuccessfulRowResults(PayeeIdTypeCodes.ENTITY, 0, 0), 7);
+    }
+
+    private AchRowResults getExpectedResultsForGoodFile() {
+        // File line should succeed, resulting in 1 new employee account and 1 new entity account with no errors.
+        return new AchRowResults(
+                new AchSuccessfulRowResults(PayeeIdTypeCodes.EMPLOYEE, 1, 0), new AchSuccessfulRowResults(PayeeIdTypeCodes.ENTITY, 1, 0), 0);
+    }
+
+    private AchRowResults getExpectedResultsForMixedGoodBadLinesFile() {
+        // Ten file lines should fail, and four file lines should succeed
+        return new AchRowResults(
+                new AchSuccessfulRowResults(PayeeIdTypeCodes.EMPLOYEE, 0, 4), new AchSuccessfulRowResults(PayeeIdTypeCodes.ENTITY, 4, 0), 14);
+    }
+
+    private PayeeACHAccountExtractDetail getExpectedExtractDetailForTestAccount() {
+        PayeeACHAccountExtractDetail detail = new PayeeACHAccountExtractDetail();
+        detail.setEmployeeID(TEST_EMPLOYEEID);
+        detail.setNetID(TEST_PRINCIPALNAME);
+        detail.setLastName(StringUtils.substringBefore(TEST_NAME, ","));
+        detail.setFirstName(StringUtils.substringBetween(TEST_NAME, ", ", " "));
+        detail.setPaymentType(CUPdpConstants.PAYEE_ACH_ACCOUNT_EXTRACT_DIRECT_DEPOSIT_PAYMENT_TYPE);
+        detail.setBalanceAccount(CUPdpConstants.PAYEE_ACH_ACCOUNT_EXTRACT_BALANCE_ACCOUNT_YES_INDICATOR);
+        detail.setCompletedDate(COMPLETED_DATE_FROM_TEST_FILES);
+        detail.setBankName(TEST_BANK_NAME);
+        detail.setBankRoutingNumber(TEST_BANK_ROUTING_NUMBER);
+        detail.setBankAccountNumber(TEST_ACCOUNT_NUMBER);
+        detail.setBankAccountType(TEST_BANK_ACCOUNT_TYPE);
+        return detail;
+    }
+
+    private PayeeACHAccountExtractDetail getExpectedExtractDetailForAlternateTestAccount() {
+        PayeeACHAccountExtractDetail detail = new PayeeACHAccountExtractDetail();
+        detail.setEmployeeID(TEST_ALT_EMPLOYEEID);
+        detail.setNetID(TEST_ALT_PRINCIPALNAME);
+        detail.setLastName(StringUtils.substringBefore(TEST_ALT_NAME, ","));
+        detail.setFirstName(StringUtils.substringAfter(TEST_ALT_NAME, ", "));
+        detail.setPaymentType(CUPdpConstants.PAYEE_ACH_ACCOUNT_EXTRACT_DIRECT_DEPOSIT_PAYMENT_TYPE);
+        detail.setBalanceAccount(CUPdpConstants.PAYEE_ACH_ACCOUNT_EXTRACT_BALANCE_ACCOUNT_YES_INDICATOR);
+        detail.setCompletedDate(COMPLETED_DATE_FROM_TEST_FILES);
+        detail.setBankName(TEST_ALT_BANK_NAME);
+        detail.setBankRoutingNumber(TEST_ALT_BANK_ROUTING_NUMBER);
+        detail.setBankAccountNumber(TEST_ALT_ACCOUNT_NUMBER);
+        detail.setBankAccountType(TEST_ALT_BANK_ACCOUNT_TYPE);
+        return detail;
+    }
+
+    private PayeeACHAccountExtractCsvInputFileType getBatchInputFileType() {
+        PayeeACHAccountExtractCsvInputFileType fileType = new PayeeACHAccountExtractCsvInputFileType();
+        fileType.setDirectoryPath(ACH_TESTING_FILE_PATH);
+        fileType.setFileExtension(ACH_CSV_FILE_EXTENSION);
+        fileType.setCsvEnumClass(PayeeACHAccountExtractCsv.class);
+        return fileType;
+    }
+
+    @SuppressWarnings("unchecked")
+    private DocumentService createMockDocumentService() throws Exception {
+        DocumentService mockDocumentService = EasyMock.createMock(DocumentServiceImpl.class);
+        EasyMock.expect(mockDocumentService.getNewDocument(CUPdpConstants.PAYEE_ACH_ACCOUNT_EXTRACT_MAINT_DOC_TYPE)).andStubAnswer(new IAnswer<Document>() {
+                @Override
+                public Document answer() throws Throwable {
+                    return createMockPAATDocument();
+                }
+        });
+        EasyMock.expect(mockDocumentService.routeDocument(EasyMock.isA(MaintenanceDocument.class),
+                EasyMock.or(EasyMock.isA(String.class), EasyMock.isNull(String.class)),
+                EasyMock.or(EasyMock.isA(List.class), EasyMock.isNull(List.class)))).andStubAnswer(new IAnswer<Document>() {
+                        @Override
+                        public Document answer() throws Throwable {
+                            return (Document) EasyMock.getCurrentArguments()[0];
+                        }
+                });
+        EasyMock.replay(mockDocumentService);
+        return mockDocumentService;
+    }
+
+    private MaintenanceDocument createMockPAATDocument() throws Exception {
+        MaintenanceDocument paatDocument = EasyMock.createMock(MaintenanceDocumentBase.class);
+        EasyMock.expect(paatDocument.getNewMaintainableObject()).andStubReturn(createNewMaintainableForPAAT());
+        EasyMock.expect(paatDocument.getDocumentHeader()).andStubReturn(new DocumentHeader());
+        EasyMock.expect(paatDocument.getObjectId()).andStubReturn("0");
+        paatDocument.addNote(EasyMock.isA(Note.class));
+        EasyMock.expectLastCall().anyTimes();
+        EasyMock.replay(paatDocument);
+        return paatDocument;
+    }
+
+    private FinancialSystemMaintainable createNewMaintainableForPAAT() {
+        FinancialSystemMaintainable maintainable = new PayeeACHAccountMaintainableImpl();
+        maintainable.setBoClass(PayeeACHAccount.class);
+        maintainable.setDataObject(new PayeeACHAccount());
+        return maintainable;
+    }
+
+    private DataDictionaryService createMockDataDictionaryService() throws Exception {
+        /*
+         * Only a few specific attribute definitions should be masked or have values finders; the rest
+         * should be plain. Also, we only care about the max lengths of a few specific properties.
+         */
+        DataDictionaryService ddService = EasyMock.createMock(DataDictionaryServiceImpl.class);
+        
+        EasyMock.expect(ddService.getAttributeDefinition(EasyMock.eq(PayeeACHAccount.class.getName()),
+                EasyMock.or(EasyMock.eq(BANK_ACCOUNT_NUMBER), EasyMock.eq(BANK_NAME)))).andStubReturn(createMaskedAttributeDefinition());
+        
+        EasyMock.expect(ddService.getAttributeDefinition(PayeeACHAccount.class.getName(), BANK_ACCOUNT_TYPE_CODE)).andStubReturn(
+                createAttributeDefinitionWithValuesFinder(CUCheckingSavingsValuesFinder.class.getName(), true));
+        
+        EasyMock.expect(ddService.getAttributeDefinition(EasyMock.eq(PayeeACHAccount.class.getName()), EasyMock.and(
+                EasyMock.not(EasyMock.eq(BANK_ACCOUNT_TYPE_CODE)), EasyMock.and(
+                        EasyMock.not(EasyMock.eq(BANK_ACCOUNT_NUMBER)), EasyMock.not(EasyMock.eq(BANK_NAME)))
+                ))).andStubReturn(createUnmaskedAttributeDefinition());
+        
+        EasyMock.expect(ddService.getAttributeMaxLength(
+                DocumentHeader.class.getName(), KRADPropertyConstants.DOCUMENT_DESCRIPTION)).andStubReturn(DOCUMENT_DESCRIPTION_MAX_LENGTH);
+        
+        EasyMock.replay(ddService);
+        return ddService;
+    }
+
+    private AttributeDefinition createMaskedAttributeDefinition() {
+        // We only care about the attribute being masked, not about any other setup like property name and max length.
+        AttributeDefinition maskedDefinition = new AttributeDefinition();
+        AttributeSecurity maskedSecurity = new AttributeSecurity();
+        MaskFormatterLiteral literalMask = new MaskFormatterLiteral();
+        maskedSecurity.setMask(true);
+        literalMask.setLiteral("********");
+        maskedSecurity.setMaskFormatter(literalMask);
+        maskedDefinition.setAttributeSecurity(maskedSecurity);
+        return maskedDefinition;
+    }
+
+    private AttributeDefinition createUnmaskedAttributeDefinition() {
+        // We only care about the attribute being unmasked, not about any other setup like property name and max length.
+        return new AttributeDefinition();
+    }
+
+    private AttributeDefinition createAttributeDefinitionWithValuesFinder(String valuesFinderClass, boolean includeKeyInLabel) {
+        // We only care about the values finder and include-key-in-label flag, not about any other setup like property name and max length.
+        AttributeDefinition attrDefinition = new AttributeDefinition();
+        SelectControlDefinition controlDefinition = new SelectControlDefinition();
+        controlDefinition.setValuesFinderClass(valuesFinderClass);
+        controlDefinition.setIncludeKeyInLabel(Boolean.valueOf(includeKeyInLabel));
+        attrDefinition.setControl(controlDefinition);
+        return attrDefinition;
+    }
+
+    private PersonService createMockPersonService() throws Exception {
+        PersonService personService = EasyMock.createMock(PersonServiceImpl.class);
+        EasyMock.expect(personService.getPersonByPrincipalName(TEST_PRINCIPALNAME)).andStubReturn(createTestUser());
+        EasyMock.expect(personService.getPersonByPrincipalName(TEST_ALT_PRINCIPALNAME)).andStubReturn(createAlternateTestUser());
+        EasyMock.expect(personService.getPersonByPrincipalName(KFSConstants.SYSTEM_USER)).andStubReturn(createSystemUser());
+        EasyMock.expect(personService.getPersonByPrincipalName(
+                EasyMock.and(EasyMock.not(EasyMock.eq(TEST_PRINCIPALNAME)), EasyMock.and(
+                        EasyMock.not(EasyMock.eq(TEST_ALT_PRINCIPALNAME)), EasyMock.not(EasyMock.eq(KFSConstants.SYSTEM_USER)))
+                ))).andStubReturn(null);
+        EasyMock.replay(personService);
+        return personService;
+    }
+
+    private Person createTestUser() {
+        Principal.Builder principal = Principal.Builder.create(TEST_PRINCIPALNAME);
+        principal.setPrincipalId(TEST_PRINCIPALID);
+        principal.setEntityId(TEST_ENTITYID);
+        principal.setActive(true);
+        
+        return new MockPersonImpl(principal.build(), TEST_EMPLOYEEID, TEST_NAME, TEST_EMAIL);
+    }
+
+    private Person createAlternateTestUser() {
+        Principal.Builder principal = Principal.Builder.create(TEST_ALT_PRINCIPALNAME);
+        principal.setPrincipalId(TEST_ALT_PRINCIPALID);
+        principal.setEntityId(TEST_ALT_ENTITYID);
+        principal.setActive(true);
+        
+        return new MockPersonImpl(principal.build(), TEST_ALT_EMPLOYEEID, TEST_ALT_NAME, TEST_ALT_EMAIL);
+    }
+
+    private Person createSystemUser() {
+        Principal.Builder principal = Principal.Builder.create(KFSConstants.SYSTEM_USER);
+        principal.setPrincipalId(KFSConstants.SYSTEM_USER);
+        principal.setEntityId(KFSConstants.SYSTEM_USER);
+        principal.setActive(true);
+        
+        return new MockPersonImpl(principal.build());
+    }
+
+    private AchService createMockAchService() throws Exception {
+        AchService achService = EasyMock.createMock(AchServiceImpl.class);
+        // Only the alternate employee ID is expected to return a non-null payee result.
+        EasyMock.expect(achService.getAchInformation(EasyMock.eq(PayeeIdTypeCodes.ENTITY),
+                EasyMock.isA(String.class), EasyMock.eq(KFS_DIRECT_DEPOSIT_TYPE))).andStubReturn(null);
+        EasyMock.expect(achService.getAchInformation(PayeeIdTypeCodes.EMPLOYEE, TEST_ALT_EMPLOYEEID, KFS_DIRECT_DEPOSIT_TYPE)).andStubReturn(
+                createEmployeePayeeACHAccountForAlternateUser());
+        EasyMock.expect(achService.getAchInformation(EasyMock.eq(PayeeIdTypeCodes.EMPLOYEE),
+                EasyMock.not(EasyMock.eq(TEST_ALT_EMPLOYEEID)), EasyMock.eq(KFS_DIRECT_DEPOSIT_TYPE))).andStubReturn(null);
+        EasyMock.replay(achService);
+        return achService;
+    }
+
+    private PayeeACHAccount createEmployeePayeeACHAccountForAlternateUser() {
+        PayeeACHAccount achAccount = new PayeeACHAccount();
+        achAccount.setPayeeIdentifierTypeCode(PayeeIdTypeCodes.EMPLOYEE);
+        achAccount.setPayeeIdNumber(TEST_ALT_EMPLOYEEID);
+        achAccount.setAchTransactionType(KFS_DIRECT_DEPOSIT_TYPE);
+        achAccount.setBankRoutingNumber(TEST_ALT_BANK_ROUTING_NUMBER);
+        achAccount.setBankAccountTypeCode("32PPD");
+        achAccount.setBankAccountNumber(TEST_ALT_ACCOUNT_NUMBER);
+        achAccount.setBankRouting(createBank(TEST_ALT_BANK_ROUTING_NUMBER, TEST_ALT_BANK_NAME));
+        return achAccount;
+    }
+
+    private AchBankService createMockAchBankService() throws Exception {
+        AchBankService achBankService = EasyMock.createMock(AchBankServiceImpl.class);
+        EasyMock.expect(achBankService.getByPrimaryId(TEST_BANK_ROUTING_NUMBER)).andStubReturn(
+                createBank(TEST_BANK_ROUTING_NUMBER, TEST_BANK_NAME));
+        EasyMock.expect(achBankService.getByPrimaryId(TEST_ALT_BANK_ROUTING_NUMBER)).andStubReturn(
+                createBank(TEST_ALT_BANK_ROUTING_NUMBER, TEST_ALT_BANK_NAME));
+        EasyMock.expect(achBankService.getByPrimaryId(EasyMock.and(
+                EasyMock.not(EasyMock.eq(TEST_BANK_ROUTING_NUMBER)), EasyMock.not(EasyMock.eq(TEST_ALT_BANK_ROUTING_NUMBER))))).andStubReturn(null);
+        EasyMock.replay(achBankService);
+        return achBankService;
+    }
+
+    private ACHBank createBank(String bankRoutingNumber, String bankName) {
+        ACHBank bank = new ACHBank();
+        bank.setBankRoutingNumber(bankRoutingNumber);
+        bank.setBankName(bankName);
+        bank.setActive(true);
+        return bank;
+    }
+
+    private static class MockPersonImpl extends PersonImpl {
+        private static final long serialVersionUID = 1L;
+        
+        public MockPersonImpl(Principal principal) {
+            super();
+            this.principalId = principal.getPrincipalId();
+            this.principalName = principal.getPrincipalName();
+            this.entityId = principal.getEntityId();
+            this.active = principal.isActive();
+        }
+        
+        public MockPersonImpl(Principal principal, String employeeId, String name, String emailAddress) {
+            this(principal);
+            this.employeeId = employeeId;
+            this.name = name;
+            this.emailAddress = emailAddress;
+        }
+    }
+
+    private static class MockSequenceAccessorService implements SequenceAccessorService {
+        private long currentValue;
+
+        @Override
+        public Long getNextAvailableSequenceNumber(String sequenceName, Class<? extends BusinessObject> clazz) {
+            return getNextAvailableSequenceNumber(sequenceName);
+        }
+
+        @Override
+        public Long getNextAvailableSequenceNumber(String sequenceName) {
+            if (!PdpConstants.ACH_ACCOUNT_IDENTIFIER_SEQUENCE_NAME.equals(sequenceName)) {
+                throw new RuntimeException("Unexpected sequence name: " + sequenceName);
+            }
+            currentValue++;
+            return Long.valueOf(currentValue);
+        }
+        
+    }
+
+    // Helper implementation of PayeeACHAccountExtractService that tracks various statistics.
+    private static class TestPayeeACHAccountExtractService extends PayeeACHAccountExtractServiceImpl {
+        private AchFileResults fileResults = new AchFileResults();
+        private AchRowResults rowResults = new AchRowResults();
+        private List<PayeeACHAccountExtractDetail> successfulDetails = new ArrayList<>();
+        
+        @Override
+        protected List<String> loadACHBatchDetailFile(String inputFileName, BatchInputFileType batchInputFileType) {
+            try {
+                List<String>failedRowsErrors = new ArrayList<String>();
+                failedRowsErrors = super.loadACHBatchDetailFile(inputFileName, batchInputFileType);
+                if (failedRowsErrors.isEmpty()) {
+                    fileResults.incrementNumSuccessfulFiles();
+                } else {
+                    fileResults.incrementNumFilesWithBadRows();
+                }
+                return failedRowsErrors;
+            } catch (Exception e) {
+                fileResults.incrementNumBadFiles();
+                throw e;
+            }
+        }
+        
+        @Override
+        protected String processACHBatchDetail(PayeeACHAccountExtractDetail achDetail) {
+            String failureMessage = super.processACHBatchDetail(achDetail);
+            if (ObjectUtils.isNull(failureMessage) || StringUtils.isBlank(failureMessage)) {
+                successfulDetails.add(achDetail);
+            } else {
+                rowResults.incrementNumBadRows();
+            }
+            return failureMessage;
+        }
+        
+        @Override
+        protected String addACHAccount(Person payee, PayeeACHAccountExtractDetail achDetail, String payeeType) {
+            String processingResults = super.addACHAccount(payee, achDetail, payeeType);
+            if (PayeeIdTypeCodes.EMPLOYEE.equals(payeeType)) {
+                rowResults.getEmployeeRowResults().incrementNumNewRows();
+            } else if (PayeeIdTypeCodes.ENTITY.equals(payeeType)) {
+                rowResults.getEntityRowResults().incrementNumNewRows();
+            }
+            return processingResults;
+        }
+        
+        @Override
+        protected String updateACHAccountIfNecessary(Person payee, PayeeACHAccountExtractDetail achDetail, PayeeACHAccount achAccount) {
+            String processingResults = super.updateACHAccountIfNecessary(payee, achDetail, achAccount);
+            if (PayeeIdTypeCodes.EMPLOYEE.equals(achAccount.getPayeeIdentifierTypeCode())) {
+                rowResults.getEmployeeRowResults().incrementNumExistingRows();
+            } else if (PayeeIdTypeCodes.ENTITY.equals(achAccount.getPayeeIdentifierTypeCode())) {
+                rowResults.getEntityRowResults().incrementNumExistingRows();
+            }
+            return processingResults;
+        }
+        
+        @Override
+        protected Note createEmptyNote() {
+            Note note = EasyMock.createMock(Note.class);
+            
+            note.setNoteText(EasyMock.isA(String.class));
+            note.setRemoteObjectIdentifier(EasyMock.isA(String.class));
+            note.setAuthorUniversalIdentifier(EasyMock.isA(String.class));
+            note.setNoteTypeCode(EasyMock.isA(String.class));
+            note.setNotePostedTimestampToCurrent();
+            EasyMock.replay(note);
+            
+            return note;
+        }
+        
+        // Increase visibility to "public" for testing convenience.
+        @Override
+        public String getResolvedEmailBody(PayeeACHAccount achAccount, String emailBody) {
+            return super.getResolvedEmailBody(achAccount, emailBody);
+        }
+        
+        public AchFileResults getFileResults() {
+            return fileResults;
+        }
+        
+        public AchRowResults getRowResults() {
+            return rowResults;
+        }
+        
+        public List<PayeeACHAccountExtractDetail> getSuccessfulDetails() {
+            return successfulDetails;
+        }
+    }
+
+    // Helper object summarizing the statistics for the file rows.
+    private static class AchRowResults {
+        private final AchSuccessfulRowResults employeeRowResults;
+        private final AchSuccessfulRowResults entityRowResults;
+        private int numBadRows;
+
+        public AchRowResults() {
+            this.employeeRowResults = new AchSuccessfulRowResults(PayeeIdTypeCodes.EMPLOYEE);
+            this.entityRowResults = new AchSuccessfulRowResults(PayeeIdTypeCodes.ENTITY);
+        }
+
+        public AchRowResults(AchSuccessfulRowResults employeeRowResults, AchSuccessfulRowResults entityRowResults, int numBadRows) {
+            if (!PayeeIdTypeCodes.EMPLOYEE.equals(employeeRowResults.getPayeeType())) {
+                throw new IllegalArgumentException("employeeRowResults is not configured for employee payee types");
+            } else if (!PayeeIdTypeCodes.ENTITY.equals(entityRowResults.getPayeeType())) {
+                throw new IllegalArgumentException("entityRowResults is not configured for entity payee types");
+            }
+            this.employeeRowResults = employeeRowResults;
+            this.entityRowResults = entityRowResults;
+            this.numBadRows = numBadRows;
+        }
+
+        public void incrementNumBadRows() {
+            numBadRows++;
+        }
+
+        public AchSuccessfulRowResults getEmployeeRowResults() {
+            return employeeRowResults;
+        }
+
+        public AchSuccessfulRowResults getEntityRowResults() {
+            return entityRowResults;
+        }
+
+        public int getNumBadRows() {
+            return numBadRows;
+        }
+
+        public static AchRowResults createSummarizedResults(AchRowResults... results) {
+            AchRowResults summary = new AchRowResults();
+            for (AchRowResults result : results) {
+                summary.employeeRowResults.addResults(result.employeeRowResults);
+                summary.entityRowResults.addResults(result.entityRowResults);
+                summary.numBadRows += result.numBadRows;
+            }
+            return summary;
+        }
+    }
+
+    // Helper object summarizing the statistics for a single file's impacts to payees.
+    private static class AchSuccessfulRowResults {
+        private final String payeeType;
+        private int numNewRows;
+        private int numExistingRows;
+
+        public AchSuccessfulRowResults(String payeeType) {
+            this.payeeType = payeeType;
+        }
+
+        protected AchSuccessfulRowResults(String payeeType, int numNewRows, int numExistingRows) {
+            this.payeeType = payeeType;
+            this.numNewRows = numNewRows;
+            this.numExistingRows = numExistingRows;
+        }
+
+        public void incrementNumNewRows() {
+            numNewRows++;
+        }
+
+        public void incrementNumExistingRows() {
+            numExistingRows++;
+        }
+
+        public String getPayeeType() {
+            return payeeType;
+        }
+
+        public int getNumNewRows() {
+            return numNewRows;
+        }
+
+        public int getNumExistingRows() {
+            return numExistingRows;
+        }
+
+        public void addResults(AchSuccessfulRowResults resultsToAdd) {
+            if (!StringUtils.equals(payeeType, resultsToAdd.payeeType)) {
+                throw new IllegalArgumentException("resultsToAdd does not have the same payee type as the current results");
+            }
+            numNewRows += resultsToAdd.numNewRows;
+            numExistingRows += resultsToAdd.numExistingRows;
+        }
+    }
+
+    // Helper object summarizing the statistics for the file processing as a whole.
+    private static class AchFileResults {
+        private int numSuccessfulFiles;
+        private int numFilesWithBadRows;
+        private int numBadFiles;
+
+        public AchFileResults() {
+        }
+
+        public AchFileResults(int numSuccessfulFiles, int numFilesWithBadRows, int numBadFiles) {
+            this.numSuccessfulFiles = numSuccessfulFiles;
+            this.numFilesWithBadRows = numFilesWithBadRows;
+            this.numBadFiles = numBadFiles;
+        }
+
+        public void incrementNumSuccessfulFiles() {
+            numSuccessfulFiles++;
+        }
+
+        public void incrementNumFilesWithBadRows() {
+            numFilesWithBadRows++;
+        }
+
+        public void incrementNumBadFiles() {
+            numBadFiles++;
+        }
+
+        public int getNumSuccessfulFiles() {
+            return numSuccessfulFiles;
+        }
+
+        public int getNumFilesWithBadRows() {
+            return numFilesWithBadRows;
+        }
+
+        public int getNumBadFiles() {
+            return numBadFiles;
+        }
+    }
+
+}